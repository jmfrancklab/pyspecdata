name: PySpecData Tests

on: [push, pull_request]

jobs:
  tests:
    runs-on: ubuntu-latest
    steps:
      - name: Checkout repository
        uses: actions/checkout@v4
        with:
          fetch-depth: 0
      - name: Set up Python
        uses: actions/setup-python@v5
        with:
<<<<<<< HEAD
          python-version: '3.x'
      - name: Install system dependencies
        run: |
          # Install the HDF5 headers required to build pytables during pip install
          sudo apt-get update
          sudo apt-get install -y libhdf5-dev
=======
          python-version: '3.12'
>>>>>>> c889bbda
      - name: Install package
        run: |
          python -m pip install --upgrade pip
          pip install .
          pip install pytest
      - name: Run PyTest
        run: pytest<|MERGE_RESOLUTION|>--- conflicted
+++ resolved
@@ -13,16 +13,7 @@
       - name: Set up Python
         uses: actions/setup-python@v5
         with:
-<<<<<<< HEAD
-          python-version: '3.x'
-      - name: Install system dependencies
-        run: |
-          # Install the HDF5 headers required to build pytables during pip install
-          sudo apt-get update
-          sudo apt-get install -y libhdf5-dev
-=======
           python-version: '3.12'
->>>>>>> c889bbda
       - name: Install package
         run: |
           python -m pip install --upgrade pip
