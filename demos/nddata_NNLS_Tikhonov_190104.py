--- conflicted
+++ resolved
@@ -191,15 +191,11 @@
 # 
 
 fl.next('L-curve')
-<<<<<<< HEAD
-L_curve(l, x.get_prop('nnls_residual')[r'\Omega',0].data, x.C.run(linalg.norm,'R')[r'\Omega',0].data, markersize=5, alpha=0.5, label='compiled loop')
-=======
 chosen_l = 0.025
 L_curve(l, x.get_prop('nnls_residual')[r'\Omega',0].data,
         x.C.run(linalg.norm,'R')[r'\Omega',0].data, markersize=5, alpha=0.5,
         show_l=chosen_l,
         label='compiled loop')
->>>>>>> d1f699c5
 
 # and show the final result
 # here, I omit the SVD (allows negative) result
