--- conflicted
+++ resolved
@@ -97,19 +97,6 @@
                 self.parameter_names,
             )
         )
-<<<<<<< HEAD
-        logging.debug(strm(
-            "all symbols are",
-            all_symbols,
-            "axis names are",
-            axis_names,
-            "variable names are",
-            self.variable_names,
-            "parameter names are",
-            self.parameter_names,
-            ))
-=======
->>>>>>> 4f0ce9eb
         self.fit_axis = list(self.fit_axis)[0]
         # }}}
         self.fitfunc_multiarg_v2 = sp.lambdify(
@@ -292,17 +279,7 @@
         if hasattr(out,'covar'):
             self.covariance = out.covar
         # }}}
-<<<<<<< HEAD
-        return
-
-    def run_lambda(self, pars):
-        """actually run the lambda function we separate this in case we want
-        our function to involve something else, as well (e.g. taking a Fourier
-        transform)"""
-        logging.debug(strm(self.getaxis(j) for j in self.variable_names))
-        return self.fitfunc_multiarg_v2(
-            *(self.getaxis(j) for j in self.variable_names), **pars.valuesdict()
-        )
+        return self
     def jacobian(self,pars): 
         "cache the symbolic jacobian and/or use it to compute the numeric result"
         if not hasattr(self.jacobian_symbolic):
@@ -318,9 +295,6 @@
                 )
             for j in self.jacobian_lambda])
         return jacobian_array
-=======
-        return self
->>>>>>> 4f0ce9eb
 
     def residual(self, pars, x, y, sigma=None):
         "calculate the residual OR if data is None, return fake data"
