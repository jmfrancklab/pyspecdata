--- conflicted
+++ resolved
@@ -61,22 +61,14 @@
             and finally call autolegend, unless the legend is supressed
     *   The "plottype" (currently an argument to the plot function) should be an attribute of the axis object
 """
-<<<<<<< HEAD
-from . import general_functions as gen_func
-=======
 from .general_functions import process_kwargs, strm, lsafen 
 from .mpl_utils import autopad_figure
->>>>>>> fe44c40a
 from . import plot_funcs as this_plotting
 from . import core as core
 from .core import plot as pyspec_plot
 import numpy as np
 import matplotlib.pyplot as plt
-<<<<<<< HEAD
-import matplotlib.colormaps as cm
-=======
 import matplotlib as mpl
->>>>>>> fe44c40a
 import time
 import logging
 from numpy import r_
@@ -128,11 +120,7 @@
             self.file_name,
             self.line_spacing,
             self._plot_despite_error,
-<<<<<<< HEAD
-        ) = gen_func.process_kwargs(
-=======
         ) = process_kwargs(
->>>>>>> fe44c40a
             [
                 ("black", 0.9),
                 ("env", ""),
@@ -191,11 +179,7 @@
                         )
         else:
             if autopad:
-<<<<<<< HEAD
-                core.autopad_figure()
-=======
                 autopad_figure()
->>>>>>> fe44c40a
             ax1 = plt.gca()
             plt.twinx()
             ax2 = plt.gca()
@@ -229,11 +213,7 @@
             if not hasattr(self, "pushlist"):
                 self.pushlist = []
             logging.debug(
-<<<<<<< HEAD
-                core.strm(
-=======
                 strm(
->>>>>>> fe44c40a
                     "about to push marker, basename'",
                     self.basename,
                     "' and name '",
@@ -265,11 +245,7 @@
             return cleanlist.index(name) + 1
         except ValueError:
             raise ValueError(
-<<<<<<< HEAD
-                core.strm(
-=======
                 strm(
->>>>>>> fe44c40a
                     "You are looking for",
                     name,
                     "which isn't in the list of figures",
@@ -323,11 +299,7 @@
                 {}
             )  # the properties belonging to those same figures
         logging.debug(
-<<<<<<< HEAD
-            core.strm("for plot", input_name, "basename is", self.basename)
-=======
             strm("for plot", input_name, "basename is", self.basename)
->>>>>>> fe44c40a
         )
         if (
             self.basename is not None  # basename for groups of figures
@@ -337,11 +309,7 @@
             name = self.basename + " " + input_name
         else:
             logging.debug(
-<<<<<<< HEAD
-                core.strm("not using a basename", self.basename is not None)
-=======
                 strm("not using a basename", self.basename is not None)
->>>>>>> fe44c40a
             )
             name = input_name
         # }}}
@@ -349,11 +317,7 @@
             raise ValueError(
                 "don't include slashes in the figure name, that's just too confusing"
             )
-<<<<<<< HEAD
-        logging.debug(core.strm("with basename appended, this is", name))
-=======
         logging.debug(strm("with basename appended, this is", name))
->>>>>>> fe44c40a
         if name in self.figurelist:  # figure already exists
             if hasattr(self, "mlab"):
                 # with this commit, I removed the kwargs and bgcolor, not sure why
@@ -362,11 +326,7 @@
                 fig.scene.anti_aliasing_frames = 20
             else:
                 logging.debug(
-<<<<<<< HEAD
-                    core.strm(
-=======
                     strm(
->>>>>>> fe44c40a
                         "I'm changing to figure",
                         self.get_fig_number(name),
                         "for",
@@ -380,20 +340,12 @@
                         self.propdict[name]["axes"]
                     )  # set to the stored axes object
                     logging.debug(
-<<<<<<< HEAD
-                        core.strm(
-=======
                         strm(
->>>>>>> fe44c40a
                             "id of figure is", id(self.propdict[name]["axes"])
                         )
                     )
             self.current = name
-<<<<<<< HEAD
-            # logging.debug(core.strm('in',self.figurelist,'at figure',self.get_fig_number(name),'switched figures'))
-=======
             # logging.debug(strm('in',self.figurelist,'at figure',self.get_fig_number(name),'switched figures'))
->>>>>>> fe44c40a
             if boundaries is not None:
                 if (
                     "boundaries"
@@ -445,11 +397,7 @@
                 if "axes" in self.propdict[self.current].keys():
                     plt.sca(self.propdict[self.current]["axes"])
                     logging.debug(
-<<<<<<< HEAD
-                        core.strm(
-=======
                         strm(
->>>>>>> fe44c40a
                             "set to figure with id",
                             id(self.propdict[name]["axes"]),
                         )
@@ -469,11 +417,7 @@
                 if twinx is not None:
                     fig.add_subplot(111)
             logging.debug(
-<<<<<<< HEAD
-                core.strm(
-=======
                 strm(
->>>>>>> fe44c40a
                     "added figure",
                     len(self.figurelist) + 1,
                     "because not in figurelist",
@@ -547,13 +491,7 @@
             )  # check units, and if need be convert to human units, where x is the first dimension and y is the last
         else:
             firstarg = args[0]
-<<<<<<< HEAD
-        if "label" not in list(kwargs.keys()) and isinstance(
-            args[0], core.nddata
-        ):
-=======
         if "label" not in list(kwargs.keys()) and isinstance(args[0], nddata):
->>>>>>> fe44c40a
             thisname = args[0].name()
             if thisname is not None:
                 kwargs["label"] = thisname
@@ -572,38 +510,18 @@
         (
             "Performs plot decorations that are typically desired for a manual phasing"
             " plot.  This assumes that the ``y``-axis is given in units of half-cycles"
-<<<<<<< HEAD
-            " ($\\pi$ radians)."
-        )
-        ax = plt.gca()
-        plt.ylim(-1, 1)
-        plt.gridandtick(ax)
-        plt.ylabel(r"$\frac{\phi}{\pi}$")
-=======
             r" ($\pi$ radians)."
         )
         ax = plt.gca()
         plt.ylim(-1, 1)
         gridandtick(ax)
         plt.ylabel(r"$\phi / \pi$")
->>>>>>> fe44c40a
         # now show the pi/2 lines
         plt.axhline(y=0.5, color="r", alpha=0.5, linewidth=2)
         plt.axhline(y=-0.5, color="r", alpha=0.5, linewidth=2)
         return
 
     def check_units(self, testdata, x_index, y_index):
-<<<<<<< HEAD
-        logging.debug(core.strm("-" * 30))
-        logging.debug(core.strm("called check_units for figure", self.current))
-        if isinstance(testdata, core.nddata):
-            logging.debug(core.strm("(check_units) it's nddata"))
-            testdata = testdata.copy().human_units()
-            if len(testdata.dimlabels) > 1:
-                logging.debug(
-                    core.strm("(check_units) more than one dimension")
-                )
-=======
         logging.debug(strm("-" * 30))
         logging.debug(strm("called check_units for figure", self.current))
         if isinstance(testdata, nddata):
@@ -611,7 +529,6 @@
             testdata = testdata.copy().human_units()
             if len(testdata.dimlabels) > 1:
                 logging.debug(strm("(check_units) more than one dimension"))
->>>>>>> fe44c40a
                 if not hasattr(self, "current"):
                     raise ValueError(
                         "give your plot a name (using .next()) first! (this is used for naming the PDF's etc)"
@@ -634,21 +551,13 @@
                             )
                         )
                 else:
-<<<<<<< HEAD
-                    if isinstance(testdata, core.nddata):
-=======
                     if isinstance(testdata, nddata):
->>>>>>> fe44c40a
                         self.units[self.current] = (
                             testdata.get_units(testdata.dimlabels[x_index]),
                             testdata.get_units(testdata.dimlabels[y_index]),
                         )
             else:
-<<<<<<< HEAD
-                logging.debug(core.strm("(check_units) only one dimension"))
-=======
                 logging.debug(strm("(check_units) only one dimension"))
->>>>>>> fe44c40a
                 if not hasattr(self, "current"):
                     self.next("default")
                 if self.current in list(self.units.keys()):
@@ -675,11 +584,7 @@
                     self.units[self.current] = testdata.get_units(
                         testdata.dimlabels[x_index]
                     )
-<<<<<<< HEAD
-        logging.debug(core.strm("-" * 30))
-=======
         logging.debug(strm("-" * 30))
->>>>>>> fe44c40a
         return testdata
 
     def adjust_spines(self, spines):
@@ -709,15 +614,9 @@
     def grid(self):
         ax = plt.gca()
         if self.black:
-<<<<<<< HEAD
-            plt.gridandtick(ax, gridcolor=r_[0.5, 0.5, 0.5])
-        else:
-            plt.gridandtick(ax, gridcolor=r_[0, 0, 0])
-=======
             gridandtick(ax, gridcolor=r_[0.5, 0.5, 0.5])
         else:
             gridandtick(ax, gridcolor=r_[0, 0, 0])
->>>>>>> fe44c40a
         return
 
     image = this_plotting.image.fl_image
@@ -763,11 +662,7 @@
                         )
                 self.next(k)
                 logging.debug(
-<<<<<<< HEAD
-                    core.strm(
-=======
                     strm(
->>>>>>> fe44c40a
                         "I am about to assign a legend for ",
                         k,
                         ". Is it in the figurelist?:",
@@ -775,20 +670,6 @@
                     )
                 )
                 logging.debug(
-<<<<<<< HEAD
-                    core.strm(
-                        "print out the legend object:", plt.gca().legend()
-                    )
-                )
-                try:
-                    plt.autolegend(**kwargs)
-                except Exception:
-                    try:
-                        self.twinx(orig=True)
-                    except Exception as e:
-                        raise Exception(
-                            core.strm(
-=======
                     strm("print out the legend object:", plt.gca().legend())
                 )
                 try:
@@ -799,21 +680,10 @@
                     except Exception:
                         raise Exception(
                             strm(
->>>>>>> fe44c40a
                                 "error while trying to run twinx to place legend for",
                                 k,
                                 "\n\tfiglist is",
                                 self.figurelist,
-<<<<<<< HEAD
-                                core.explain_error(e),
-                            )
-                        )
-                    try:
-                        plt.autolegend(**kwargs)
-                    except Exception as e:
-                        raise Exception(
-                            core.strm(
-=======
                             )
                         )
                     try:
@@ -821,54 +691,29 @@
                     except Exception:
                         raise Exception(
                             strm(
->>>>>>> fe44c40a
                                 "error while trying to run autolegend function for",
                                 k,
                                 "\n\tfiglist is",
                                 self.figurelist,
-<<<<<<< HEAD
-                                core.explain_error(e),
-=======
->>>>>>> fe44c40a
                             )
                         )
 
     def show(self, *args, **kwargs):
         self.basename = None  # must be turned off, so it can cycle through lists, etc, on its own
-<<<<<<< HEAD
-        line_spacing, block = gen_func.process_kwargs(
-=======
         line_spacing, block = process_kwargs(
->>>>>>> fe44c40a
             [("line_spacing", ""), ("block", None)], kwargs
         )
         if len(kwargs) > 0:
             raise ValueError("didn't understand kwargs " + repr(kwargs))
-<<<<<<< HEAD
-        logging.debug(
-            core.strm("before show_prep, figlist is", self.figurelist)
-        )
-        logging.debug(
-            core.strm(
-                "before show_prep, autolegend list is", self.autolegend_list
-            )
-=======
         logging.debug(strm("before show_prep, figlist is", self.figurelist))
         logging.debug(
             strm("before show_prep, autolegend list is", self.autolegend_list)
->>>>>>> fe44c40a
         )
         self.show_prep()
         # {{{ just copy from fornnotebook to get the print string functionality
         kwargs = {}
         for figname in self.figurelist:
-<<<<<<< HEAD
-            logging.debug(
-                core.strm('showing figure "%s"' % gen_func.lsafen(figname))
-            )
-=======
             logging.debug(strm('showing figure "%s"' % lsafen(figname)))
->>>>>>> fe44c40a
             if isinstance(figname, dict):
                 kwargs.update(figname)
                 if "print_string" in kwargs:
@@ -1061,11 +906,7 @@
                 np.argmin(abs(axis_span / desired_ticks - possible_iterators))
             ]
             # }}}
-<<<<<<< HEAD
-            logging.debug(core.strm("iterator is", iterator))
-=======
             logging.debug(strm("iterator is", iterator))
->>>>>>> fe44c40a
             return (
                 iterator,
                 r_[
@@ -1080,21 +921,12 @@
         # {{{ now, I need to get the list of multiples that falls inside the axis span
         xiterator, xlist = gen_list(x_axis)
         yiterator, ylist = gen_list(y_axis)
-<<<<<<< HEAD
-        logging.debug(core.strm("range of x ", x_axis.min(), x_axis.max()))
-        logging.debug(core.strm("xlist", xlist))
-        logging.debug(core.strm(plotdata.unitify_axis(0)))
-        logging.debug(core.strm("range of y ", y_axis.min(), y_axis.max()))
-        logging.debug(core.strm("ylist", ylist))
-        logging.debug(core.strm(plotdata.unitify_axis(1)))
-=======
         logging.debug(strm("range of x ", x_axis.min(), x_axis.max()))
         logging.debug(strm("xlist", xlist))
         logging.debug(strm(plotdata.unitify_axis(0)))
         logging.debug(strm("range of y ", y_axis.min(), y_axis.max()))
         logging.debug(strm("ylist", ylist))
         logging.debug(strm(plotdata.unitify_axis(1)))
->>>>>>> fe44c40a
         # }}}
         if xiterator < 1:
             x_ticklabels = ["{:0.1f}".format(j) for j in xlist]
@@ -1269,11 +1101,7 @@
         result = ""
         counter = 0
         for j in self.figurelist:
-<<<<<<< HEAD
-            if type(j) == dict:
-=======
             if isinstance(j, dict):
->>>>>>> fe44c40a
                 result = result + str(j) + "\n"
             else:
                 counter += 1
