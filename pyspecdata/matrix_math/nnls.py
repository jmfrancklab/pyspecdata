import logging
import numpy as np
from numpy import newaxis
from ..general_functions import strm
from .. import nnls as this_nnls

logger = logging.getLogger("pyspecdata.matrix_math")

# {{{ local functions
def chi(x_vec, val, data_fornnls, K):
    # appears to not be used?
    return 0.5 * np.dot(
        x_vec.T, np.dot(dd_chi(G(x_vec, K), val**2), x_vec)
    ) - np.dot(x_vec.T, data_fornnls[:, newaxis])

def d_chi(x_vec, val, data_fornnls, K):
    return np.dot(dd_chi(G(x_vec, K), val**2), x_vec) - data_fornnls[:, newaxis]

def dd_chi(G, val):
    return G + (val**2) * np.eye(np.shape(G)[0])

def G(x_vec, K):
    return np.dot(K, np.dot(square_heaviside(x_vec, K), K.T))

def H(product):
    if product <= 0:
        return 0
    if product > 0:
        return 1

def square_heaviside(x_vec, K):
    K_dim = np.shape(K.T)[0]
    diag_heavi = np.empty(K_dim)
    for q in range(K_dim):
        pull_val = np.dot(K.T[q, :], x_vec)
        temp = pull_val[0]
        diag_heavi[q] = H(temp)
    return np.diag(diag_heavi)

def optimize_alpha(input_vec, val, factor, K, tol=1e-6):
    # if not twoD, then factor should be None
    alpha_converged = False
    if factor is None:
        factor = np.sqrt(input_vec.shape[0])
    T = np.linalg.inv(dd_chi(G(input_vec, K), val**2))
    dot_product = np.dot(input_vec.T, np.dot(T, input_vec))
    ans = dot_product * factor
    ans = ans / np.linalg.norm(input_vec) / dot_product
    if abs(ans - val**2) <= tol:
        logger.debug(strm("ALPHA HAS CONVERGED."))
        alpha_converged = True
        return ans, alpha_converged
    return ans, alpha_converged

def newton_min(input_vec, val, data_fornnls, K):
    fder = dd_chi(G(input_vec, K), val)
    fval = d_chi(input_vec, val, data_fornnls, K)
    return input_vec + np.dot(np.linalg.inv(fder), fval)

def mod_BRD(guess, K, factor, data_fornnls, maxiter=20):
    smoothing_param = guess
    alpha_converged = False
    for iter in range(maxiter):
        logger.debug(strm("ITERATION NO.", iter))
        logger.debug(strm("CURRENT LAMBDA", smoothing_param))
        retval, residual = this_nnls.nnls_regularized(
            K, data_fornnls, l=smoothing_param
        )
        f_vec = retval[:, newaxis]
        alpha = smoothing_param**2
        c_vec = np.dot(K, f_vec) - data_fornnls[:, newaxis]
        c_vec /= -1 * alpha
        c_update = newton_min(c_vec, smoothing_param, data_fornnls, K)
        alpha_update, alpha_converged = optimize_alpha(
            c_update, smoothing_param, factor, K
        )
        lambda_update = np.sqrt(alpha_update[0, 0])
        if alpha_converged:
            logger.debug(strm("*** OPTIMIZED LAMBDA", lambda_update, "***"))
            break
        if not alpha_converged:
            logger.debug(strm("UPDATED LAMBDA", lambda_update))
            smoothing_param = lambda_update
        if iter == maxiter - 1:
            logger.debug(strm("DID NOT CONVERGE."))
    return lambda_update

def demand_real(x, addtxt=""):
    if not x.dtype == np.float64:
        if x.dtype == np.complex128:
            raise ValueError(
                "you are not allows to pass nnls complex data:\nif it makes sense for you, try yourdata.real.nnls( np.where you now have yourdata.nnls("
                + "\n"
                + addtxt
            )
        else:
            raise ValueError(
                "I expect double-precision floating point (float64), but you passed me data of dtype "
                + str(x.dtype)
                + "\n"
                + addtxt
            )
# }}}
<<<<<<< HEAD
def nnls(self, dimname_list, newaxis_dict, kernel_func, l=0, default_cut=1e-3):
=======
def nnls(self, dimname_list, newaxis_dict, kernel_func, l=0, default_cut=1e-3,
         store_uncompressed_kernel=False):
>>>>>>> 536e6964
    r"""Perform regularized non-negative least-squares "fit" on self.

    Capable of solving for solution in 1 or 2 dimensions.

    We seek to minimize
    :math:`Q = \| Ax - b \|_2 + \|\lambda x\|_2`
    in order to obtain solution vector :math:`x` subject to non-negativity constraint
    given input matrix :math:`A`, the kernel, and input vector :math:`b`, the data.

    The first term assesses agreement between the fit :math:`Ax` and the data :math:`b`,
    and the second term accounts for noise with the regularization parameter :math:`\lambda`
    according to Tikhonov regularization.

    To perform regularized minimization in 1 dimension, provide
    :str:`dimname_list`, :nddata:`newaxis_dict`, :function:`kernel_func`, and
    regularization parameter `l`. One may set `l` to a :double: of the regularization
    parameter of choice (found, for instance, through L-curve analysis) or
    set `l` to :str:`BRD` to enable automatic selection of a regularization
    parameter via the BRD algorithm - namely that described in Venkataramanan et al. 2002
    but adapted for 1D case (DOI:10.1109/78.995059).

    To perform regularized minimization in 2 dimensions, set `l` to
    :str:`BRD` and provide a tuple of parameters :str:`dimname_list`,
    :nddata:`newaxis_dict`, and :function:`kernel_func`.  Algorithm
    described in Venkataramanan et al. 2002 is performed which determines
    optimal :math:`\lambda` for the data (DOI:10.1109/78.995059).
    Note that setting `l` to a :double: for a regularization
    parameter is supported in this 2 dimensional should an
    appropriate parameter be known.

    See: `Wikipedia page on NNLS <https://en.wikipedia.org/wiki/Non-negative_least_squares>`_,
    `Wikipedia page on Tikhonov regularization <https://en.wikipedia.org/wiki/Tikhonov_regularization>`_

    Parameters
    ==========
    dimname_list: str or tuple
        Name of the "data" dimension that is to be replaced by a
        distribution (the "fit" dimension);
        *e.g.* if you are regularizing a set of functions
        :math:`\exp(-\tau*R_1)`, then this is :math:`\tau`

        If you are performing 2D regularization, then this
        is a tuple (pair) of 2 names
    newaxis_dict: dict or (tuple of) nddata
        a dictionary whose key is the name of the "fit" dimension
        (:math:`R_1` in the example above)
        and whose value is an np.array with the new axis labels.

        OR

        this can be a 1D nddata
        -- if it has an axis, the axis will be used to create the
        fit axis; if it has no axis, the data will be used

        OR

        if dimname_list is a tuple of 2 dimensions indicating a 2D ILT, this
        should also be a tuple of 2 nddata, representing the two axes
    kernel_func: function or tuple of functions
        a function giving the kernel for the regularization.
        The first argument is the "data" variable
        and the second argument is the "fit" variable
        (in the example above, this would be something like
        ``lambda x,y: exp(-x*y)``)

        For 2D, this must be a tuple or dictionary of functions -- the kernel is
        the product of the two.
    l : double (default 0) or str
        the regularization parameter :math:`lambda` -- if this is
        set to 0, the algorithm reverts to standard nnls.  If this
        is set to :str:`BRD`, then automatic parameter selection is executed
        according to the BRD algorithm, either in 1-dimension or
        2-dimensions depending on presence of tuple synax
        (i.e., specifying more than 1 dimension).

    Returns
    =======
    self:
        The regularized result.
        For future use, both the kernel (as an nddata, in a property called
        "nnls_kernel") and the residual (as an nddata, in a property called
        "nnls_residual") are stored as properties of the nddata.
        The regularized dimension is always last
        (innermost).

        If the tuple syntax is used to input 2 dimensions and
        :str:`BRD` is specified, then the individual,
        uncompressed kernels :math:`K_{1}` and :math:`K_{2}`
        are returned as properties of the nddata "K1" and "K2"
        respectively. The number of singular values used to
        compressed each kernel is returned in properties of the
        nddata called, respectively, "s1" and "s2".
    """
    # {{{ type checking
    demand_real(self.data)
    if type(dimname_list) is str and type(newaxis_dict) is type(self):
        # one dimensional with axis given as nddata
        dimname_list = [dimname_list]
        newaxis_dict = [newaxis_dict]
    elif type(dimname_list) is tuple and type(newaxis_dict) is tuple:
        # 2D as tuples
        assert len(dimname_list) == len(newaxis_dict)
        assert len(dimname_list) in [1, 2]
    elif type(newaxis_dict) is dict:
        # as a dictionary
        if len(newaxis_dict) == 1 and type(dimname_list) is str:
            newaxis_dict = [newaxis_dict[dimname_list]]
        else:
            # here I'm expecting 2D
            assert len(newaxis_dict) == 2
            assert len(dimname_list) == 2
            newaxis_dict = [newaxis_dict[j] for j in dimname_list]
    else:
        raise ValueError(
            strm(
                "I didn't understand what you specified for the new axes (dimension:",
                dimname_list,
                "and new axes",
                newaxis_dict,
            )
        )
    # make sure axes are real
    for j in dimname_list:
        demand_real(
            self.getaxis(j), "(this message pertains to the %s axis)" % j
        )
    for j in newaxis_dict:
        assert (
            len(j.dimlabels) == 1
        ), "must be one-dimensional, has dimensions:" + str(j.dimlabels)
        if j.getaxis(j.dimlabels[0]) is not None:
            demand_real(
                j.getaxis(j.dimlabels[0]),
                "(this message pertains to the new %s axis pulled from the second argument's axis)"
                % str(j.dimlabels[0]),
            )
        demand_real(
            j.data,
            "(this message pertains to the new %s axis pulled from the second argument's data)"
            % str(j.dimlabels[0]),
        )
    if isinstance(kernel_func, tuple):
        assert callable(kernel_func[0]) and callable(
            kernel_func[1]
        ), "third argument is tuple of kernel functions"
    elif isinstance(kernel_func, dict):
        kernel_func = [kernel_func[j] for j in dimname_list]
        assert all([callable(j) for j in kernel_func])
    else:
        assert callable(kernel_func), "third argument is kernel function"
        kernel_func = [kernel_func]
    assert len(kernel_func) == len(dimname_list)
    logger.debug(
        strm(
            "on first calling nnls, shape of the data is",
            self.shape,
            "is it fortran ordered?",
            np.isfortran(self.data),
        )
    )
    # at this point kernel_func and newaxis_dict are both lists with length
    # equal to dimnames (length 1 for 1D and 2 for 2D)
    twoD = len(dimname_list) > 1
    fit_dimnames = [j.dimlabels[0] for j in newaxis_dict]
    fit_axis_coords = [
        j.getaxis(fit_dimnames[j_idx])
        for j_idx, j in enumerate(newaxis_dict)
        if j.getaxis(fit_dimnames[j_idx]) is not None
    ]
    fit_axes = [
        self.__class__(fit_axis_coords[j], fit_dimnames[j])
        for j in range(len(dimname_list))
    ]
    data_axes = [self.fromaxis(dimname_list[j]) for j in range(len(dimname_list))]
    # at this point, fit_axes and data_axes
    # are nddata objects that give the axis
    # coordinates in the fit and data
    # domains, respectively
    for j in range(len(dimname_list)):
        data_axes[j].squeeze()
        data_axes[j], fit_axes[j] = data_axes[j].aligndata(fit_axes[j])
    # {{{ numpy dot is geared towards doing matrix operations with the
    # inner dimensions, so we put out active dimensions on the inside
    # (last), so we want that order, but we want to save the final order
    # that we're going to want at the end
    new_order = [fit_dimnames[dimname_list.index(j)]
            if j in dimname_list else j
            for j in self.dimlabels]
    self.reorder(
        dimname_list,
        first=False
    )
    # }}}
    logger.debug(strm("here is the order of the data",self.shape))
    # }}}
    # {{{ construct the kernel
    # the kernel transforms from (columns) the "fit" dimension to (rows)
    # the "data" dimension
    kernels = [
        kernel_func[j](data_axes[j], fit_axes[j]).squeeze()
        for j in range(len(dimname_list))
    ]
    logger.debug(
        strm(
            list(
                strm(
                    "K%d dimlabels" % j,
                    kernels[j].dimlabels,
                    "and raw np.shape",
                    kernels[j].data.shape,
<<<<<<< HEAD
                    "and data type",
                    kernels[j].data.dtype,
=======
>>>>>>> 536e6964
                )
                for j in range(len(dimname_list))
            )
        )
    )
    # }}}
<<<<<<< HEAD
=======
    if store_uncompressed_kernel:
        self.set_prop('nnls_kernels_uncompressed',kernels)
>>>>>>> 536e6964
    U, S, V = [[None] * len(dimname_list) for j in range(3)]
    s = [None] * len(dimname_list)
    for j in range(len(dimname_list)):
        U[j], S[j], V[j] = np.linalg.svd(kernels[j].data, full_matrices=False)
<<<<<<< HEAD
        s[j] = np.where(S[j] > default_cut * S[j][0])[0][-1] # JF changed this and following -- should be relative
        logger.debug(
            strm(
                f"S{j+1} is",
                S[j],
                "so I'm going to",
                s[j],
                "based on default_cut of",
                default_cut,
            )
        )
    for j in range(len(dimname_list)):
        U[j] = U[j][:, 0:s[j]]
        S[j] = S[j][0:s[j]]
        V[j] = V[j][0:s[j], :]
        S[j] = S[j] * np.eye(s[j])
        logger.debug(
            strm("Compressed SVD of K[j]:", [x.shape for x in (U[j], S[j], V[j])])
        )
    # {{{ compressing -- K are the compressed kernels (ΣV)
    K = [None] * len(dimname_list)
    for j in range(len(dimname_list)):
        K[j] = S[j].dot(V[j])
    # }}}
    if twoD:
        # {{{ direct product and lex ordering
        K_alldims = K[0][:, newaxis, :, newaxis] * K[1][newaxis, :, newaxis, :]
        K_alldims = K_alldims.reshape(
            K[0].shape[0] * K[1].shape[0], K[0].shape[1] * K[1].shape[1]
        )
        logger.debug(
            strm(
                "Compressed K, K1, and K2:",
                [x.shape for x in (K_alldims, K[0], K[1])],
            )
        )
        # from dot documentation:
        # sum across last and second from last and second to last
        # dimensions:
        # dot(a, b)[i,j,k,m] = sum(a[i,j,:] * b[k,:,m])
        data_fornnls = U[0].T.dot(
                self.data.dot(U[1])
                )
        # we want to smoosh the last two dimensions to get lex ordering
        # (here, if data has outer (earlier) dimensions, they are not
        # affected)
        data_fornnls = data_fornnls.reshape(
                data_fornnls.shape[:-2] + (np.prod(data_fornnls.shape[-2:]),)
                )
        # }}}
    else:
        K_alldims = S[0] @ V[0]
        # was U₀ᵀ [temp], but that puts indirect on inside
        # [indirect × data] [data × SV] = [indirect × SV]
        # which is what we want
        data_fornnls = self.data.dot(U[0])
        logger.debug(strm("data has shape",self.data.shape,"compressed to",data_fornnls.shape,"by U^T of",U[0].T.shape))
    # we are now ready to perform the regularization
    # along the innermost dimension, which is lex ordered where relevant!
    logger.debug(
        strm(
            "shape of the data is",
            self.shape,
            "len of axis_coords_error",
            len(self.axis_coords_error),
        )
    )
    if type(l) is str and l == "BRD":
        if twoD:
            factor = np.sqrt(np.prod(s))
        else:
            factor = None
        retval, residual = this_nnls.nnls_regularized(
            K_alldims, data_fornnls, l=mod_BRD(1.0, K_alldims, factor, data_fornnls)
        )
    else:
        retval, residual = this_nnls.nnls_regularized(K_alldims, data_fornnls, l=l)
    logger.debug(
        strm("coming back from fortran, residual type is", type(residual))
        + strm(residual.dtype if isinstance(residual, np.ndarray) else "")
    )
    newshape = []
    if not np.isscalar(l):
        newshape.append(len(l))
    logger.debug(strm("test***", list(self.data.shape)[:-1]))
    newshape += [self.shape[j] for j in self.dimlabels if j not in dimname_list] # any outer dimensions
    newshape += [fit_axes[j].data.size for j in range(len(fit_dimnames))]
    logger.debug(
        strm(
            "before mkd, shape of the data is",
            self.shape,
            "len of axis_coords_error",
            len(self.axis_coords_error),
        )
    )
    # {{{ store the dictionaries for later use
    axis_coords_dict = self.mkd(self.axis_coords)
    axis_units_dict = self.mkd(self.axis_coords_units)
    axis_coords_error_dict = self.mkd(self.axis_coords_error)
    # }}}
    retval = retval.reshape(newshape)
    self.data = retval
    # {{{ clear axis info
    self.axis_coords = None
    self.axis_coords_units = None
    self.axis_coords_error_dict = None
    # }}}
    # change the dimnesion names and data
    for j in range(len(dimname_list)):
        self.rename(dimname_list[j], fit_dimnames[j])
        axis_coords_dict[fit_dimnames[j]] = fit_axes[j].getaxis(
            fit_dimnames[j]
        )
=======
        logger.debug(
            strm(
                f"the first few singular value are",
                S[j][:4],
                "the biggest is",
                S[j][0],
                "based on default_cut of",
                default_cut,
                "I'm going to cut out everything below",
                S[j][0]*default_cut,
            )
        )
        s[j] = np.where(S[j] > default_cut * S[j][0])[0][-1] # JF changed this and following -- should be relative
        logger.debug(
            strm(
                f"S{j+1} is",
                S[j],
                "so I'm going to",
                s[j],
                "based on default_cut of",
                default_cut,
            )
        )
    for j in range(len(dimname_list)):
        U[j] = U[j][:, 0:s[j]]
        S[j] = S[j][0:s[j]]
        V[j] = V[j][0:s[j], :]
        S[j] = S[j] * np.eye(s[j])
        logger.debug(
            strm("Compressed SVD of K[j]:", [x.shape for x in (U[j], S[j], V[j])])
        )
    # {{{ compressing -- K are the compressed kernels (ΣV)
    K = [None] * len(dimname_list)
    for j in range(len(dimname_list)):
        K[j] = S[j].dot(V[j])
    # }}}
    if twoD:
        # {{{ direct product and lex ordering
        K_alldims = K[0][:, newaxis, :, newaxis] * K[1][newaxis, :, newaxis, :]
        K_alldims = K_alldims.reshape(
            K[0].shape[0] * K[1].shape[0], K[0].shape[1] * K[1].shape[1]
        )
        logger.debug(
            strm(
                "Compressed K, K1, and K2:",
                [x.shape for x in (K_alldims, K[0], K[1])],
            )
        )
        # from dot documentation:
        # sum across last and second from last and second to last
        # dimensions:
        # dot(a, b)[i,j,k,m] = sum(a[i,j,:] * b[k,:,m])
        data_fornnls = U[0].T.dot(
                self.data.dot(U[1])
                )
        # we want to smoosh the last two dimensions to get lex ordering
        # (here, if data has outer (earlier) dimensions, they are not
        # affected)
        data_fornnls = data_fornnls.reshape(
                data_fornnls.shape[:-2] + (np.prod(data_fornnls.shape[-2:]),)
                )
        # }}}
    else:
        K_alldims = S[0] @ V[0]
        # was U₀ᵀ [temp], but that puts indirect on inside
        # [indirect × data] [data × SV] = [indirect × SV]
        # which is what we want
        data_fornnls = self.data.dot(U[0])
        logger.debug(strm("data has shape",self.data.shape,"compressed to",data_fornnls.shape,"by U^T of",U[0].T.shape))
    # we are now ready to perform the regularization
    # along the innermost dimension, which is lex ordered where relevant!
    logger.debug(
        strm(
            "shape of the data is",
            self.shape,
            "len of axis_coords_error",
            len(self.axis_coords_error),
        )
    )
    if type(l) is str and l == "BRD":
        if twoD:
            factor = np.sqrt(np.prod(s))
        else:
            factor = None
        retval, residual = this_nnls.nnls_regularized(
            K_alldims, data_fornnls, l=mod_BRD(1.0, K_alldims, factor, data_fornnls)
        )
    else:
        retval, residual = this_nnls.nnls_regularized(K_alldims, data_fornnls, l=l)
    logger.debug(
        strm("coming back from fortran, residual type is", type(residual))
        + strm(residual.dtype if isinstance(residual, np.ndarray) else "")
    )
    newshape = []
    if not np.isscalar(l):
        newshape.append(len(l))
    logger.debug(strm("test***", list(self.data.shape)[:-1]))
    newshape += [self.shape[j] for j in self.dimlabels if j not in dimname_list] # any outer dimensions
    newshape += [fit_axes[j].data.size for j in range(len(fit_dimnames))]
    logger.debug(
        strm(
            "before mkd, shape of the data is",
            self.shape,
            "len of axis_coords_error",
            len(self.axis_coords_error),
        )
    )
    # {{{ store the dictionaries for later use
    axis_coords_dict = self.mkd(self.axis_coords)
    axis_units_dict = self.mkd(self.axis_coords_units)
    axis_coords_error_dict = self.mkd(self.axis_coords_error)
    # }}}
    retval = retval.reshape(newshape)
    self.data = retval
    # {{{ clear axis info
    self.axis_coords = None
    self.axis_coords_units = None
    self.axis_coords_error_dict = None
    # }}}
    # change the dimnesion names and data
    for j in range(len(dimname_list)):
        self.rename(dimname_list[j], fit_dimnames[j])
        axis_coords_dict[fit_dimnames[j]] = fit_axes[j].getaxis(
            fit_dimnames[j]
        )
>>>>>>> 536e6964
        axis_units_dict[fit_dimnames[j]] = None
        axis_coords_error_dict[fit_dimnames[j]] = None
    if not np.isscalar(l):
        self.dimlabels = ["lambda"] + self.dimlabels
        axis_coords_dict["lambda"] = l
        axis_units_dict["lambda"] = None
        axis_coords_error_dict["lambda"] = None
    self.data = retval
    if not np.isscalar(residual):
        # make the residual nddata as well
        residual_nddata = self.shape.pop(fit_dimnames[0])
        if twoD:
            residual_nddata.pop(fit_dimnames[1])
        residual_nddata = residual_nddata.alloc(dtype=residual.dtype)
        residual_nddata.data[:] = residual[:]
    else:
        residual_nddata = residual
    # store the kernel and the residual as properties
    self.set_prop("nnls_kernel", K_alldims)
    for j in range(len(dimname_list)):
        self.set_prop(f"s{j+1}", s[j])
        self.set_prop(f"K{j+1}", K[j])
    self.set_prop("nnls_residual", residual_nddata)
    self.axis_coords = self.fld(axis_coords_dict)
    self.axis_coords_units = self.fld(axis_units_dict)
    self.axis_coords_error = self.fld(axis_coords_error_dict)
    self.reorder(new_order)
    return self<|MERGE_RESOLUTION|>--- conflicted
+++ resolved
@@ -101,12 +101,8 @@
                 + addtxt
             )
 # }}}
-<<<<<<< HEAD
-def nnls(self, dimname_list, newaxis_dict, kernel_func, l=0, default_cut=1e-3):
-=======
 def nnls(self, dimname_list, newaxis_dict, kernel_func, l=0, default_cut=1e-3,
          store_uncompressed_kernel=False):
->>>>>>> 536e6964
     r"""Perform regularized non-negative least-squares "fit" on self.
 
     Capable of solving for solution in 1 or 2 dimensions.
@@ -317,27 +313,32 @@
                     kernels[j].dimlabels,
                     "and raw np.shape",
                     kernels[j].data.shape,
-<<<<<<< HEAD
                     "and data type",
                     kernels[j].data.dtype,
-=======
->>>>>>> 536e6964
                 )
                 for j in range(len(dimname_list))
             )
         )
     )
     # }}}
-<<<<<<< HEAD
-=======
     if store_uncompressed_kernel:
         self.set_prop('nnls_kernels_uncompressed',kernels)
->>>>>>> 536e6964
     U, S, V = [[None] * len(dimname_list) for j in range(3)]
     s = [None] * len(dimname_list)
     for j in range(len(dimname_list)):
         U[j], S[j], V[j] = np.linalg.svd(kernels[j].data, full_matrices=False)
-<<<<<<< HEAD
+        logger.debug(
+            strm(
+                f"the first few singular value are",
+                S[j][:4],
+                "the biggest is",
+                S[j][0],
+                "based on default_cut of",
+                default_cut,
+                "I'm going to cut out everything below",
+                S[j][0]*default_cut,
+            )
+        )
         s[j] = np.where(S[j] > default_cut * S[j][0])[0][-1] # JF changed this and following -- should be relative
         logger.debug(
             strm(
@@ -451,133 +452,6 @@
         axis_coords_dict[fit_dimnames[j]] = fit_axes[j].getaxis(
             fit_dimnames[j]
         )
-=======
-        logger.debug(
-            strm(
-                f"the first few singular value are",
-                S[j][:4],
-                "the biggest is",
-                S[j][0],
-                "based on default_cut of",
-                default_cut,
-                "I'm going to cut out everything below",
-                S[j][0]*default_cut,
-            )
-        )
-        s[j] = np.where(S[j] > default_cut * S[j][0])[0][-1] # JF changed this and following -- should be relative
-        logger.debug(
-            strm(
-                f"S{j+1} is",
-                S[j],
-                "so I'm going to",
-                s[j],
-                "based on default_cut of",
-                default_cut,
-            )
-        )
-    for j in range(len(dimname_list)):
-        U[j] = U[j][:, 0:s[j]]
-        S[j] = S[j][0:s[j]]
-        V[j] = V[j][0:s[j], :]
-        S[j] = S[j] * np.eye(s[j])
-        logger.debug(
-            strm("Compressed SVD of K[j]:", [x.shape for x in (U[j], S[j], V[j])])
-        )
-    # {{{ compressing -- K are the compressed kernels (ΣV)
-    K = [None] * len(dimname_list)
-    for j in range(len(dimname_list)):
-        K[j] = S[j].dot(V[j])
-    # }}}
-    if twoD:
-        # {{{ direct product and lex ordering
-        K_alldims = K[0][:, newaxis, :, newaxis] * K[1][newaxis, :, newaxis, :]
-        K_alldims = K_alldims.reshape(
-            K[0].shape[0] * K[1].shape[0], K[0].shape[1] * K[1].shape[1]
-        )
-        logger.debug(
-            strm(
-                "Compressed K, K1, and K2:",
-                [x.shape for x in (K_alldims, K[0], K[1])],
-            )
-        )
-        # from dot documentation:
-        # sum across last and second from last and second to last
-        # dimensions:
-        # dot(a, b)[i,j,k,m] = sum(a[i,j,:] * b[k,:,m])
-        data_fornnls = U[0].T.dot(
-                self.data.dot(U[1])
-                )
-        # we want to smoosh the last two dimensions to get lex ordering
-        # (here, if data has outer (earlier) dimensions, they are not
-        # affected)
-        data_fornnls = data_fornnls.reshape(
-                data_fornnls.shape[:-2] + (np.prod(data_fornnls.shape[-2:]),)
-                )
-        # }}}
-    else:
-        K_alldims = S[0] @ V[0]
-        # was U₀ᵀ [temp], but that puts indirect on inside
-        # [indirect × data] [data × SV] = [indirect × SV]
-        # which is what we want
-        data_fornnls = self.data.dot(U[0])
-        logger.debug(strm("data has shape",self.data.shape,"compressed to",data_fornnls.shape,"by U^T of",U[0].T.shape))
-    # we are now ready to perform the regularization
-    # along the innermost dimension, which is lex ordered where relevant!
-    logger.debug(
-        strm(
-            "shape of the data is",
-            self.shape,
-            "len of axis_coords_error",
-            len(self.axis_coords_error),
-        )
-    )
-    if type(l) is str and l == "BRD":
-        if twoD:
-            factor = np.sqrt(np.prod(s))
-        else:
-            factor = None
-        retval, residual = this_nnls.nnls_regularized(
-            K_alldims, data_fornnls, l=mod_BRD(1.0, K_alldims, factor, data_fornnls)
-        )
-    else:
-        retval, residual = this_nnls.nnls_regularized(K_alldims, data_fornnls, l=l)
-    logger.debug(
-        strm("coming back from fortran, residual type is", type(residual))
-        + strm(residual.dtype if isinstance(residual, np.ndarray) else "")
-    )
-    newshape = []
-    if not np.isscalar(l):
-        newshape.append(len(l))
-    logger.debug(strm("test***", list(self.data.shape)[:-1]))
-    newshape += [self.shape[j] for j in self.dimlabels if j not in dimname_list] # any outer dimensions
-    newshape += [fit_axes[j].data.size for j in range(len(fit_dimnames))]
-    logger.debug(
-        strm(
-            "before mkd, shape of the data is",
-            self.shape,
-            "len of axis_coords_error",
-            len(self.axis_coords_error),
-        )
-    )
-    # {{{ store the dictionaries for later use
-    axis_coords_dict = self.mkd(self.axis_coords)
-    axis_units_dict = self.mkd(self.axis_coords_units)
-    axis_coords_error_dict = self.mkd(self.axis_coords_error)
-    # }}}
-    retval = retval.reshape(newshape)
-    self.data = retval
-    # {{{ clear axis info
-    self.axis_coords = None
-    self.axis_coords_units = None
-    self.axis_coords_error_dict = None
-    # }}}
-    # change the dimnesion names and data
-    for j in range(len(dimname_list)):
-        self.rename(dimname_list[j], fit_dimnames[j])
-        axis_coords_dict[fit_dimnames[j]] = fit_axes[j].getaxis(
-            fit_dimnames[j]
-        )
->>>>>>> 536e6964
         axis_units_dict[fit_dimnames[j]] = None
         axis_coords_error_dict[fit_dimnames[j]] = None
     if not np.isscalar(l):
