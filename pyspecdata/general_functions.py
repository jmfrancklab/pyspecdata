--- conflicted
+++ resolved
@@ -8,11 +8,8 @@
 import os
 from paramset_pyspecdata import myparams
 import re
-<<<<<<< HEAD
 from inspect import ismethod
-=======
 import sys
->>>>>>> 82508ba0
 
 def inside_sphinx():
     if len(sys.argv) > 0:
