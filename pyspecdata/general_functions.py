--- conflicted
+++ resolved
@@ -4,12 +4,6 @@
 them."""
 
 import os
-<<<<<<< HEAD
-from paramset_pyspecdata import myparams
-import re
-from inspect import ismethod
-=======
->>>>>>> 84c08c0c
 import sys
 def inside_sphinx():
     if len(sys.argv) > 0:
@@ -124,7 +118,6 @@
     return du
 
 def init_logging(level=logging.INFO, filename='pyspecdata.log'):
-<<<<<<< HEAD
     r"""Initialize logging on pyspecdata.log -- do NOT log if run from within a notebook (it's fair to assume that you will run first before embedding)
 
     To simplify things, note that you can pass a string to the "level" argument:
@@ -140,13 +133,6 @@
         level = logging.DEBUG
     elif level == 'critical':
         level = logging.CRITICAL
-=======
-    "Initialize logging on pyspecdata.log -- do NOT log if run from within a notebook (it's fair to assume that you will run first before embedding)"
-    if level.lower() == 'info':
-        level=logging.INFO
-    elif level.lower() == 'debug':
-        level=logging.DEBUG
->>>>>>> 84c08c0c
     if myparams['figlist_type'] == 'figlistl':
         return
     FORMAT = "--> %(filename)s(%(lineno)s):%(name)s %(funcName)20s %(asctime)20s\n%(levelname)s: %(message)s"
@@ -205,73 +191,6 @@
     math_str += '\n'
     math_str += r'\end{bmatrix}'
     return math_str
-<<<<<<< HEAD
-#{{{ convert back and forth between lists, etc, and ndarray
-def make_ndarray(array_to_conv,name_forprint = 'unknown',verbose = False): 
-    if type(array_to_conv) in [int,int32,double,float,complex,complex128,float,bool,bool_]: # if it's a scalar
-        pass
-    elif type(array_to_conv) is str:
-        pass
-    elif type(array_to_conv) in [list,ndarray] and len(array_to_conv) > 0:
-        array_to_conv = rec.fromarrays([array_to_conv],names = 'LISTELEMENTS') #list(rec.fromarrays([b])['f0']) to convert back
-    elif type(array_to_conv) in [list,ndarray] and len(array_to_conv) is 0:
-        array_to_conv = None
-    elif array_to_conv is  None:
-        pass
-    else:
-        raise TypeError(strm('type of value (',type(array_to_conv),') for attribute name',
-            name_forprint,'passed to make_ndarray is not currently supported'))
-    return array_to_conv
-def unmake_ndarray(array_to_conv,name_forprint = 'unknown',verbose = False): 
-    r'Convert this item to an ndarray'
-    if (type(array_to_conv) is recarray) or (type(array_to_conv) is ndarray and array_to_conv.dtype.names is not None and len(array_to_conv.dtype.names)>0):
-        #{{{ if it's a record/structured array, it should be either a list or dictionary
-        if 'LISTELEMENTS' in array_to_conv.dtype.names:
-            if array_to_conv.dtype.names == tuple(['LISTELEMENTS']):
-                retval = list(array_to_conv['LISTELEMENTS'])
-            else:
-                raise ValueError(strm('Attribute',name_forprint,
-                    'is a recordarray with a LISTELEMENTS field, but it',
-                    'also has other dimensions:',array_to_conv.dtype.names,
-                    'not',tuple(['LISTELEMENTS'])))
-        elif len(array_to_conv)==1:
-            thisval = dict(zip(a.dtype.names,a.tolist()[0]))
-        else: raise ValueError('You passed a structured array, but it has more',
-                "than one dimension, which is not yet supported\nLater, this",
-                'should be supported by returning a dictionary of arrays')
-        #}}}
-    elif type(array_to_conv) is ndarray and len(array_to_conv)==1:
-        #{{{ if it's a length 1 ndarray, then return the element
-        retval = array_to_conv.tolist()
-        if verbose: print "(from unmake ndarray verbose):", name_forprint,"=",type(array_to_conv),"is a numpy array of length one"
-        #}}}
-    elif type(array_to_conv) in [string_,int32,float64,bool_]:
-        #{{{ map numpy strings onto normal strings
-        retval = array_to_conv.tolist()
-        if verbose: print "(from unmake ndarray verbose):", name_forprint,"=",type(array_to_conv),"is a numpy scalar"
-        #}}}
-    elif type(array_to_conv) is list:
-        #{{{ deal with lists
-        if verbose: print "(from unmake ndarray verbose):", name_forprint,"is a list"
-        typeofall = map(type,array_to_conv)
-        if all(map(lambda x: x is string_,typeofall)):
-            if verbose: print "(from unmake ndarray verbose):", name_forprint,"=",typeofall,"are all numpy strings"
-            retval = map(str,array_to_conv)
-        else:
-            if verbose: print "(from unmake ndarray verbose):", name_forprint,"=",typeofall,"are not all numpy string"
-            retval = array_to_conv
-        #}}}
-    else:
-        if verbose: print "(from unmake ndarray verbose):", name_forprint,"=",type(array_to_conv),"is not a numpy string or record array"
-        retval = array_to_conv
-    return retval
-#}}}
-def normal_attrs(obj):
-    '''Return a list of "normal" attributes (as opposed to methods or attributes with a double underscore in the name)'''
-    myattrs = filter(lambda x: not ismethod(obj.__getattribute__(x)),dir(obj))
-    myattrs = filter(lambda x: not x[0:2] == '__',myattrs)
-    return myattrs
-=======
 def redim_F_to_C(a):
     r"""the following creates a C array, reversing the *apparent* order of dimensions, while preserving the order in memory"""
     assert isfortran(a),"input is not fortran order!"
@@ -279,5 +198,4 @@
 def redim_C_to_F(a):
     "see redim_F_to_C"
     assert (not isfortran(a)),"input is not c order!"
-    return a.ravel(order='C').reshape(a.shape[::-1], order='F')
->>>>>>> 84c08c0c
+    return a.ravel(order='C').reshape(a.shape[::-1], order='F')