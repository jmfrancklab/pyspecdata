--- conflicted
+++ resolved
@@ -1288,16 +1288,6 @@
                 if echo_idx is not None:
                     this_echo_time = forplot.getaxis('t1')[echo_idx]/1e-9
                     this_label.append('%d ns'%(this_echo_time))
-<<<<<<< HEAD
-                    forplot = forplot['t1',echo_idx]
-                    ## {{{ show where I pull the slices
-                    #fl.push_marker()
-                    #fl.next(plt_chk_t2ph)
-                    #gca().axvline(x = this_echo_time,color = 'w',alpha = 0.25)
-                    #fl.pop_marker()
-                    ## }}}
-                fl.plot(forplot[lambda x:
-=======
                     # {{{ show where I pull the slices
                     fl.push_marker()
                     fl.next(plt_chk_t2ph)
@@ -1305,7 +1295,6 @@
                     fl.pop_marker()
                     # }}}
                 fl.plot(forplot['t1',echo_idx][lambda x:
->>>>>>> eaa04e52
                     abs(x) > phaseplot_thresholds[1]*max_abs
                     ].runcopy(angle)/pi,'.',alpha = 0.5,
                     markersize = 3,label = ', '.join(this_label))
@@ -1346,10 +1335,6 @@
                     gca().axvline(x = this_freq/1e6,color = 'w',alpha = 0.25)
                     fl.pop_marker()
                     # }}}
-<<<<<<< HEAD
-                    #fl.next('plot the phase at different $F_2$',legend = True)
-=======
->>>>>>> eaa04e52
                     fl.plot(forplot['t2',this_freq_idx][lambda x:
                         abs(x) > phaseplot_thresholds[0]*max_abs].runcopy(angle)/pi, '.',
                         alpha = 0.5, markersize = 3,
