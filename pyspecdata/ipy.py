--- conflicted
+++ resolved
@@ -12,12 +12,8 @@
 
 Also known as "generalized jupyter awesomeness" in only ~150 lines of code!
 
-<<<<<<< HEAD
 See [O'Reilly Book](https://www.safaribooksonline.com/blog/2014/02/11/altering\
 -display-existing-classes-ipython/)
-=======
-See [O'Reilly Book](https://www.safaribooksonline.com/blog/2014/02/11/altering-display-existing-classes-ipython/)
->>>>>>> d5b0654d
 for minimal guidance if you're interested."""
 
 # I should implement this as an extension module
@@ -48,13 +44,8 @@
 class mat_formatter(object):
     zeros_re = re.compile("(?<![.0-9])0(?![.0-9])")
 
-<<<<<<< HEAD
-=======
-
 class mat_formatter(object):
     zeros_re = re.compile("(?<![.0-9])0(?![.0-9])")
-
->>>>>>> d5b0654d
     def __init__(self, stuff):
         self.mathmode = True
         if type(stuff) is str:
@@ -264,7 +255,6 @@
             if arg_copy.name() is not None:
                 plt.gca().set_title(arg_copy.name())
 
-<<<<<<< HEAD
     print(
         "Loaded pySpecData formatters!\n(Inspecting nddata objects should"
         " yield plots!)"
@@ -274,10 +264,6 @@
     plain_formatters.for_type(
         pyspec_nddata_hdf5, _print_plain_override_for_nddata
     )
-=======
-    plain_formatters.for_type(numpy.ndarray, _print_plain_override_for_ndarray)
-    plain_formatters.for_type(pyspec_nddata, _print_plain_override_for_nddata)
->>>>>>> d5b0654d
     ip.ex(
         "fancy_legend = lambda: legend(**dict(bbox_to_anchor=(1.05,1), loc=2,"
         " borderaxespad=0.))"
