r'''Allows the user to run the same code on different machines,
even though the location of the raw spectral data might change.

This is controlled by the ``~/.pyspecdata`` or ``~/_pyspecdata`` config file.
'''
import os
import configparser
import platform
from .general_functions import process_kwargs, strm
import logging
import atexit
logger = logging.getLogger('pyspecdata.datadir')
class MyConfig(object):
    r'''Provides an easy interface to the pyspecdata configuration file.
    Only one instance _my_config should be created -- this instance is used by
    the other functions in this module.
    '''
    def __init__(self):
        self._config_parser = None
        if platform.platform().startswith('Windows'):
            self.hide_start = '_' # the default hidden/config starter for vim, mingw applications, etc
            "This filename prefix denotes a configuration file on the OS."
        else:
            self.hide_start = '.'
        self.config_location = os.path.join(os.path.expanduser('~'),self.hide_start+'pyspecdata')
        self.config_vars = {}
        "The dictionary that stores the current settings -- keep these in a dictionary, which should be faster than reading from environ, or from a file."
        atexit.register(self.__exit__,None,None,None)
        return
    def set_setting(self,this_section,this_key,this_value):
        "set `this_key` to `this_value` inside section `this_section`, creating it if necessary"
        if self._config_parser is None:
            self._config_parser = configparser.SafeConfigParser()
            read_cfg = self._config_parser.read(self.config_location)
            if not read_cfg:
                print("\nWarning!! There was no file at",self.config_location,"so I'm creating one")
        if not self._config_parser.has_section(this_section):
            self._config_parser.add_section(this_section)
        self._config_parser.set(this_section,this_key,this_value)
        return
    def __exit__(self, exception_type, exception_value, traceback):
        if self._config_parser is not None:
            # {{{ reset to standard figures
            self.set_setting('mode','figures','standard')
            # }}}
            with open(self.config_location,'w') as fp:
                self._config_parser.write(fp)
<<<<<<< HEAD
        return
=======
        self.__del__()
>>>>>>> 3da8435c
    def get_setting(self,this_key,environ = None,default = None,section = 'General'):
        """Get a settings from the "General" group.
        If the file does not exist, or the option is not set, then set the option, creating the file as needed.
        The option is determined in the following order:

            * The value in the `config_vars` dictionary.
            * The value of the environment variable named `environ`.
            * The value stored in the configuration file at ``~/.pyspecdata`` (``~/_pyspecdata`` on Windows).
            * The value given by the `default` argument.  If `default` is ``None``, then return ``None``.

        Parameters
        ----------
        this_key : str
            The name of the settings that we want to retrieve.
        environ : str
            If the value corresponding to `this_key` is not present in the
            `self.config_vars` dictionary, look for an environment variable
            called `environ` that stores the value of `this_key`.  If this is
            not set, it's set from the config file or the default argument.
        default : str
            If the value for `this_key` is not in
            `self.config_vars`, not in the environment variable
            called `environ`, and not in the config file, set it
            to this value, and ask for user response to confirm.
            Then, set the config file value, the environment, and the
            `self.config_vars` value to the result.

            For platform compatibility, leading period characters are converted
            to `self.hide_start`, and '/' are converted to `os.path.sep`.
        section : str
            Look in this section of the config file.
            
        Returns
        -------
        The value corresponding to `this_key`.
        """
<<<<<<< HEAD
        if this_key in list(self.config_vars.keys()):
=======
        if this_key in self.config_vars.keys():
>>>>>>> 3da8435c
            logger.debug("I pulled",this_key,"from the config_vars")
            return self.config_vars[this_key]
        logger.debug("about to look for environment variable",environ)
        if environ is not None and environ in os.environ.keys():
            retval = os.environ[environ]
            logger.debug("I pulled",environ,"from the environment variables -- it is",retval)
        else:
            if self._config_parser is None:
                self._config_parser = configparser.SafeConfigParser()
                read_cfg = self._config_parser.read(self.config_location)
                if not read_cfg:
                    logger.debug("\nWarning!! There was no file at",self.config_location,"so I'm creating one")
            if self._config_parser.has_section(section):
                try:
                    retval = self._config_parser.get(section,this_key)
                except configparser.NoOptionError:
                    retval = None
            else:
                self._config_parser.add_section(section)
                retval = None
            if retval in [None,'']:# it wasn't found from the config file
                if default is None:
                    return None
                default = default.split('/')
                for j in range(len(default)):
                    if default[j][0] == '.':
                        default[j] = self.hide_start + default[j][1:]
                default = os.path.sep.join(default)
                raise RuntimeError("\nI didn't find the value corresponding to "+this_key
                        +" in the environment variable "+repr(environ)+'\n'+
                        "--> You probably want to run the command-line tool pyspecdata_dataconfig to set up a configuration file")
                self._config_parser.set(section,this_key,retval)
            if environ is not None:
                os.environ[environ] = retval
            logger.debug("I pulled",this_key,"from the configuration file -- it is",retval)
        self.config_vars[this_key] = retval
        return retval
_my_config = MyConfig()
def get_notebook_dir(*args):
    r'''Returns the notebook directory.  If arguments are passed, it returns the directory underneath the notebook directory, ending in a trailing (back)slash
    
    It is determined by a call to `MyConfig.get_setting` with the environment variable set to ``PYTHON_NOTEBOOK_DIR`` and default ``~/notebook``.
    '''
    base_notebook_dir = _my_config.get_setting('notebook_directory',environ = 'PYTHON_NOTEBOOK_DIR',default = '~/notebook')
    if not os.path.exists(base_notebook_dir):
        base_notebook_dir = os.path.expanduser(base_notebook_dir)
        if not os.path.exists(base_notebook_dir):
            raise ValueError("It seems that your notebook directory (the main directory containing your latex files) isn't either (1) called \"notebook\" and immediately underneath your home directory or (2) registered in the [General] block of your "+_my_config.config_location+"file.\nThis probably means that you want to add a line like\nnotebook_directory = [path to your main notebook directory here]\nTo the [General] block of "+_my_config.config_location)
    retval = (base_notebook_dir,) + args
    if len(retval[-1]) != 0:
        retval = retval + ('',)
    return os.path.join(*retval)
def dirformat(file):
    raise ValueError("dirformat should now be obsolete, and replaced by the ability to pass a list of subdirectories to getDATADIR or get_notebook_dir")
def grab_data_directory():
    raise RuntimeError("This used to return two arguments,"
            +"\n\t(1) if it successfully grabbed the data directory from"
            +"a file and set the PYTHONDATADIR environment variable"
            +"\n\t(2) set to true if it couldn't figure out where the"
            +"data directory was"
            +"\nAll the functionality of this function should now be"
            +"replaced by getDATADIR")
def getDATADIR(*args,**kwargs):
    r'''Returns the base directory where you put all your data.  If arguments
    are passed, it returns the directory underneath the data directory, ending
    in a trailing (back)slash
    
    It is determined by a call to `MyConfig.get_setting` with the setting name
    `data_directory` and the environment variable set to ``PYTHON_DATA_DIR``.

    Parameters
    ----------
    exp_type : str
        A string identifying the experiment type.
        It searches for `exp_type` in this order:

        * Look in the ``ExpTypes`` section of the config file.
            * Note that by using this, you can store data in locations other
                than your main data directory.
                For example, consider the following section of the
                ``~/.pyspecdata`` config file:
                ```
                [ExpTypes]
                alternate_base = /opt/other_data
                alternate_type_one = %(alternate_base)s/type_one
                ```
                which would find data with `exp_type` ``alternate_type_one`` in
                ``/opt/other_data/type_one``.
        * use `os.walk` to search for a directory with this name
            inside the directory identified by `experimental_data`.
            excluding things that start with '.', '_' or
            containing '.hfssresults', always choosing the
            thing that's highest up in the tree.
            If it doesn't find a directory inside `experimental_data`, it will
            search inside all the directories already listed in `ExpTypes`.
            Currently, in both attempts, it will only walk 2 levels deep (since NMR directories
            can be rather complex, and otherwise it would take forever).
    '''
    # the following is from https://stackoverflow.com/questions/229186/os-walk-without-digging-into-directories-below
    def walklevel(some_dir, level=1):
        some_dir = some_dir.rstrip(os.path.sep)
        assert os.path.isdir(some_dir),strm(some_dir,"is not a directory (probably an invalid entry in your pyspecdata config file)")
        num_sep = some_dir.count(os.path.sep)
        for root, dirs, files in os.walk(some_dir):
            yield root, dirs, files
            num_sep_this = root.count(os.path.sep)
            if num_sep + level <= num_sep_this:
                del dirs[:]
    def walk_and_grab_best_match(walking_top_dir):
        logger.info(strm("Walking inside",walking_top_dir,"to find",exp_type,"will only walk 2 directories deep!"))
        equal_matches = []
        containing_matches = []
        for d,s,_ in walklevel(walking_top_dir, level=2):
            logger.debug(strm("walking: ",d,s))
            s[:] = [j for j in s if j[0]
                    not in ['.','_']
                    and '.hfssresults' not in j]# prune the walk
            equal_matches.extend([os.path.join(d,j) for j in s if j == exp_type])
            containing_matches.extend([os.path.join(d,j) for j in s if exp_type.lower() in j.lower()])
        def grab_smallest(matches):
            if len(matches) > 0:
                if len(matches) == 1:
                    return matches[0]
                else:
                    min_length_match = min(list(map(len,matches)))
                    matches = [x for x in matches if len(x) == min_length_match]
                    if len(matches) != 1:
                        raise ValueError("I found multiple equivalent matches when searching for exp_type: "+repr(matches))
                    return matches[0]
        if len(equal_matches) > 0:
            exp_directory = grab_smallest(equal_matches)
        elif len(containing_matches) > 0:
            exp_directory = grab_smallest(containing_matches)
        else:
            return None
        # {{{ I would like to do something like the following, but it's not allowed in either ConfigParser or SafeConfigParser
        #base_dir = _my_config.get_setting('ExpTypes','base')
        #if base_dir is None: _my_config.set_setting('ExpTypes','base',base_dir)
        #if base_dir in exp_directory: exp_directory = [exp_directory.replace(base_dir,'%(base)s')]
        # }}}
        _my_config.set_setting('ExpTypes',exp_type,exp_directory)
        return exp_directory
    exp_type = process_kwargs([('exp_type',None)],kwargs)
    base_data_dir = _my_config.get_setting('data_directory',environ = 'PYTHON_DATA_DIR',default = '~/experimental_data')
    if exp_type is not None:
        # {{{ determine the experiment subdirectory
        exp_directory = _my_config.get_setting(exp_type, section='ExpTypes')
        if exp_directory is None:
            exp_directory = walk_and_grab_best_match(base_data_dir)
            if exp_directory is None:
                logger.info(strm("I found no directory matches for exp_type "+exp_type+", so now I want to look inside all the known exptypes"))
                for t,d in dict(_my_config._config_parser.items('ExpTypes')).items():
                    exp_directory = walk_and_grab_best_match(d)
                    if exp_directory is not None:
                        break
                if exp_directory is None:
                    raise ValueError(strm("I found no directory matches for exp_type "+exp_type+", even after searching inside all the known exptypes"))
        retval = (exp_directory,) + args
        # }}}
    else:
        retval = (base_data_dir,) + args
    if len(retval[-1]) != 0:
        retval = retval + ('',)
    return os.path.join(*retval)<|MERGE_RESOLUTION|>--- conflicted
+++ resolved
@@ -45,11 +45,7 @@
             # }}}
             with open(self.config_location,'w') as fp:
                 self._config_parser.write(fp)
-<<<<<<< HEAD
         return
-=======
-        self.__del__()
->>>>>>> 3da8435c
     def get_setting(self,this_key,environ = None,default = None,section = 'General'):
         """Get a settings from the "General" group.
         If the file does not exist, or the option is not set, then set the option, creating the file as needed.
@@ -86,11 +82,7 @@
         -------
         The value corresponding to `this_key`.
         """
-<<<<<<< HEAD
-        if this_key in list(self.config_vars.keys()):
-=======
         if this_key in self.config_vars.keys():
->>>>>>> 3da8435c
             logger.debug("I pulled",this_key,"from the config_vars")
             return self.config_vars[this_key]
         logger.debug("about to look for environment variable",environ)
