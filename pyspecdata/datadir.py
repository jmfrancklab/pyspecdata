r"""Allows the user to run the same code on different machines,
even though the location of the raw spectral data might change.

This is controlled by the ``~/.pyspecdata`` or ``~/_pyspecdata`` config file.
"""
import os, sys, csv
import configparser
import platform
from .general_functions import process_kwargs, strm
import logging
import atexit
import collections
from subprocess import Popen, PIPE

logger = logging.getLogger("pyspecdata.datadir")
unknown_exp_type_name = "XXX--unknown--XXX"


class MyConfig(object):
    r"""Provides an easy interface to the pyspecdata configuration file.
    Only one instance pyspec_config should be created -- this instance is used
    by the other functions in this module.
    """

    def __init__(self):
        self._config_parser = None
        if platform.platform().startswith("Windows"):
            self.hide_start = "_"  # the default hidden/config starter for
            #                        vim, mingw applications, etc
            "This filename prefix denotes a configuration file on the OS."
        else:
            self.hide_start = "."
        self.config_location = os.path.join(
            os.path.expanduser("~"), self.hide_start + "pyspecdata"
        )
        self.config_vars = collections.defaultdict(dict)
        (
            "The dictionary that stores the current settings -- keep these in"
            " a dictionary, which should be faster than reading from environ,"
            " or from a file."
        )
        atexit.register(self.__exit__, None, None, None)
        return

    def set_setting(self, this_section, this_key, this_value):
        """set `this_key` to `this_value` inside section `this_section`,
        creating it if necessary"""
        if any(
            list(
                type(j) is not str
                for j in [this_section, this_key, this_value]
            )
        ):
            raise ValueError(
                "one of section, key, "
                "value are not a string! They are: "
                + str(
                    list(type(j) for j in [this_section, this_key,
                                           this_value])
                )
            )
        if self._config_parser is None:
            self._config_parser = configparser.SafeConfigParser()
            read_cfg = self._config_parser.read(self.config_location)
            if not read_cfg:
                print(
                    "\nWarning!! There was no file at",
                    self.config_location,
                    "so I'm creating one",
                )
        if not self._config_parser.has_section(this_section):
            self._config_parser.add_section(this_section)
        self._config_parser.set(this_section, this_key, this_value)
        return

    def __exit__(self, exception_type, exception_value, traceback):
        if self._config_parser is not None:
            # {{{ reset to standard figures
            self.set_setting("mode", "figures", "standard")
            # }}}
            with open(self.config_location, "w") as fp:
                self._config_parser.write(fp)
        return

    def get_setting(
        self, this_key, environ=None, default=None, section="General"
    ):
        """Get a settings from the "General" group.
        If the file does not exist, or the option is not set, then set the
        option, creating the file as needed.
        The option is determined in the following order:

            * The value in the `config_vars` dictionary.
            * The value of the environment variable named `environ`.
            * The value stored in the configuration file at ``~/.pyspecdata``
              (``~/_pyspecdata`` on Windows).
            * The value given by the `default` argument.  If `default` is
              ``None``, then return ``None``.

        Parameters
        ----------
        this_key : str
            The name of the settings that we want to retrieve.
        environ : str
            If the value corresponding to `this_key` is not present in the
            `self.config_vars` dictionary, look for an environment variable
            called `environ` that stores the value of `this_key`.  If this is
            not set, it's set from the config file or the default argument.
        default : str
            If the value for `this_key` is not in
            `self.config_vars`, not in the environment variable
            called `environ`, and not in the config file, set it
            to this value, and ask for user response to confirm.
            Then, set the config file value, the environment, and the
            `self.config_vars` value to the result.

            For platform compatibility, leading period characters are
            converted to `self.hide_start`, and '/' are converted to
            `os.path.sep`.
        section : str
            Look in this section of the config file.

        Returns
        -------
        The value corresponding to `this_key`.
        """
        if this_key in self.config_vars[section].keys():
            logger.debug(
                strm(
                    "I pulled", this_key, "in", section, "from the",
                    "config_vars"
                )
            )
            return self.config_vars[section][this_key]
        if environ is not None and environ in os.environ.keys():
            logger.debug(
                strm("about to look for environment variable", environ)
            )
            retval = os.environ[environ]
            logger.debug(
                strm(
                    "I pulled",
                    environ,
                    "from the environment variables -- it is",
                    retval,
                )
            )
        else:
            if self._config_parser is None:
                self._config_parser = configparser.SafeConfigParser()
                read_cfg = self._config_parser.read(self.config_location)
                if not read_cfg:
                    logger.debug(
                        "\nWarning!! There was no file at",
                        self.config_location,
                        "so I'm creating one",
                    )
            if self._config_parser.has_section(section):
                try:
                    retval = self._config_parser.get(section, this_key)
                except configparser.NoOptionError:
                    retval = None
            else:
                self._config_parser.add_section(section)
                retval = None
            if retval in [None, ""]:  # it wasn't found from the config file
                if default is None:
                    return None
                if type(default) is str and "/" in default:
                    default = default.split("/")
                    for j in range(len(default)):
                        if default[j][0] == ".":
                            default[j] = self.hide_start + default[j][1:]
                    default = os.path.sep.join(default)
                retval = default
                if retval is None:
                    raise RuntimeError(
                        "\nI didn't find the value corresponding to "
                        + this_key
                        + " in the environment variable "
                        + repr(environ)
                        + "\n"
                        + "--> You probably want to run the command-line tool"
                        + " pyspecdata_dataconfig to set up a configuration"
                        + " file"
                    )
                if type(retval) in [int, float]:
                    retval = str(retval)
                self._config_parser.set(section, this_key, retval)
            if environ is not None:
                os.environ[environ] = retval
            logger.debug(
                strm(
                    "I pulled",
                    this_key,
                    "from the configuration file -- it is",
                    retval,
                )
            )
        self.config_vars[section][this_key] = retval
        return retval


pyspec_config = MyConfig()


def get_notebook_dir(*args):
    r"""Returns the notebook directory.  If arguments are passed, it returns
    the directory underneath the notebook directory, ending in a trailing
    (back)slash

    It is determined by a call to `MyConfig.get_setting` with the environment
    variable set to ``PYTHON_NOTEBOOK_DIR`` and default ``~/notebook``.
    """
    base_notebook_dir = pyspec_config.get_setting(
        "notebook_directory",
        environ="PYTHON_NOTEBOOK_DIR",
        default="~/notebook",
    )
    if not os.path.exists(base_notebook_dir):
        base_notebook_dir = os.path.expanduser(base_notebook_dir)
        if not os.path.exists(base_notebook_dir):
            raise ValueError(
                (
                    "It seems that your notebook directory (the main"
                    "directory containing your latex files) isn't either (1)"
                    'called "notebook" and immediately underneath your home'
                    "directory or (2) registered in the [General] block of"
                    " your"
                )
                + pyspec_config.config_location
                + (
                    "file.\nThis probably means that you want to add a line"
                    " like \nnotebook_directory = [path to your main notebook"
                    " directory here]\nTo the [General] block of "
                )
                + pyspec_config.config_location
            )
    retval = (base_notebook_dir,) + args
    if len(retval[-1]) != 0:
        retval = retval + ("",)
    return os.path.join(*retval)


def dirformat(file):
    raise ValueError(
        "dirformat should now be obsolete, and replaced by the ability to"
        " pass a list of subdirectories to getDATADIR or get_notebook_dir"
    )


def grab_data_directory():
    raise RuntimeError(
        "This used to return two arguments,"
        + "\n\t(1) if it successfully grabbed the data directory from"
        + "a file and set the PYTHONDATADIR environment variable"
        + "\n\t(2) set to true if it couldn't figure out where the"
        + "data directory was"
        + "\nAll the functionality of this function should now be"
        + "replaced by getDATADIR"
    )


def proc_data_target_dir(exp_type):
    """A convenience function for getting a data directory you're going to
    write data to.

    Provides the full path to the directory corresponding to exp_type.

    If this is the first time you're trying to write to that exp_type, it will
    create the directory
    """
    data_target = os.path.normpath(getDATADIR("AG_processed_data"))
    if not os.path.exists(data_target):
        os.mkdir(data_target)
    return data_target


def getDATADIR(*args, **kwargs):
    r"""Used to find a directory containing data in a way that works
    seamlessly across different computers (and operating systems).

    **This is not intended as a user-level function** use
    :func:`~pyspecdata.find_file`
    or
    :func:`~pyspecdata.search_filename` (especially with the `unique`
    parameter set to true) instead!

    Supports the case where data is processed both on a laboratory
    computer and (*e.g.* after transferring via ssh or a syncing client) on a
    user's laptop.
    While it will return a default directory without any arguments, it is
    typically used with the keyword argument `exp_type`, described below.

    Note that **the most common way** to use this mechanism is to set up your
    directories using
    the pyspecdata_register_dir shell command -- see
    :func:`~pyspecdata.datadir.register_directory`.


    It returns the directory ending in a trailing (back)slash.

    It is determined by a call to `MyConfig.get_setting` with the setting name
    `data_directory` and the environment variable set to ``PYTHON_DATA_DIR``.

    Parameters
    ----------
    exp_type : str
        A string identifying the name of a subdirectory where the data is
        stored.
        It can contain slashes.
        Typically, this gives the path relative to a google drive, rclone,
        dropbox, etc, repository.
        To make code portable, `exp_type` should **not** contain a full path
        or or portions of the path that are specific to the computer/user.

        If the directory has note been used before, all the directories listed
        in the user's `_pyspecdata` or `.pyspecdata` config file will be
        searched recursively up to 2 levels deep.

        It searches for `exp_type` in this order:

        * Look in the ``ExpTypes`` section of the config file.
            * Note that by using this, you can store data in locations other
                than your main data directory.
                For example, consider the following section of the
                ``~/.pyspecdata`` config file:
                ```
                [ExpTypes]
                alternate_base = /opt/other_data
                alternate_type_one = %(alternate_base)s/type_one
                ```
                which would find data with `exp_type` ``alternate_type_one``
                in ``/opt/other_data/type_one``.
        * use `os.walk` to search for a directory with this name
            inside the directory identified by `experimental_data`.
            excluding things that start with '.', '_' or
            containing '.hfssresults', always choosing the
            thing that's highest up in the tree.
            If it doesn't find a directory inside `experimental_data`, it will
            search inside all the directories already listed in `ExpTypes`.
            Currently, in both attempts, it will only walk 2 levels deep
            (since NMR directories can be rather complex, and otherwise it
            would take forever).
    """
    exp_type = process_kwargs([("exp_type", None)], kwargs)
    base_data_dir = pyspec_config.get_setting(
        "data_directory",
        environ="PYTHON_DATA_DIR",
        default="~/experimental_data",
    )
    if exp_type is not None and "/" in exp_type:
        exp_type = os.path.normpath(exp_type)

    # the following is from
    # https://stackoverflow.com/questions/229186
    # /os-walk-without-digging-into-directories-below
    def walklevel(some_dir, level=1):
        some_dir = some_dir.rstrip(os.path.sep)
        assert os.path.isdir(some_dir), strm(
            some_dir,
            (
                "is not a directory (probably an invalid entry in your"
                "pyspecdata config file)"
            ),
        )
        num_sep = some_dir.count(os.path.sep)
        for root, dirs, files in os.walk(some_dir):
            yield root, dirs, files
            num_sep_this = root.count(os.path.sep)
            if num_sep + level <= num_sep_this:
                del dirs[:]

    def walk_and_grab_best_match(walking_top_dir):
        logger.debug(
            strm(
                "Walking inside",
                walking_top_dir,
                "to find",
                exp_type,
                "will only walk 2 directories deep!",
            )
        )
        equal_matches = []
        containing_matches = []
        for d, s, _ in walklevel(walking_top_dir, level=2):
            logger.debug(strm("walking: ", d, s))
            s[:] = [
                j
                for j in s
                if j[0] not in [".", "_"] and ".hfssresults" not in j
            ]  # prune the walk
            equal_matches.extend(
                [
                    os.path.join(d, j)
                    for j in s
                    if os.path.join(d, j).lower().endswith(exp_type.lower())
                ]
            )
            containing_matches.extend(
                [
                    os.path.join(d, j)
                    for j in s
                    if exp_type.lower() in os.path.join(d, j).lower()
                ]
            )

        def grab_smallest(matches):
            if len(matches) > 0:
                if len(matches) == 1:
                    return matches[0]
                else:
                    min_length_match = min(list(map(len, matches)))
                    matches = [
                        x for x in matches if len(x) == min_length_match
                    ]
                    if len(matches) != 1:
                        raise ValueError(
                            "I found multiple equivalent matches when"
                            + " searching for exp_type: "
                            + repr(matches)
                        )
                    return matches[0]

        if len(equal_matches) > 0:
            exp_directory = grab_smallest(equal_matches)
        elif len(containing_matches) > 0:
            exp_directory = grab_smallest(containing_matches)
        else:
            return None
        # {{{ I would like to do something like the following, but it's not
        # allowed in either ConfigParser or SafeConfigParser base_dir =
        # pyspec_config.get_setting('ExpTypes','base') if base_dir is None:
        # pyspec_config.set_setting('ExpTypes','base',base_dir) if base_dir in
        # exp_directory: exp_directory =
        # [exp_directory.replace(base_dir,'%(base)s')]
        # }}}
        pyspec_config.set_setting("ExpTypes", exp_type, exp_directory)
        return exp_directory

    if exp_type is not None:
        # {{{ determine the experiment subdirectory
        exp_directory = pyspec_config.get_setting(exp_type,
                                                  section="ExpTypes")
        if exp_directory is None:
            logger.debug(
                strm(
                    "I found no directory matches for exp_type "
                    + exp_type
                    + ", so now I want to look inside all the known exptypes"
                )
            )
            for t, d in dict(
                pyspec_config._config_parser.items("ExpTypes")
            ).items():
                exp_directory = walk_and_grab_best_match(d)
                if exp_directory is not None:
                    break
            if exp_directory is None:
                logger.debug(
                    strm(
                        "I found no directory matches for exp_type "
                        + exp_type
                        + ", even after searching inside all the known"
                        + " exptypes"
                    )
                )
                d = dict(pyspec_config._config_parser.items("General"))[
                    "data_directory"
                ]
                exp_directory = walk_and_grab_best_match(d)
                if exp_directory is None:
                    raise ValueError(
                        "even after walking the whole data directory, I can't"
                        + " find a match for "
                        + exp_type
                        + ".  If that's really a directory that exists on a"
                        + " remote server, etc, then you should add the empty"
                        + " directory to your local file structure, somewhere"
                        + " where it's findable by pyspecdata (listed in your"
                        + " pyspecdata config file) -- i.e. mkdir -p "
                        + exp_type
                        + " in the right place"
                    )
        if exp_directory is None:
            logger.debug(
                strm(
                    "I found no directory matches for exp_type "
                    + exp_type
                    + ", after walking the known exptypes, so I'm going to"
                    + " walk data_directory"
                )
            )
            exp_directory = walk_and_grab_best_match(base_data_dir)
        retval = (exp_directory,) + args
        # }}}
    else:
        retval = (base_data_dir,) + args
    if len(retval[-1]) != 0:
        retval = retval + ("",)
    return os.path.join(*retval)


class cached_searcher(object):
    def __init__(self):
        self.has_run = False
        self.dirlist = []

    def grab_dirlist(self, specific_remote=None):
        if specific_remote is None:
            rclone_remotes = []
            try:
                with Popen("rclone", stdout=PIPE, stderr=PIPE) as _:
                    pass
            except OSError:
                raise RuntimeError(
                    "I can't find the rclone program in your"
                    "path -- please install from http://rclone.org"
                )
            with Popen(
                ["rclone", "listremotes"],
                stdout=PIPE,
                stderr=PIPE,
                encoding="utf-8",
            ) as proc:
                for j in proc.stdout:
                    rclone_remotes.append(j.rstrip())
        else:
            rclone_remotes = [specific_remote]
        for thisremote in rclone_remotes:
            print(
                "checking remote", thisremote, "... this might take a minute"
            )
            # do NOT quote the filename -- quotes are typically stripped off
            # by the shell -- they would be literal here
            cmd = ["rclone", "lsf", "-R", "--dirs-only", thisremote]
            logger.info(
                "grabbing all dir info with "
                + strm(*cmd)
                + " ... this might take a minute"
            )
            with Popen(
                cmd, stdout=PIPE, stderr=PIPE, encoding="utf-8"
            ) as proc:
                for j in proc.stdout:
                    self.dirlist.append(thisremote + "/" + j.strip())
            logger.info("done checking that remote")
        return

    def search_for(self, exp_type, specific_remote=None):
        if not self.has_run:
            print(strm("about to grab the directory list for", exp_type))
            logger.info(strm("about to grab the directory list for",
                             exp_type))
            self.grab_dirlist(specific_remote=specific_remote)
        # {{{ if we found exactly the exp_type inside the specific_remote,
        #     that's what we want!
        if specific_remote is not None:
            if specific_remote + "/" + exp_type + "/" in self.dirlist:
                logger.debug(
                    "found exactly the right exp_type inside the"
                    " specific_remote"
                )
                return [specific_remote + "/" + exp_type + "/"]
        # }}}
        potential_hits = [
            j for j in self.dirlist if exp_type.lower() in j.lower()
        ]
        logger.debug(strm("found potential hits", potential_hits))
        return potential_hits


cached_searcher_instance = cached_searcher()


def rclone_search(fname, exp_type, dirname):
    logger.debug(
        strm("rclone search called with fname:", fname, "exp_type:", exp_type)
    )
    remotelocation = pyspec_config.get_setting(
        exp_type.lower(), section="RcloneRemotes"
    )
    if remotelocation is None:
        # {{{ first see the exp_type is contained inside something else
        exp_dir_list = exp_type.split("/")
        for specificity in range(len(exp_dir_list) - 1):
            remotelocation = pyspec_config.get_setting(
                "/".join(exp_dir_list[: -(specificity + 1)]).lower(),
                section="RcloneRemotes",
            )
            if remotelocation is not None:
                logger.debug(f"did find one level up {remotelocation}")
                result = cached_searcher_instance.search_for(
                    "/".join(exp_dir_list[-(specificity + 1) :]),
                    specific_remote=remotelocation,
                )
        # }}}
        # {{{ only do a general search if the previous failed
        if remotelocation is None:
            logger.debug(
                f"remote location {exp_type.lower()} not previously stored,"
                " so search for it!"
            )
            result = cached_searcher_instance.search_for(exp_type.lower())
        # }}}
        if len(result) > 1:
            raise ValueError(
                f"the exp_type that you've selected, {exp_type}, is ambiguous"
                ", and could refer to the following remote locations:\n"
                + str(result)
            )
        elif len(result) == 0:
<<<<<<< HEAD
            raise ValueError("I can't find a remote corresponding to your"
                             f" exp_type {exp_type}.  Note that I only search"
                             "  for a remote if I can't find a file in the"
                             "  local directory, so this might be due to the"
                             "  fact that I can't find the file in the local"
                             "  directory.")
=======
            raise ValueError(
                "I can't find a remote corresponding to your exp_type"
                f" {exp_type}"
            )
>>>>>>> 6fc6026d
        else:
            remotelocation = result[0]
            logging.debug("about to write to RcloneRemotes")
            pyspec_config.set_setting(
                "RcloneRemotes", exp_type, remotelocation
            )
    logger.debug(
        f"remote location previously stored {remotelocation} for"
        f"{exp_type} going to be put in {dirname}"
    )
    if not fname.startswith("*"):
        fname = "*" + fname
    if not fname.endswith("*"):
        fname = fname + "*"
    cmd = strm(
        "rclone copy -v --include '%s' %s %s"
        % (
            fname,
            remotelocation,
            # dirname below needs to be replaced with path relative to current
            # directory
            os.path.normpath(os.path.join(dirname)).replace("\\", "\\\\"),
        )
    )
    cmd = cmd.replace("'", '"')
    logger.info(f"I'm about to run\n{cmd}")
    os.system(cmd)
    logger.info("... done")
    return


def log_fname(logname, fname, dirname, exp_type):
    r"""logs the file name either used or missing into a csv file.

    Also, by setting the `err` flag to True, you can generate an error message
    that will guide you on how to selectively copy down this data from a
    remote source (google drive, etc.), *e.g.*:

    ``Traceback (most recent call last):
      File "proc_square_refl.py", line 21, in <module>
        directory=getDATADIR(exp_type='test_equip'))
      File "c:\users\johnf\notebook\pyspecdata\pyspecdata\core.py", line 6630,
        in __init__ check_only=True, directory=directory)
      File "c:\users\johnf\notebook\pyspecdata\pyspecdata\core.py", line 1041,
        in h5nodebypath +errmsg)
    AttributeError: You're checking for a node in a file (200110_pulse_2.h5)
      that does not exist
    I can't find 200110_pulse_2.h5 in C:\Users\johnf\exp_data\test_equip\, so
      I'm going to search for t in your rclone remotes
    checking remote g_syr:
    You should be able to retrieve this file with:
    rclone copy -v --include '200110_pulse_2.h5' g_syr:exp_data/test_equip
    C:\\Users\\johnf\\exp_data\\test_equip``
    """
    thefields = ["Filename", "Path", "exp_type"]
    therow = [fname, dirname, exp_type]
    # {{{ read all the info into a set
    if os.path.exists(logname + ".csv"):
        with open(logname + ".csv", "r", encoding="utf-8") as fp:
            reader = csv.DictReader(fp)
            all_data = []
            for row in reader:
                all_data.append(tuple(row[j] for j in thefields))
            all_data = set(all_data)
    else:
        all_data = set()
    # }}}
    # {{{ add our info to the set
    therow = dict(zip(thefields, therow))
    all_data |= set([tuple(therow[j] for j in thefields)])
    # }}}
    # {{{ write the updated csv
    with open(logname + ".csv", "w", encoding="utf-8") as fp:
        thiscsv = csv.DictWriter(fp, fieldnames=thefields)
        thiscsv.writeheader()
        for thisitem in all_data:
            thiscsv.writerow(dict(zip(thefields, thisitem)))
    # }}}
    return


def register_directory():
    r"""The shell command `pyspecdata_register_dir WHICHDIR` will register the
    directory WHICHDIR (substitute with the name of a directory on your
    computer) so that it can be automatically discovered by
    :func:`~pyspecdata.find_file` or
    :func:`~pyspecdata.search_filename`
    after executing this shell command
    you can use the `exp_type` argument of those commands where you only give
    the lowest level subdirectory (or the final couple subdirectories) that
    contains your data.
    If the `exp_type` that you are trying to access has a slash in it, you
    should register the top-most directory.  (For example, if you want
    `UV_Vis/Liam`, then register the directory that provides `UV_Vis`).

    .. note::
        this feature was installed on 9/24/20: you need to re-run
        `setup.py` in order to get this command to work for the first time if
        you installed pyspecdata before that date.
    """
    assert len(sys.argv) == 2, "Only give one argument -- the directory!"
    exp_directory = sys.argv[1]
    exp_directory = os.path.normpath(os.path.expanduser(exp_directory))
    _, exp_type = os.path.split(exp_directory)
    logger.debug(
        strm("trying to register directory", exp_directory, "as", exp_type)
    )
    pyspec_config.set_setting("ExpTypes", exp_type, exp_directory)
    return<|MERGE_RESOLUTION|>--- conflicted
+++ resolved
@@ -610,19 +610,12 @@
                 + str(result)
             )
         elif len(result) == 0:
-<<<<<<< HEAD
             raise ValueError("I can't find a remote corresponding to your"
                              f" exp_type {exp_type}.  Note that I only search"
                              "  for a remote if I can't find a file in the"
                              "  local directory, so this might be due to the"
                              "  fact that I can't find the file in the local"
                              "  directory.")
-=======
-            raise ValueError(
-                "I can't find a remote corresponding to your exp_type"
-                f" {exp_type}"
-            )
->>>>>>> 6fc6026d
         else:
             remotelocation = result[0]
             logging.debug("about to write to RcloneRemotes")
