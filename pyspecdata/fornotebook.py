r"""This provides :class:`figlistl`, the Latex figure list.
Any other functions here are helper functions for the class.
:class:`figlist` is generally **not chosen manually**,
but ``figlist_var`` will be assigned to :class:`figlistl` when
python code is embedded in a python environment inside latex.
"""

import logging
import matplotlib

matplotlib.use("Agg")
import matplotlib.pyplot as plt

# from pylab import *
import warnings

import logging

# sympy doesn't like to be imported from fornotebook as part of a *
warnings.filterwarnings("ignore")
from .core import plot, nddata
from .load_files import load_file, load_indiv_file
<<<<<<< HEAD
from .mpl_utils import autolegend, grid, gridandtick, autopad_figure, nextfigure, addlabels
from .datadir import getDATADIR, dirformat
from .figlist import figlist, setp, figlistini, figlistret
from .general_functions import fname_makenice, strm, whereblocks, dp, lsafe, lsafen
=======
from .datadir import getDATADIR, dirformat
from .figlist import figlist
from .general_functions import (
    fname_makenice,
    strm,
    whereblocks,
    dp,
    lsafe,
    lsafen,
)
from .mpl_utils import (
    autolegend,
    gridandtick,
    autopad_figure,
    nextfigure,
    addlabels,
    figlistini,
    figlistret,
)
>>>>>>> 046cba75
from os.path import exists as path_exists
from os import name as os_name
from scipy.signal import fftconvolve
from PIL import Image
from numpy import pi
import numpy as np
import os
import sys

golden_ratio = (1.0 + np.sqrt(5)) / 2.0


def regularize1d(*args):
    raise ValueError("this is an old function! where did it go?")


def dprint(*stuff):
    print("\n\nDEBUG", " ".join(map(repr(stuff))), "\n\n")


def thisjobname():
    if path_exists("pythonjobname.txt"):
        with open("pythonjobname.txt") as fp:
            retval = fp.read().rstrip()
    else:
        retval = "JobnameUndefined"
    return retval


def show_matrix(B, plot_name, first_figure=None):
    fl = figlistini(first_figure)
    nextfigure(fl, "matrix" + plot_name)
    B[~np.isfinite(B)] = max(B.flatten())
    plt.image(B)
    plt.colorbar()
    # nextfigure(fl,'matrix'+plot_name+'_finite')
    # image(~np.isfinite(B))
    return figlistret(first_figure, fl)


class figlistl(figlist):
    def __init__(self, *args, **kwargs):
        super(figlistl, self).__init__(*args, **kwargs)
        self.black = False
        self._print_at_end = False
        return

    def par_break(self):
        self.text("\\par")
        return

    def show(self, string, line_spacing=True, **kwargs):
        """latexify the series of figures, where "string" gives the base
        file name

        Parameters
        ----------
        line_spacing : bool
            if false, suppress empty lines between output
        """
        print("\n\n")
        self.basename = None  # must be turned off, so it can cycle
        #                       through lists, etc, on its own
        # {{{ process kwargs
        verbose = False
        if "verbose" in list(kwargs.keys()):
            verbose = kwargs.pop("verbose")
        # }}}
        if line_spacing:
            print("\n\n")
        self.show_prep()
        if not len(kwargs):
            kwargs = {}
            mlab = False
            if hasattr(self, "mlab") and self.mlab:
                kwargs.update({"mlab": self.mlab})
                mlab = True
        if hasattr(self, "lplot_kwargs"):
            kwargs.update(self.lplot_kwargs)
        for figname in self.figurelist:
            logging.debug(strm("showing figure" + figname))
            if isinstance(figname, dict):
                kwargs.update(figname)
                if "print_string" in kwargs:
                    if line_spacing:
                        sys.stdout.buffer.write(b"\n\n")
                    outstr = kwargs.pop("print_string")
                    # {{{ to "print" with correct encoding
                    sys.stdout.buffer.write(outstr.encode("utf-8"))
                    # }}}
                    if line_spacing:
                        sys.stdout.buffer.write(b"\n\n")
                    sys.stdout.buffer.flush()
            else:
                j = self.get_fig_number(figname)
                if mlab:
                    # self.mlab.options.offscreen = True
                    thefigure = self.figdict[figname]  # an object
                    fig = self.mlab.figure(
                        thefigure, bgcolor=(1, 0, 0), fgcolor=(1, 1, 1)
                    )  # set background to red (no antialiasing) to be
                    #    set to transparent later
                    fig.scene.render_window.aa_frames = 0
                    fig.scene.anti_aliasing_frames = 0
                    # fig.scene.off_screen_rendering = True
                else:
                    plt.figure(j)
                sep = ""
                if len(string) > 0:
                    sep = "_"
                if self.env == "test":
                    print("not running lplot")
                else:
                    if mlab:
                        lplot(
                            figname.replace(".", "_") + sep + string,
                            fig=thefigure,
                            **kwargs,
                        )
                    else:
                        if figname in list(self.twinx_list.keys()):
                            kwargs.update(
                                autopad=False
                            )  # because the autopad is done manually,
                            #    since it freaks out with twinx
                        logging.debug(
                            f"calling figure {j}, {id(plt.gcf())}: "
                            + figname.replace(".", "_")
                            + sep
                            + string
                        )
                        lplot(
                            figname.replace(".", "_") + sep + string, **kwargs
                        )
        while len(self.figurelist) > 0:
            self.figurelist.pop(-1)
        return

    def obs(self, *args):
        self.text(obs_repr(*args))
        return

    def obsn(self, *args):
        self.text(obs_repr(*args) + "\n\n")
        return

    def __enter__(self):
        if not hasattr(self, "file_name"):
            raise ValueError(
                "You can't use a with statement if you don't pass the"
                " initialization a file name"
            )
        return self


figlist = figlistl


def lplotfigures(figurelist, string, **kwargs):
    "obsolete, use the class!"
    print("\n\n")
    if not len(kwargs):
        kwargs = {}
    for j, figname in enumerate(figurelist):
        if isinstance(figname, dict):
            kwargs.update(figname)
            if "print_string" in kwargs:
                print("\n\n" + kwargs.pop("print_string") + "\n\n")
        else:
            plt.figure(j + 1)
            try:
                lplot(figname + string, **kwargs)
            except Exception:
                raise RuntimeError(
                    strm(
                        "figurelist = ",
                        figurelist,
                        "figname = ",
                        figname,
                        "while string = ",
                        string,
                    )
                )
    while len(figurelist) > 0:
        figurelist.pop(-1)
    return


def figlisterr(figurelist, *args, **kwargs):
    if "basename" in list(kwargs.keys()):
        basename = kwargs["basename"]
    else:
        basename = thisjobname()
    print(lsafen("Trying to plot the figurelist", figurelist))
    lplotfigures(figurelist, basename + "errplot.pdf")
    return args


def see_if_math(recnames):
    """return latex formatted strings --> ultimately, have this actually
    check to see if the individual strings are math or not, rather than
    just assuming that they are.  Do this simply by seeing whether or
    not the thing starts with a full word (more than two characters) or
    not."""

    def ismath(myin):
        out = myin.split("_")
        myin = out
        out = []
        for j in range(0, len(myin)):
            out.extend(myin[j].split("("))
        myin = out
        out = []
        for j in range(0, len(myin)):
            out.extend(myin[j].split(")"))
        return not any(
            [len(x) > 1 and not (x[0] == "{" or x[0] == "\\") for x in out]
        )

    return [
        (
            r"\ensuremath{" + v.replace("\\\\", "\\") + "}"
            if ismath(v)
            else v.replace("_", " ")
        )
        for v in recnames
    ]


def lrecordarray_broken(recordlist, rows=30, numwide=5):
    width = 1.0 / numwide
    retval = ""
    for j in range(0, len(recordlist), rows):
        retval += r"\begin{minipage}[t]{%0.3f\linewidth}" % width
        retval += lrecordarray(recordlist[j : j + rows], resizebox=True) + "\n"
        retval += r"\end{minipage}"
    if j + rows < len(recordlist):
        retval += r"\begin{minipage}[t]{%0.3f\linewidth}" % width
        retval += lrecordarray(recordlist[j + rows :], resizebox=True) + "\n"
        retval += r"\end{minipage}"
    return retval


def lrecordarray(
    recordlist,
    columnformat=True,
    smoosh=True,
    multi=True,
    resizebox=False,
    showpipe=True,
    return_only=False,
    format="%0.3f",
    std_sf=2,
    scientific_notation=True,
):
    r"""generate latex representation of a structured array
    if set to True, resizebox will automatically scale down the table so
    it fits on the page (but it will also scale up a small table to fit
    the width of the page)
    resizebox can also be a fractional number, so that it is resized to
    a fraction of the page
    """
    error_names = [j for j in recordlist.dtype.names if j[-6:] == "_ERROR"]
    data_names = [j for j in recordlist.dtype.names if j[-6:] != "_ERROR"]
    data_has_error_names = [
        j for j in data_names if j + "_ERROR" in error_names
    ]
    retval = ""
    if len(data_has_error_names) < len(error_names):
        retval += r"{\color{red}Warning! unassigned error names!" + "\n"
        retval += (
            lsafe(
                set(error_names)
                - set([x + "_ERROR" for x in data_has_error_names])
            )
            + "\n"
        )
        retval += "}\n\n"
    recordlist_errors = recordlist[error_names]
    recordlist = recordlist[data_names]
    final_retval = []
    if len(recordlist) == 0:
        retval += r"{\color{red}This array is empty!!}" + "\n"
        return retval

    # previously documented
    def this_format_function(
        x, error_val=None, scientific_notation=scientific_notation
    ):
        if isinstance(x, np.str_):
            if error_val is None:
                return str(x)
            else:
                return str(x) + "\\pm " + str(error_val)
        elif std_sf is not None:
            # just return two significant figures
            number_sf = std_sf
            if error_val is None or error_val == 0.0:
                if x == 0.0:
                    return "0.0"
                powerof = np.floor(np.log10(abs(x)))
                if scientific_notation and abs(powerof) > 3:
                    if abs(powerof) > 3:
                        return ("%%0.%df" % int(number_sf)) % float(
                            x / (10**powerof)
                        ) + r"\magn{%d}" % int(powerof)
                else:
                    highest_significant = np.floor(np.log10(x))
                    lowest_significant = highest_significant - (
                        number_sf - 1
                    )  # the -1 is for number_sf significant figures,
                    #    not just one
                    x /= 10**lowest_significant
                    x = round(x)
                    x *= 10**lowest_significant
                    if lowest_significant < 0:
                        thisformat = "%%0.%df" % (-1 * lowest_significant)
                    else:
                        thisformat = "%0.0f"
                    return (thisformat) % (x)
            else:
                highest_significant = np.floor(np.log10(error_val))
                lowest_significant = highest_significant - (
                    number_sf - 1
                )  # the -1 is for number_sf significant figures, not just one
                error_val /= 10**lowest_significant
                x /= 10**lowest_significant
                error_val = round(error_val)
                x = round(x)
                error_val *= 10**lowest_significant
                x *= 10**lowest_significant
                if lowest_significant < 0:
                    thisformat = "%%0.%df" % int(-1 * lowest_significant)
                else:
                    thisformat = "%0.0f"
                return (thisformat + "\\pm " + thisformat) % (x, error_val)
        else:
            if error_val is None:
                return (format) % (x)
            else:
                return (format + "\\pm " + format) % (x, error_val)

    def maybe_matrix(x, error=None):
        if error is not None:
            if isinstance(x, np.ndarray):
                if x.shape != error.shape:
                    raise ValueError(
                        "shape of the error does not match the shape of the"
                        " value/matrix"
                    )
        if isinstance(x, np.ndarray):
            if len(x.shape) == 2:
                if error is None:
                    # retval = r'\begin{tabular}{'+'c'*x.shape[1]+'}'
                    retval = r"$\displaystyle\begin{pmatrix}"
                    matrixlist = []
                    for j in range(0, x.shape[0]):
                        matrixlist.append(
                            " & ".join(
                                map(this_format_function, list(x[j, :]))
                            )
                        )
                    retval += (r"\\" + "\n").join(matrixlist)
                    retval += r"\end{pmatrix}$"
                else:
                    # values first
                    retval = r"$\displaystyle\begin{pmatrix}"
                    matrixlist = []
                    for j in range(0, x.shape[0]):
                        matrixlist.append(
                            " & ".join(
                                map(
                                    this_format_function,
                                    list(x[j, :]),
                                    list(error[j, :]),
                                )
                            )
                        )
                    retval += (r"\\" + "\n").join(matrixlist)
                    retval += r"\end{pmatrix}$"
                return retval
            else:
                return "an array:" + lsafe(str(x))
        else:
            if isinstance(x, str):
                return lsafe(this_format_function(x, error))
            else:
                return "$" + this_format_function(x, error) + "$"

    if resizebox not in [True, False]:
        final_retval.append(r"\resizebox{%0.3f\linewidth}{!}{" % resizebox)
    elif resizebox:
        final_retval.append(r"\resizebox{\linewidth}{!}{")
    reclen = len(recordlist)
    recnames = recordlist.dtype.names
    alltext = ""
    if columnformat:
        colheadings = [r"c"] * len(recnames)
        recordstrings = see_if_math(recnames)
        datastrings = []
        clinerow = [True] * len(recnames)
        clinelist = []

        def gencline(inputar):
            ind = 0
            listoftuples = []
            while ind < len(inputar):
                if inputar[ind]:
                    startval = ind
                    while ind < len(inputar) and inputar[ind]:
                        ind += 1
                    endval = ind - 1
                    listoftuples.append((startval, endval))
                else:
                    ind += 1
            final_retval = ""
            for thistuple in listoftuples:
                if thistuple[0] == thistuple[1]:
                    final_retval = final_retval + r"\cline{%d-%d}" % tuple(
                        [thistuple[0] + 1] * 2
                    )
                elif thistuple[0] == 0 and thistuple[1] == len(recnames) - 1:
                    final_retval = final_retval + r"\hline"
                else:
                    final_retval = final_retval + r"\cline{%d-%d}" % tuple(
                        map((lambda x: x + 1), thistuple)
                    )
            return final_retval

        # {{{ first, store the strings for the data
        for j in range(0, len(recordlist)):
            datastrings.append([
                (
                    maybe_matrix(
                        recordlist[v][j],
                        error=recordlist_errors[v + "_ERROR"][j],
                    )
                    if v in data_has_error_names
                    else maybe_matrix(recordlist[v][j])
                )
                for v in recnames
            ])
            clinelist.append(list(clinerow))
        # }}}
        if multi:
            # {{{ now, do a multirow replacement
            for j in range(0, len(datastrings[0])):  # loop over the columns
                k = 0
                while k < len(datastrings):  # loop over rows (outer)
                    # see if the next row is the same
                    numrows = 1
                    while (numrows + k < len(datastrings)) and (
                        datastrings[k + numrows][j] == datastrings[k][j]
                    ):
                        datastrings[k + numrows][
                            j
                        ] = ""  # clear the data of the later row
                        clinelist[k + numrows - 1][
                            j
                        ] = False  # remove this cline
                        numrows += 1
                    # clinelist[k+numrows-1][j] = True # add the cline
                    # for the last one if there are matching rows,
                    # replace the first with a multirow statement
                    if numrows > 1:
                        datastrings[k][j] = r"\multirow{%d}{*}{%s}" % (
                            numrows,
                            datastrings[k][j],
                        )
                    k += numrows  # jump ahead past the end of the
                    #               processed rows
            # }}}
        for j in range(0, len(recordlist)):
            if smoosh:
                for k, l in enumerate(map(len, datastrings)):
                    if l > 40:
                        colheadings[k] = r"p{%0.2f\textwidth}" % (
                            0.8 / len(recnames)
                        )
            alltext += (
                " & ".join(datastrings[j])
                + r"\\ "
                + gencline(clinelist[j])
                + "\n"
            )
        alltext += r"\end{tabular}"
        if showpipe:
            final_retval.append(
                r"\begin{tabular}{" + "|".join(colheadings) + "}"
            )
        else:
            final_retval.append(
                r"\begin{tabular}{" + "".join(colheadings) + "}"
            )
        final_retval.append(
            " & ".join(recordstrings) + r"\\ \hline\hline" + "\n"
        )
        final_retval.append(alltext)
    else:
        final_retval.append(
            r"\begin{tabular}{" + "".join(["r"] + ["l"] * reclen) + "}"
        )
        for v in recnames:
            final_retval.append(
                r"\ensuremath{"
                + v
                + "}$=$ &"
                + " & ".join(
                    map(lambda x: lsafe(str(x)) + list(recordlist[v]))
                )
                + r"\\"
            )
        final_retval.append(r"\end{tabular}")
    if resizebox:
        final_retval.append(r"}")
    if return_only:
        return "\n".join(final_retval)
    else:
        retval += "\n".join(final_retval)
        return retval


def lplot(
    fname,
    width=0.33,
    figure=False,
    dpi=72,
    grid=False,
    alsosave=None,
    gensvg=False,
    print_string=None,
    centered=False,
    equal_aspect=False,
    autopad=True,
    bytextwidth=None,
    showbox=True,
    boundaries=True,
    genpng=False,
    mlab=False,
    fig=None,
    verbose=False,
):
    """
    used with python.sty instead of savefig

    by default, if width is less than 1,
    it's interpreted as bytextwidth = True (i.e. width given as a
    fraction of the linewidth)
    if it's greater than, the width is interpreted in inches.
    """
    if width <= 1.0:
        bytextwidth = True
    else:
        bytextwidth = False
    if print_string is not None:
        print(print_string)
    fname = r"auto_figures/" + fname_makenice(fname)
    if alsosave is not None:
        alsosave = r"auto_figures/" + alsosave
    if gensvg is True:
        alsosave = fname.replace(".pdf", ".svg")
    if genpng is True:
        alsosave = fname.replace(".pdf", ".png")
    if grid:
        gridandtick(plt.gca())
    if fig is None:
        fig = plt.gcf()
    if mlab:
        temp = fig.scene.anti_aliasing_frames
        fig.scene.disable_render = True
        fig.scene.anti_aliasing_frames = 0  # mayavi antialiasing is
        #                                     terrible, so just acquire
        #                                     at a high dpi setting
        mlab.savefig(
            fname, magnification=int(dpi / 72 + 0.5), bbox_inches="tight"
        )
        # {{{ convert to transparent, find red pixels, and change them
        #     to transparent
        data = plt.imread(fname)
        data_shape = list(data.shape)
        data_shape[-1] = 4
        new_data = np.ones(data_shape, dtype=data.dtype)
        new_data[:, :, :3] = data
        data = new_data
        new_data = data.view(dtype=[("", data.dtype)] * 4)
        mask = new_data == np.array([(1, 0, 0, 1)], dtype=new_data.dtype)
        new_data[mask] = np.array([(1, 1, 1, 0)], dtype=new_data.dtype)
        # # the following takes huge amounts of memory
        # data = imresize(data,data.shape[:2]/4,interp = 'bilinear')
        plt.imsave(fname, data)
        if os_name == "posix":  # seems like windows can't handle the
            #                     resize
            resize_factor = 4
            data = np.uint8((data * 255).round())
            img = Image.fromarray(data)
            if verbose:
                print("old size", img.size)
            newimgsize = tuple(
                np.uint(
                    (np.r_[img.size[0], img.size[1]] / resize_factor).round()
                )
            )
            if verbose:
                print("target new size", newimgsize)
            img = img.resize(newimgsize, Image.ANTIALIAS)
            if verbose:
                print("new size, after resize", img.size)
            del data
            img.save(fname)
            del img
        # }}}
        fig.scene.disable_render = False
        fig.scene.anti_aliasing_frames = temp
    else:
        ax = plt.gca()
        if equal_aspect:
            ax.set_aspect("equal")
        fig.autofmt_xdate()
        if autopad:
            autopad_figure(centered=centered, figname=fname)
        # replaced outer_legend with appropriate modification to the
        # "legend" option of figlist.show_prep(), same with legend
        # option
        logging.debug(strm("about to save", fname))
        if not boundaries:
            ax = plt.gca()
            for j in list(ax.spines.keys()):
                ax.spines[j].set_visible(False)
            plt.setp(ax.get_xticklabels(), visible=False)
            plt.setp(ax.get_yticklabels(), visible=False)
            plt.setp(ax.get_xticklines(), visible=False)
            plt.setp(ax.get_yticklines(), visible=False)
            this_xlabel = ax.get_xlabel()
            if len(this_xlabel) > 0:
                ax.set_xlabel(this_xlabel + r" $\rightarrow$")
            this_ylabel = ax.get_ylabel()
            if len(this_ylabel) > 0:
                ax.set_ylabel(this_ylabel + r" $\rightarrow$")
        try:
            plt.savefig(
                fname, dpi=dpi, facecolor=(1, 1, 1, 0), bbox_inches="tight"
            )
        except ValueError as exc_string:
            if exc_string.find("finite numbers") > -1:
                raise ValueError(
                    "It gives this error because you're trying to do a bar"
                    " graph with zero width"
                )
            else:
                raise ValueError(exc_string)
        except IOError:
            raise IOError(
                "This is giving an IOError -- check that you haven't maybe"
                " changed directories"
                + os.getcwd().replace("\\", "/")
            )
        except Exception:
            raise ValueError("Some other error!")
        if alsosave is not None:
            plt.savefig(alsosave, dpi=dpi, facecolor=(1, 1, 1, 0))
    if figure:
        print(r"""
        \begin{figure}[h]
        \end{figure}
        """)
    if bytextwidth:
        if showbox:
            mpwidth = r"%0.2f\linewidth" % width
            figwidth = r"\linewidth"
        else:
            figwidth = r"%0.2f\linewidth" % width
    else:
        mpwidth = r"%0.2fin" % width
        figwidth = mpwidth

    def bufwr(inpstr, end="\n"):
        endstr = end.encode("utf-8")
        sys.stdout.buffer.write(inpstr.encode("utf-8") + endstr)

    if showbox:
        bufwr(r"""\mbox{\begin{minipage}{%s}""" % mpwidth)
        if alsosave is not None:
            bufwr(r"also saved \fn{%s}" % alsosave + r"\par")
    bufwr(
        r"\includegraphics[width=%s]{%s}"
        % (figwidth, fname.replace(r"auto_figures", r"\autofiguredir"))
    )
    if showbox:
        bufwr(r"\par\hrulefill\par")
        bufwr(
            r"""{\color{red}{\tiny %s}:}\begin{tiny}\fn{%s}\end{tiny}"""
            % ("file:", fname)
        )
        bufwr(r"\par\hrulefill\par")
        bufwr(r"""\end{minipage} }""", end=" ")
    plt.clf()
    sys.stdout.buffer.flush()
    return


def ordplot(x, y, labels, formatstring):
    order = np.argsort(x)
    plot(x[order], y[order], "o-")
    newlabels = []
    for j in range(0, len(order)):
        newlabels += [labels[order[j]]]
    addlabels(formatstring, x[order], y[order], newlabels)


def obs_repr(*arg):
    thisstr = ""
    thisstr += r"\o{"
    num = 0
    for j in arg:
        if type(j) in [np.double, float, np.float32]:
            if (
                np.log10(j) > 3 or np.log10(j) < -3
            ):  # greater than a thousand or less than a thousandth
                power = np.floor(np.log10(j))
                j /= 10**power
                thisstr += r"$%0.3f\times 10^{%d}$" % (j, power)
            else:
                if np.log10(j) < -1:
                    temp = "%%0.%df" % (np.floor(-np.log10(j)) + 3)
                    thisstr += temp % j
                else:
                    thisstr += r"%0.3f" % j
        else:
            thisstr += j
        if num < len(arg) - 1:
            thisstr += " "
            num += 1
    thisstr += r"}"
    return thisstr


def obs(*arg):
    print(obs_repr(*arg))
    return


obsndef = True


def obsn(*arg):
    obs(*arg)
    print("\n\n")
    return


def txt_to_dict(file="data.txt"):
    fp = open(file, "r")
    retval = {}
    for j in fp.readlines():
        j = j.replace("\\n", "\n")
        k, v = tuple(j.split("::"))
        retval.update({k: eval(v)})
    fp.close()
    return retval


def dict_to_txt(mydict, file="data.txt"):
    fp = open(file, "w")
    for k, v in mydict.items():
        fp.write("%s::%s\n" % (k, repr(v).replace("\n", "\\n")))
    fp.close()


def save_data(inputdata={}, file="data.txt"):
    # concatenate data to data already in data.mat file
    if path_exists(file):
        # data = loadmat(mat_file,struct_as_record=True)
        data = txt_to_dict(file=file)
    else:
        data = {}
    if not (inputdata == {}):
        try:
            data.update(inputdata)
        except Exception:
            raise RuntimeError(
                strm("trying to update", data, "with", inputdata)
            )
        try:
            dict_to_txt(data, file=file)
            # print "DEBUG, saved",data,'to',mat_file
        except Exception:
            raise RuntimeError(strm("trying to write", data, "to", file))
    return data


def save_local(inputdata={}):
    data = save_data(inputdata, file="local.txt")
    return data


def clear_local(inputdata=[]):
    obs(r"{\it clear local}" + "\n\n")
    if path_exists("local.txt"):
        os.unlink("local.txt")


def save_variable(variable, content, disp=True, file="data.txt"):
    if path_exists(file):
        # data = loadmat('data.mat',struct_as_record=True)
        data = txt_to_dict(file=file)
    else:
        data = {}
    data.update({variable: content})
    dict_to_txt(data, file=file)
    if disp:
        obs(variable.replace("_", r"\_"), "=", dp(content, 5))
    return data


# {{{ specific convenience functions
def calcdistance(freq, optdistance):
    print(
        r"$%0.1f\;GHz$ @ " % (freq / 1e9),
        dp((optdistance + 119e-3) * 1e3, 1),
        r"$mm$",
    )


def calcfield(elfreq, elratio=28.113, nmrelratio=1.5167):
    obs(
        "$%0.6f" % elfreq,
        r"\;\text{GHz}$ ${\tiny ",
        dp(elratio, 5),
        r"\;\text{GHz/T}=}",
        dp(1e4 / elratio, 5),
        r"\;\text{G/GHz}$, $",
        dp(nmrelratio, 6),
        r"\permil\;\Rightarrow$ $",
        dp(elfreq / elratio * 1e4, 3),
        r"\;\text{G}$, $",
        dp(elfreq * nmrelratio, 5),
        r"\;\text{MHz}$",
    )


def qcalc(freq1, freq2):
    centerfreq = (freq2 + freq1) / 2
    q = centerfreq / abs(freq2 - freq1)
    obs("Q=", dp(q, 2))


def ernstangle(pulsetime=None, pulsetip=None, Tr=None, T1=None):
    ninetytime = pulsetime / pulsetip * pi / 2.0
    if Tr is not None:
        alpha = np.arccos(np.exp(-Tr / T1))
        obs(
            r"optimal $T_r=%0.2f\;s$ with $\alpha=%0.2f^o$"
            % (Tr, alpha * 180 / pi)
        )
    obs(
        r"$\tau_{90}=%0.2f\;\mu s$ $\tau_\alpha=%0.2f\;\mu s$"
        % (ninetytime, ninetytime * alpha / pi * 2.0)
    )


def calcfielddata(freq, substance, spec=""):
    data = save_data()
    calcfield(
        freq,
        elratio=data[substance + "_elratio" + spec],
        nmrelratio=data[substance + "_nmrelratio"],
    )
    obs("(for radical", substance, ")")
    save_data({"current_frequency": freq})
    save_data({"current_ppt": data[substance + "_nmrelratio"]})


def cpmgseries(filename, plotlabel, tau=None, alpha=None, alphaselect=None):
    data = load_file.prospa.load_datafile(filename, dims=2)
    plot(data)
    lplot(plotlabel + ".pdf")
    # data = load_2d(filename)
    # data.ft('t2')
    # image(data)
    # lplot(plotlabel+'ft.pdf',grid=False)
<<<<<<< HEAD
    data = process_cpmg(filename)
=======
    raise RuntimeError("process_cpmg is outdated!")
>>>>>>> 046cba75
    if tau is not None:
        coeff, fit, rms = regularize1d(
            data.data, data.getaxis("echo"), tau, alpha
        )
        plot(alpha, rms)
        if alphaselect is not None:
            coeff, fit, rms = regularize1d(
                data.data, data.getaxis("echo"), tau, [alphaselect]
            )
            plot([alphaselect], rms, "rx")
        plt.axis("tight")
        lplot(plotlabel + "_reg.pdf")
        print("\n\n")
    plot(data)
    if alphaselect is not None:
        plot(data.getaxis("echo"), fit.flatten(), "r", alpha=0.5, linewidth=2)
    lplot(plotlabel + "_filt.pdf")
    if alphaselect is not None:
        plot(tau, coeff.flatten(), "r")
    lplot(plotlabel + "_coeff.pdf")


def cpmgs(
    thisexp, number, tau=None, alpha=None, alphaselect=None, first=False
):
    # {{{ carry over stored data
    if first:
        clear_local()
    if tau is not None:
        local_data = save_local({"tau": tau})
    if alpha is not None:
        local_data = save_local({"alpha": alpha})
    if alphaselect is not None:
        local_data = save_local({"alphaselect": alphaselect})
    local_data = save_local()
    tau = local_data["tau"]
    alpha = local_data["alpha"]
    alphaselect = local_data["alphaselect"]
    # }}}
    filename = (
        getDATADIR() + "franck_hanlabMagritek/" + thisexp + "/%d/" % number
    )
    print(r"\fn{%s %d}" % (thisexp, number) + "\n\n")
    cpmgseries(filename, thisexp + thisjobname(), tau, alpha, alphaselect)


# {{{ esr_saturation
def esr_saturation(
    file,
    powerseries,
    smoothing=0.2,
    threshold=0.8,
    figname=None,
    hn23adjustment=1.0,
    show_avg=False,
):
    if figname is None:
        figname = thisjobname()
    print("\n\n\\fn{", file, "}\n\n")
    data = load_indiv_file(file, dimname="power")
    # plot(data,'.-')
    x = data.getaxis("$B_0$").flatten()
    k = np.exp(-((x - x.mean()) ** 2) / 2.0 / smoothing**2)
    nslices = data.shape["power"]
    allpeaks_top = []
    allpeaks_bottom = []
    allpeaks_top_x = []
    allpeaks_bottom_x = []
    imageformat = False
    for j in range(0, nslices):
        # {{{ make a smoothed version of this slice
        thisslice = data["power", j].data.flatten()
        # curvature = diff(fftconvolve(thisslice,k,mode='same'),n=2)
        smoothed = fftconvolve(
            thisslice, k, mode="same"
        )  # I need this, so the noise doesn't break up my blocks
        # }}}
        # {{{ make lists to put the peaks in
        top_peak_x = []
        bottom_peak_x = []
        top_peak = []
        bottom_peak = []
        # }}}
        minind = 1
        # {{{ find the peaks for the segments above threshold
        peakmask = whereblocks(smoothed > smoothed.max() * threshold)
        for peakset in peakmask:  # peakset gives the indeces for a given slice
            if len(peakset) > minind:
                peak_ind = peakset[np.argmax(thisslice[peakset])]
                top_peak_x += [x[peak_ind]]
                top_peak += [thisslice[peak_ind]]
        # }}}
        # {{{ find the peaks for the segments below lower threshold
        peakmask = whereblocks(smoothed < smoothed.min() * threshold)
        for peakset in peakmask:
            if len(peakset) > minind:
                peak_ind = peakset[np.argmin(thisslice[peakset])]
                bottom_peak_x += [x[peak_ind]]
                bottom_peak += [thisslice[peak_ind]]
        # }}}
        if not imageformat:
            plot(
                x,
                thisslice,
                color=plt.cm.hsv(np.double(j) / np.double(nslices)),
                alpha=0.5,
            )
            plot(
                bottom_peak_x,
                bottom_peak,
                "o",
                color=plt.cm.hsv(np.double(j) / np.double(nslices)),
                alpha=0.5,
            )
            plot(
                top_peak_x,
                top_peak,
                "o",
                color=plt.cm.hsv(np.double(j) / np.double(nslices)),
                alpha=0.5,
            )
        allpeaks_top += [top_peak]
        allpeaks_top_x += [top_peak_x]
        allpeaks_bottom += [bottom_peak]
        allpeaks_bottom_x += [bottom_peak_x]
    num_peaks = len(allpeaks_top_x[0])
    try:
        allpeaks_top_x = nddata(
            allpeaks_top_x, [nslices, num_peaks], ["power", "peak"]
        ).reorder(["power", "peak"])
    except Exception:
        print(
            r"\begin{verbatim} If you have an error here, probably change"
            r" smoothing (%0.2f) or threshold (%0.2f)\end{verbatim}"
            % (smoothing, threshold),
            "\n\n",
        )
        plt.clf()
        for j in range(0, nslices):
            thisslice = data["power", j].data
            # curvature = diff(fftconvolve(thisslice,k,mode='same'),n=2)
            smoothed = fftconvolve(
                thisslice, k, mode="same"
            )  # I need this, so the noise doesn't break up my blocks
            plot(x, smoothed, alpha=0.1)
            peakmask = whereblocks(smoothed > smoothed.max() * threshold)
            for peakset in peakmask:
                plot(x[peakset], smoothed[peakset])
        lplot("error_plot" + figname + ".png", width=6)
        print(r"lengths: ", list(map(len, allpeaks_top_x)), "")
        return
    try:
        allpeaks_bottom_x = nddata(
            allpeaks_bottom_x, [nslices, num_peaks], ["power", "peak"]
        ).reorder(["power", "peak"])
    except Exception:
        print(
            r"\begin{verbatim} If you have an error here, probably change"
            r" smoothing (%0.2f) or threshold (%0.2f)\end{verbatim}"
            % (smoothing, threshold),
            "\n\n",
        )
        plt.clf()
        for j in range(0, nslices):
            thisslice = data["power", j].data
            # curvature = diff(fftconvolve(thisslice,k,mode='same'),n=2)
            smoothed = fftconvolve(
                thisslice, k, mode="same"
            )  # I need this, so the noise doesn't break up my blocks
            plot(x, smoothed, alpha=0.1)
            peakmask = whereblocks(smoothed < smoothed.min() * threshold)
            for peakset in peakmask:
                plot(x[peakset], smoothed[peakset])
        lplot("error_plot" + figname + ".png", width=6)
        print(
            r"\begin{verbatim}lengths: ",
            list(map(len, allpeaks_top_x)),
            r"\end{verbatim}",
        )
        return
    allpeaks_top = nddata(
        allpeaks_top, [nslices, num_peaks], ["power", "peak"]
    ).reorder(["power", "peak"])
    allpeaks_bottom = nddata(
        allpeaks_bottom, [nslices, num_peaks], ["power", "peak"]
    ).reorder(["power", "peak"])
    if imageformat:
        plt.image(data.data, x=x, y=np.r_[0 : len(powerseries)])
        plot(np.r_[0 : len(powerseries)], allpeaks_top_x.data)
        # plot(np.r_[0:shape(data.data)[1]],allpeaks_bottom_x.data)
        lplot("esr_dataset" + figname + ".png", width=6, grid=False)
    else:
        lplot("esr_dataset" + figname + ".png", width=6)
    print("\n\n")
    # {{{ peak to peak
    peaktopeak = allpeaks_bottom_x - allpeaks_top_x
    peaktopeak_squared = peaktopeak.copy()
    peaktopeak.labels(["power"], [np.sqrt(powerseries)])
    peaktopeak.rename("power", "$B_1$ / arb")
    plot(peaktopeak, ".-", nosemilog=True)
    plt.ylabel(r"$\Delta B_{pp}$")
    lplot("esr_dataset" + figname + "_pp.pdf")
    # {{{ linearity test
    peaktopeak_squared.data = peaktopeak_squared.data**2
    peaktopeak_squared.labels(["power"], [powerseries])
    peaktopeak_squared.rename("power", r"$p$ / $mW$")
    plot(peaktopeak_squared, ".-", nosemilog=True)
    plt.ylabel(r"$\Delta B_{pp}^2\propto s^{-1}$")
    lplot("esr_dataset" + figname + "_pp2.pdf")
    # }}}
    # }}}
    print("\n\n")
    # {{{ height
    height = (allpeaks_top - allpeaks_bottom) / 2
    height_n23 = height.copy()
    height.labels(["power"], [np.sqrt(powerseries)])
    height.rename("power", "$B_1$ / arb")
    plot(height, ".-", nosemilog=True)
    plt.ylabel(r"$y'_m$")
    lplot("esr_dataset" + figname + "_height.pdf")
    # {{{linearity test
    b1 = height_n23.shape
    b1["peak"] = 1
    b1 = b1.alloc()
    # b1['power',:] = powerseries.copy().reshape(-1,1)
    b1.data = np.sqrt(powerseries).copy().reshape(b1.data.shape)
    height_n23 = height_n23 / b1
    height_n23.data = height_n23.data ** (-2.0 / 3.0)
    height_n23.labels(["power"], [powerseries])
    newpname = r"$p$ / $mW$"
    height_n23.rename("power", newpname)
    height_n23_avg = height_n23.copy()
    height_n23_avg.mean("peak")
    if show_avg is True:
        plot(height_n23_avg / hn23adjustment, ".", nosemilog=True)
    else:
        plot(height_n23 / hn23adjustment, ".", nosemilog=True)
    maxp = lambda x: x == x.max()
    plot(
        np.r_[0.0, height_n23_avg[newpname, maxp].getaxis(newpname)],
        np.r_[1.0, height_n23_avg[newpname, maxp].data[0] / hn23adjustment],
        "k-",
        linewidth=2,
        alpha=0.3,
        nosemilog=True,
    )
    plt.ylabel(r"$\propto\frac{y'_m}{B_1}^{-2/3}\propto \frac{1}{1-s_{ESR}}$")
    lplot("esr_dataset" + figname + "_hn23.pdf", width=3.5)
    # }}}
    # }}}


# }}}
# {{{ dnp
def standard_noise_comparison(
    name, path="franck_cnsi/nmr/", data_subdir="reference_data", expnos=[3]
):
    print("\n\n")
    # noise tests
    plt.close(1)
    plt.figure(1, figsize=(16, 8))
    v = save_data()
    cnsi_calibration = np.double(v["cnsi_calibration"])
    calibration = (
        cnsi_calibration * np.sqrt(50.0 / 10.0) * np.sqrt(50.0 / 40.0)
    )
    path_list = []
    explabel = []
    noiseexpno = []
    signalexpno = []
    plotlabel = name + "_noise"
    #
    path_list += [
        getDATADIR() + "%s/nmr/popem_4mM_5p_pct_110610/" % data_subdir
    ]
    explabel += ["control without shield"]
    noiseexpno += [3]  # 3 is the noise scan 2 is the reference
    path_list += [getDATADIR() + "%s/nmr/noisetest100916/" % data_subdir] + [
        getDATADIR() + path + name + "/"
    ] * len(expnos)
    explabel += [""] + [r"$\mathbf{this experiment}$"] * len(expnos)
    noiseexpno += [2] + expnos  # 3 is the noise scan 2 is the reference
    #
    mask_start = -1e6
    mask_stop = 1e6
    ind = 0
    smoothing = 5e3
    for j in range(
        0, 1
    ):  # for multiple plots $\Rightarrow$ add in j index below if this
        # is what I want
        plt.figure(1)
        ind += 1
        legendstr = []
        linelist = []
        plt.subplot(121)  # so that legend will fit
        for k in range(0, len(noiseexpno)):
            raise RuntimeError(
                "plot noise was here, but it's old -- not sure where it went!"
            )
        plt.ylabel(r"$\Omega$")
        titlestr = (
            "Noise scans (smoothed %0.2f $kHz$) for CNSI spectrometer\n"
            % (smoothing / 1e3)
        )
        plt.title(
            titlestr
            + r"$n V$ RG/ disk units = %0.3f, mask (%0.3f,%0.3f)"
            % (calibration * 1e9, mask_start, mask_stop)
        )
        ax = plt.gca()
        # gridandtick(plt.gca(),formatonly = True)
        gridandtick(plt.gca(), logarithmic=True)
        plt.subplot(122)
<<<<<<< HEAD
        grid(False)
=======
        plt.grid(False)
>>>>>>> 046cba75
        autolegend(linelist, legendstr)
        ax = plt.gca()
        ax.get_xaxis().set_visible(False)
        ax.get_yaxis().set_visible(False)
        for x in list(ax.spines.values()):
            x.set_visible(False)
        lplot(
            "noise" + plotlabel + "_%d.pdf" % ind,
            grid=False,
            width=5,
            gensvg=True,
        )
        print("\n\n")
        plt.figure(2)
        legendstr = []
        for k in range(0, len(signalexpno)):
            data = load_file(
                dirformat(path_list[k]) + "%d" % noiseexpno[k],
                calibration=calibration,
            )
            data.ft("t2", shift=True)
            x = data.getaxis("t2")
            data["t2", abs(x) > 1e3] = 0
            data.ift("t2", shift=True)
            plot(abs(data["t2", 0:300]) * 1e9)
            plt.xlabel("signal / $nV$")
            legendstr += [explabel[k]]
        if len(signalexpno) > 0:
            autolegend(legendstr)
            lplot("signal" + plotlabel + "_%d.pdf" % ind, grid=False)
        if (ind % 2) == 0:
            print("\n\n")


# }}}<|MERGE_RESOLUTION|>--- conflicted
+++ resolved
@@ -20,12 +20,6 @@
 warnings.filterwarnings("ignore")
 from .core import plot, nddata
 from .load_files import load_file, load_indiv_file
-<<<<<<< HEAD
-from .mpl_utils import autolegend, grid, gridandtick, autopad_figure, nextfigure, addlabels
-from .datadir import getDATADIR, dirformat
-from .figlist import figlist, setp, figlistini, figlistret
-from .general_functions import fname_makenice, strm, whereblocks, dp, lsafe, lsafen
-=======
 from .datadir import getDATADIR, dirformat
 from .figlist import figlist
 from .general_functions import (
@@ -45,7 +39,6 @@
     figlistini,
     figlistret,
 )
->>>>>>> 046cba75
 from os.path import exists as path_exists
 from os import name as os_name
 from scipy.signal import fftconvolve
@@ -926,11 +919,7 @@
     # data.ft('t2')
     # image(data)
     # lplot(plotlabel+'ft.pdf',grid=False)
-<<<<<<< HEAD
-    data = process_cpmg(filename)
-=======
     raise RuntimeError("process_cpmg is outdated!")
->>>>>>> 046cba75
     if tau is not None:
         coeff, fit, rms = regularize1d(
             data.data, data.getaxis("echo"), tau, alpha
@@ -1245,11 +1234,7 @@
         # gridandtick(plt.gca(),formatonly = True)
         gridandtick(plt.gca(), logarithmic=True)
         plt.subplot(122)
-<<<<<<< HEAD
-        grid(False)
-=======
         plt.grid(False)
->>>>>>> 046cba75
         autolegend(linelist, legendstr)
         ax = plt.gca()
         ax.get_xaxis().set_visible(False)
