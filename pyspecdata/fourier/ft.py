from ..general_functions import *
from pylab import * 
from .ft_shift import _find_index,thinkaboutit_message

def ft(self,axes,**kwargs):
    ("This performs a fourier transform along the axes identified by the string or list of strings `axes`.\n"
    "   It adjusts normalization and units so that the result conforms to\n"
    r"   $$\tilde{s}(f)=\int_{x_min}^{x_max} s(t) e^{-i 2 \pi f t} dt$$"+'\n'
    "   Note that while the analytical integral this corresponds to is "
    "normalized, performing .ft() followed by .ift() on a discrete sequence is "
    "NOT completely invertible (due to integration of the implied comb "
    "function??), and would require division by a factor of $\Delta f$ (the "
    "spectral width) in order to retrieve the original function\n"
    "\tpre-FT, we use the axis to cyclically permute $t=0$ to the first "
    "index\n"
    "\t post-FT, we assume that the data has previously been IFT'd\n"
    "\t\tIf this is the case, passing `shift`=True will cause an error\n"
    "\t\tIf this is not the case, passing `shift`=True generates a standard fftshift\n"
    "\t`pad` specifies a zero-filling.  If it's a number, then it gives the"
    " length of the zero-filled dimension.  If it is just `True`, then the size"
    " of the dimension is determined by rounding the dimension size up to the"
    " nearest integral power of 2.\n"
    "\t`automix` can be set to the approximate frequency value.  This is useful"
    " for the specific case where the data has been captured on a sampling scope,"
    " and it's severely aliased over.\n"
    )
    #{{{ process arguments
    axes = self._possibly_one_axis(axes)
    if (type(axes) is str):
        axes = [axes]
    #{{{ set the FT property
    x = self.get_prop('FT')
    if x is None:
        x = {}
        self.set_prop('FT',x)
    for j in axes:
        x.update({j:True})
    #}}}
    if 'shiftornot' in kwargs:
        raise ValueError("shiftornot is obsolete --> use shift instead")
    shift,pad,automix = process_kwargs([
        ('shift',False),
        ('pad',False),
        ('automix',False)],
        kwargs)
    if not (type(shift) is list):
        shift = [bool(shift)]*len(axes)
    #}}}
    for j in range(0,len(axes)):
        if self.get_units(axes[j]) is not None:
            self.set_units(axes[j],self._ft_conj(self.get_units(axes[j])))
        try:
            thisaxis = self.dimlabels.index(axes[j])
        except:
            raise CustomError('error, dimlabels is: ',self.dimlabels)
        padded_length = self.data.shape[thisaxis]
        if pad is True:
            padded_length = int(2**(ceil(log2(padded_length))))
        elif pad:
            padded_length = pad
        u = self.getaxis(axes[j]) # here, u is time
        #{{{ before anything else, store the start time
        startt_dict = self.get_prop("FT_start_time")
        if startt_dict is None:
            self.set_prop("FT_start_time",{axes[j]:u[0]})
        else:
            startt_dict.update({axes[j]:u[0]})
        #}}}
        #{{{ need to do the zero-filling manually, so I can properly pre-shift the data
        if not pad is False:
            newdata = list(self.data.shape)
            newdata[thisaxis] = padded_length
            targetslice = [slice(None,None,None)] * len(newdata)
            targetslice[thisaxis] = slice(None,self.data.shape[thisaxis])
            newdata = zeros(newdata,dtype = self.data.dtype)
            newdata[targetslice] = self.data
            self.data = newdata
        #}}}
        #{{{ the pre-FT shift
<<<<<<< HEAD
        p2,p2_pre_discrepancy = _find_zero_index(u)
        self._ft_shift(thisaxis,p2)
        #}}}
        #{{{ calculate the post-FT shift -- calculate it first, in case it's non-integral
=======
        p2,p2_pre_discrepancy = _find_index(u)
        self._ft_shift(thisaxis,p2)
        #}}}
        #{{{ calculate the post-FT shift -- calculate it first, in case it's non-integral
        if u is not None:
            du = u[1]-u[0] # the dwell gives the bandwidth, whether or not it has been zero padded
            thismsg = "In order to perform FT o IFT, the axis must be equally spaced and ascending"
            assert allclose(diff(u),du,atol = 0), thismsg# absolute tolerance can be large relative to a du of ns
            assert du > 0, thismsg
            self.axis_coords[thisaxis] = linspace(0,1./du,padded_length)
            u = self.axis_coords[thisaxis]
>>>>>>> 63ee8201
        startf_dict = self.get_prop("FT_start_freq")
        no_shift = True
        p2_post_discrepancy = None
        if startf_dict is not None and axes[j] in startf_dict.keys():
            if shift[j]:
                raise ValueError("you are not allowed to shift an array for which the index for $f=0$ has already been determined!")
            #{{{ the starting frequency is <0 and aliased over, and I want to shift it to 0
            assert startf_dict[axes[j]] <= 0 , ("Trying to reset to a frequency value greater than"
                        " zero ("+repr(startf_dict[axes[j]])+") which is not"
                        " supported.  "+thinkaboutit_message)
            p2 = argmin(abs(u-(
                        1/du + startf_dict[axes[j]])))
            if not isclose(1/du + startf_dict[axes[j]],u[p2],atol = 0):
                p2_post_discrepancy = u[p2] - (1/du + startf_dict[axes[j]]) # marks where the p2 position really is vs. where we want it to be
            no_shift = False
            #}}}
        elif shift[j]:
            if automix:
                raise ValueError("You can't use automix and shift at the same time --> it doesn't make sense")
            n = self.data.shape[thisaxis]
            p2 = (n+1) // 2 # this is the starting index of what starts out as the second half (// is floordiv) -- copied from scipy -- this essentially rounds up (by default assigning more negative frequencies than positive ones)
            no_shift = False
        #}}}
        #{{{ if the axes that I want don't line up exactly with the natural axes, I need to add in a shift
        if p2_post_discrepancy is not None:
            self *= self.fromaxis(axes[j],lambda f: exp(-1j*2*pi*f*p2_post_discrepancy))
        #}}}
        self.data = fft(self.data,
                            n = padded_length,
                            axis=thisaxis)
<<<<<<< HEAD
        if u is not None:
            du = u[1]-u[0] # the dwell gives the bandwidth, whether or not it has been zero padded
            thismsg = "In order to perform FT o IFT, the axis must be equally spaced and ascending"
            assert allclose(diff(u),du,atol = 0), thismsg# absolute tolerance can be large relative to a du of ns
            assert du > 0, thismsg
            self.data *= du # this gives the units in the integral noted in the docstring
            self.axis_coords[thisaxis] = linspace(0,1./du,padded_length)
            u = self.axis_coords[thisaxis]
        #{{{ actually run the post-FT shift
        if not no_shift: self._ft_shift(thisaxis,p2,shift_axis = True)
        #}}}
        #{{{ finally, I must allow for the possibility that "p2" in the pre-shift was not
        # actually at zero, but at some other value, and I must apply a phase
        # shift to reflect the fact that I need to add back that time
        self *= self.fromaxis(axes[j],lambda f: exp(-1j*2*pi*f*p2_pre_discrepancy))
=======
        #{{{ actually run the post-FT shift
        if not no_shift:
            self._ft_shift(thisaxis,p2,shift_axis = True)
>>>>>>> 63ee8201
        #}}}
        #{{{ finally, I must allow for the possibility that "p2" in the pre-shift was not
        # actually at zero, but at some other value, and I must apply a phase
        # shift to reflect the fact that I need to add back that time
        if p2_pre_discrepancy is not None:
            self *= self.fromaxis(axes[j],lambda f: exp(-1j*2*pi*f*p2_pre_discrepancy))
        #}}}
        #{{{ adjust the normalization appropriately
        if u is not None:
            self.data *= du # this gives the units in the integral noted in the docstring
        #}}}
        if automix:
            sw = 1.0/du
            carrier = abs(self).mean_all_but(axes[j]).argmax(axes[j]).data
            print "I find carrier at",carrier
            add_to_axis = (automix - carrier) / sw
            print "which is",add_to_axis,"times the sw of",sw,"off from the automix value of",automix
            x = self.getaxis(axes[j])
            x += round(add_to_axis)*sw
    return self<|MERGE_RESOLUTION|>--- conflicted
+++ resolved
@@ -77,12 +77,6 @@
             self.data = newdata
         #}}}
         #{{{ the pre-FT shift
-<<<<<<< HEAD
-        p2,p2_pre_discrepancy = _find_zero_index(u)
-        self._ft_shift(thisaxis,p2)
-        #}}}
-        #{{{ calculate the post-FT shift -- calculate it first, in case it's non-integral
-=======
         p2,p2_pre_discrepancy = _find_index(u)
         self._ft_shift(thisaxis,p2)
         #}}}
@@ -94,7 +88,6 @@
             assert du > 0, thismsg
             self.axis_coords[thisaxis] = linspace(0,1./du,padded_length)
             u = self.axis_coords[thisaxis]
->>>>>>> 63ee8201
         startf_dict = self.get_prop("FT_start_freq")
         no_shift = True
         p2_post_discrepancy = None
@@ -125,27 +118,9 @@
         self.data = fft(self.data,
                             n = padded_length,
                             axis=thisaxis)
-<<<<<<< HEAD
-        if u is not None:
-            du = u[1]-u[0] # the dwell gives the bandwidth, whether or not it has been zero padded
-            thismsg = "In order to perform FT o IFT, the axis must be equally spaced and ascending"
-            assert allclose(diff(u),du,atol = 0), thismsg# absolute tolerance can be large relative to a du of ns
-            assert du > 0, thismsg
-            self.data *= du # this gives the units in the integral noted in the docstring
-            self.axis_coords[thisaxis] = linspace(0,1./du,padded_length)
-            u = self.axis_coords[thisaxis]
-        #{{{ actually run the post-FT shift
-        if not no_shift: self._ft_shift(thisaxis,p2,shift_axis = True)
-        #}}}
-        #{{{ finally, I must allow for the possibility that "p2" in the pre-shift was not
-        # actually at zero, but at some other value, and I must apply a phase
-        # shift to reflect the fact that I need to add back that time
-        self *= self.fromaxis(axes[j],lambda f: exp(-1j*2*pi*f*p2_pre_discrepancy))
-=======
         #{{{ actually run the post-FT shift
         if not no_shift:
             self._ft_shift(thisaxis,p2,shift_axis = True)
->>>>>>> 63ee8201
         #}}}
         #{{{ finally, I must allow for the possibility that "p2" in the pre-shift was not
         # actually at zero, but at some other value, and I must apply a phase
