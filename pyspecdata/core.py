--- conflicted
+++ resolved
@@ -706,414 +706,6 @@
             mylist[j] = mylist[j].__repr__()
     return ' '.join(mylist)
 #}}}
-<<<<<<< HEAD
-=======
-#{{{ HDF5 functions
-#{{{ helper function for HDF5 search
-def gensearch(labelname,format = '%0.3f',value = None,precision = None):
-    'obsolete -- use h5gensearch'
-    if value == None:
-        raise ValueError('You must pass a value to gensearch')
-    if precision == None:
-        precision = value*0.01 # the precision is 1% of the value, if we don't give an argument
-    searchstring_high = '(%s < %s + (%s))'%tuple([labelname]+[format]*2)
-    #print "\n\nDEBUG check format:\\begin{verbatim}",searchstring_high,r'\end{verbatim}'
-    searchstring_high = searchstring_high%(value,precision)
-    #print "\n\nDEBUG after substitution with",value,precision,":\\begin{verbatim}",searchstring_high,r'\end{verbatim}'
-    searchstring_low = '(%s > %s - (%s))'%tuple([labelname]+[format]*2)
-    searchstring_low = searchstring_low%(value,precision)
-    return searchstring_low + ' & ' + searchstring_high
-def h5searchstring(*args,**kwargs):
-    '''generate robust search strings
-    :parameter fieldname,value:
-    search AROUND a certain value (overcomes some type conversion issues) optional arguments are the format specifier and the fractional precision:
-    **OR**
-    :parameter field_and_value_dictionary:
-    generate a search string that matches one or more criteria'''
-    format,precision = process_kwargs([('format','%g'),
-        ('precision',0.01)],
-        kwargs)
-    if len(args) == 2:
-        fieldname,value = args
-    elif len(args) == 1 and type(args[0]) is dict:
-        dict_arg = args[0]
-        condlist = []
-        for k,v in dict_arg.iteritems():
-            condlist.append(h5searchstring(k,v,format = format,precision = precision))
-        return ' & '.join(condlist)
-    else:
-        raise ValueError("pass either field,value pair or a dictionary!")
-    if type(value) is str:
-        raise ValueError("string matching in pytables is broken -- search by hand and then use the index")
-    precision *= value
-    searchstring_high = '(%s < %s + (%s))'%tuple([fieldname]+[format]*2)
-    #print "\n\nDEBUG check format:\\begin{verbatim}",searchstring_high,r'\end{verbatim}'
-    searchstring_high = searchstring_high%(value,precision)
-    #print "\n\nDEBUG after substitution with",value,precision,":\\begin{verbatim}",searchstring_high,r'\end{verbatim}'
-    searchstring_low = '(%s > %s - (%s))'%tuple([fieldname]+[format]*2)
-    searchstring_low = searchstring_low%(value,precision)
-    return '(' + searchstring_low + ' & ' + searchstring_high + ')'
-#}}}
-def h5loaddict(thisnode,verbose = False):
-    #{{{ load all attributes of the node
-    retval = dict([(x,thisnode._v_attrs.__getattribute__(x))
-        for x in thisnode._v_attrs._f_list('user')])
-    #}}}
-    for k,v in retval.iteritems():#{{{ search for record arrays that represent normal lists
-        retval[k]  = unmake_ndarray(v,name_forprint = k,verbose = verbose)
-    if type(thisnode) is tables.table.Table:#{{{ load any table data
-        if verbose: print "It's a table\n\n"
-        if 'data' in retval.keys():
-            raise AttributeError('There\'s an attribute called data --> this should not happen!')
-        retval.update({'data':thisnode.read()})
-    elif type(thisnode) is tables.group.Group:
-        #{{{ load any sub-nodes as dictionaries
-        mychildren = thisnode._v_children
-        for thischild in mychildren.keys():
-            if thischild in retval.keys():
-                raise AttributeError('There\'s an attribute called ',thischild,' and also a sub-node called the',thischild,'--> this should not happen!')
-            retval.update({thischild:h5loaddict(mychildren[thischild])})
-        #}}}
-    else:
-        raise AttributeError(strm("I don't know what to do with this node:",thisnode))
-    #}}}
-    return retval
-def h5child(thisnode,childname,clear = False,create = None,verbose = False):
-    r'''grab the child, optionally clearing it and/or (by default) creating it'''
-    #{{{ I can't create and clear at the same time
-    if create and clear:
-        raise ValueError("You can't call clear and create at the same time!\nJust call h5child twice, once with clear, once with create")
-    if create is None:
-        if clear == True:
-            create = False
-        else:
-            create = True
-    #}}}
-    h5file = thisnode._v_file
-    try:
-        childnode = h5file.getNode(thisnode,childname)
-        if verbose:
-            print lsafe('found',childname)
-        if clear:
-            childnode._f_remove(recursive = True)
-            childnode = None
-    except tables.NoSuchNodeError as e:
-        if create is False and not clear:
-            raise RuntimeError('Trying to grab a node that does not exist with create = False'+explain_error(e))
-        elif clear:
-            childnode = None
-        else:
-            childnode = h5file.createGroup(thisnode,childname)
-            if verbose:
-                print lsafe('created',childname)
-    return childnode
-def h5remrows(bottomnode,tablename,searchstring):
-    if type(searchstring) is dict:
-        searchstring = h5searchstring(searchstring)
-    try:
-        thistable = bottomnode.__getattr__(tablename)
-        counter = 0
-        try:
-            data = thistable.readWhere(searchstring).copy()
-        except Exception as e:
-            raise RuntimeError(strm('Problem trying to remove rows using search string',
-                searchstring, 'in', thistable, explain_error(e)))
-        for row in thistable.where(searchstring):
-            if len(thistable) == 1:
-                thistable.remove()
-                counter += 1
-            else:
-                try:
-                    thistable.removeRows(row.nrow - counter,row.nrow - counter + 1) # counter accounts for rows I have already removed.
-                except:
-                    print "you passed searchstring",searchstring
-                    print "trying to remove row",row
-                    print "trying to remove row with number",row.nrow
-                    print help(thistable.removeRows)
-                    raise RuntimeError("length of thistable is "+repr(len(thistable))+" calling removeRows with "+repr(row.nrow-counter))
-                counter += 1
-        return counter,data
-    except tables.NoSuchNodeError:
-        return False,None
-def h5addrow(bottomnode,tablename,*args,**kwargs):
-    '''add a row to a table, creating it if necessary, but don\'t add if the data matches the search condition indicated by `match_row`
-    `match_row` can be either text or a dictionary -- in the latter case it's passed to h5searchstring
-    '''
-    match_row,verbose,only_last = process_kwargs([('match_row',None),('verbose',False),('only_last',True)],kwargs)
-    try: # see if the table exists
-        mytable = h5table(bottomnode,tablename,None)
-        tableexists = True
-    except RuntimeError: # if table doesn't exist, create it
-        newindex = 1L
-        tableexists = False
-    if tableexists:
-        #{{{ auto-increment "index"
-        newindex = mytable.read()['index'].max() + 1L
-        #}}}
-        # here is where I would search for the existing data
-        if match_row is not None:
-            if type(match_row) is dict:
-                match_row = h5searchstring(match_row)
-            if verbose: obs("trying to match row according to",lsafen(match_row))
-            mytable.flush()
-            try:
-                matches = mytable.readWhere(match_row)
-            except NameError as e:
-                raise NameError(' '.join(map(str,
-                    [e,'\nYou passed',match_row,'\nThe columns available are',mytable.colnames,"condvars are",condvars])))
-            except ValueError as e:
-                raise NameError(' '.join(map(str,
-                    [e,'\nYou passed',match_row,'\nThe columns available are',mytable.colnames])))
-            if len(matches) > 0:
-                if only_last:
-                    if verbose: print r'\o{',lsafen(len(matches),"rows match your search criterion, returning the last row"),'}'
-                    return mytable,matches['index'][-1]
-                else:
-                    return mytable,matches['index'][:]
-            else:
-                if verbose:
-                    obs("I found no matches")
-    if len(args) == 1 and (type(args[0]) is dict):
-        listofnames,listofdata = map(list,zip(*tuple(args[0].items())))
-    elif len(args) == 2 and type(args[0]) is list and type(args[1]) is list:
-        listofdata = args[0]
-        listofnames = args[1]
-    else:
-        raise TypeError('h5addrow takes either a dictionary for the third argument or a list for the third and fourth arguments')
-    try:
-        listofdata = [newindex] + listofdata
-    except:
-        raise TypeError('newindex is'+repr(newindex)+'listofdata is'+repr(listofdata))
-    listofnames = ['index'] + listofnames
-    myrowdata = make_rec(listofdata,listofnames)
-    if tableexists:
-        try:
-            mytable.append(myrowdata)
-        except ValueError as e:
-            print lsafen("I'm about to flag an error, but it looks like there was an issue appending",myrowdata)
-            tabledforerr = mytable.read()
-            raise AttributeError(strm('Compare names and values table data vs. the row you are trying to add\n',
-                '\n'.join(map(repr,zip(mytable.read().dtype.fields.keys(),
-                mytable.read().dtype.fields.values(),
-                myrowdata.dtype.fields.keys(),
-                myrowdata.dtype.fields.values())))),explain_error(e))
-        mytable.flush()
-    else:
-        recorddata = myrowdata
-        try:
-            mytable = h5table(bottomnode,
-                    tablename,
-                    recorddata)
-        except Exception as e:
-            raise RuntimeError(strm('Error trying to write record array:',
-                repr(recorddata),'from listofdata',listofdata,'and names',listofnames,
-                explain_error(e)))
-        mytable.flush()
-    return mytable,newindex
-def h5table(bottomnode,tablename,tabledata):
-    'create the table, or if tabledata is None, just check if it exists'
-    #{{{ save but don't overwrite the table
-    h5file = bottomnode._v_file
-    if tablename not in bottomnode._v_children.keys():
-        if tabledata is not None:
-            if type(tabledata) is dict:
-                tabledata = make_rec(tabledata)
-            datatable = h5file.createTable(bottomnode,tablename,tabledata) # actually write the data to the table
-        else:
-            raise RuntimeError(' '.join(map(str,['You passed no data, so I can\'t create table',tablename,'but it doesn\'t exist in',bottomnode,'which has children',bottomnode._v_children.keys()])))
-    else:
-        if tabledata is not None:
-            raise ValueError(strm('You\'re passing data to create the table,',tablename,' but the table already exists!'))
-        else:
-            pass
-    return bottomnode._v_children[tablename]
-    #}}}
-def h5nodebypath(h5path,verbose = False,force = False,only_lowest = False,check_only = False,directory='.'):
-    r'''return the node based on an absolute path, including the filename'''
-    logger.debug(strm("DEBUG: called h5nodebypath on",h5path))
-    h5path = h5path.split('/')
-    #{{{ open the file / check if it exists
-    if verbose: print lsafen('h5path=',h5path)
-    logger.info(strm('the h5path is',h5path))
-    try:
-        if h5path[0] in listdir(directory):
-            if verbose: print 'DEBUG: file exists\n\n'
-        else:
-            if check_only: raise AttributeError("You're checking for a node in a file (%s) that does not exist"%h5path[0])
-            if verbose: print 'DEBUG: file does not exist\n\n'
-        mode = 'a'
-        #if check_only: mode = 'r'
-        logger.info(strm('so I look for the file',h5path[0],'in directory',directory))
-        h5file = tables.openFile(os.path.join(directory,h5path[0]),mode = mode,title = 'test file')
-    except IOError as e:
-        raise IOError('I think the HDF5 file has not been created yet, and there is a bug pytables that makes it freak out, but you can just run again.'+explain_error(e))
-    #}}}
-    currentnode = h5file.getNode('/') # open the root node
-    logger.debug(strm("I have grabbe node",currentnode,"of file",h5file,'ready to step down search path'))
-    for pathlevel in range(1,len(h5path)):#{{{ step down the path
-            clear = False
-            create = True
-            if only_lowest or check_only:
-                create = False
-            if pathlevel == len(h5path)-1: # the lowest level
-                if only_lowest:
-                    create = True
-                if force:
-                    clear = True
-            safetoleaveopen = False
-            try:
-                currentnode = h5child(currentnode, # current node
-                        h5path[pathlevel], # the child
-                        verbose = verbose,
-                        create = create,
-                        clear = clear)
-                if verbose: print lsafen("searching for node path: descended to node",currentnode)
-                logger.info(strm("searching for node path: descended to node",currentnode))
-            except BaseException as e:
-                if verbose: print lsafen("searching for node path: got caught searching for node",h5path[pathlevel])
-                logger.info(strm("searching for node path: got caught searching for node",h5path[pathlevel]))
-                h5file.close()
-                #print lsafen("DEBUG: Yes, I closed the file")
-                raise IndexError(strm('Problem trying to load node ',h5path,explain_error(e)))
-            #}}}
-    return h5file,currentnode
-def h5attachattributes(node,listofattributes,myvalues):
-    listofattributes = [j for j in listofattributes # need to exclude the properties
-            if j not in ['angle','real','imag']]
-    if node is None:
-        raise IndexError('Problem!, node passed to h5attachattributes: ',node,'is None!')
-    h5file = node._v_file
-    if isinstance(myvalues,nddata):
-        attributevalues = map(lambda x: myvalues.__getattribute__(x),listofattributes)
-    elif type(myvalues) is list:
-        attributevalues = myvalues
-    else:
-        raise TypeError("I don't understand the type of myvalues, which much be a list or a nddata object, from which the attribute values are retrieved")
-    listout = list(listofattributes)
-    for j,thisattr in enumerate(listofattributes):
-        thisval = attributevalues[j]
-        if type(thisval) in [dict]:
-            dictnode = h5child(node,
-                    thisattr,
-                    clear = True)
-            dictnode = h5child(node,
-                    thisattr,
-                    create = True)
-            h5attachattributes(dictnode,
-                    thisval.keys(),
-                    thisval.values())
-            thisval = None
-            listout.remove(thisattr)
-        else:
-            # {{{ pytables hates <U24 which is created from unicode
-            if type(thisval) in [list,tuple]:
-                if any(map(lambda x: isinstance(x,unicode),thisval)):
-                    logger.info(strm("going to convert",thisval,"to strings"))
-                    thisval = [str(x) if isinstance(x,unicode) else x for x in thisval]
-                    logger.info(strm("now it looks like this:",thisval))
-            thisval = make_ndarray(thisval,name_forprint = thisattr)
-            # }}}
-        if thisval is not None:
-            try:
-                node._v_attrs.__setattr__(thisattr,thisval)
-            except Exception,e:
-                raise RuntimeError("PyTables freaks out when trying to attach attribute "+repr(thisattr)+" with value "+repr(thisval)+"\nOriginal error was:\n"+str(e))
-            listout.remove(thisattr)
-    listofattributes[:] = listout # pointer
-def h5inlist(columnname,mylist):
-    'returns rows where the column named columnname is in the value of mylist'
-    if type(mylist) is slice:
-        if mylist.start is not None and mylist.stop is not None:
-            return "(%s >= %g) & (%s < %g)"%(columnname,mylist.start,columnname,mylist.stop)
-        elif mylist.stop is not None:
-            return "(%s < %g)"%(columnname,mylist.stop)
-        elif mylist.start is not None:
-            return "(%s > %g)"%(columnname,mylist.start)
-        else:
-            raise ValueError()
-    if type(mylist) is ndarray:
-        mylist = mylist.tolist()
-    if type(mylist) is not list:
-        raise TypeError("the second argument to h5inlist must be a list!!!")
-    if any([type(x) in [double,float64] for x in mylist]):
-        if all([type(x) in [double,float64,int,int32,int64] for x in mylist]):
-            return '('+'|'.join(map(lambda x: "(%s == %g)"%(columnname,x),mylist))+')'
-    elif all([type(x) in [int,long,int32,int64] for x in mylist]):
-        return '('+'|'.join(map(lambda x: "(%s == %g)"%(columnname,x),mylist))+')'
-    elif all([type(x) is str for x in mylist]):
-        return '('+'|'.join(map(lambda x: "(%s == '%s')"%(columnname,x),mylist))+')'
-    else:
-        raise TypeError("I can't figure out what to do with this list --> I know what to do with a list of numbers or a list of strings, but not a list of type"+repr(map(type,mylist)))
-def h5join(firsttuple,secondtuple,
-    additional_search = '',
-    select_fields = None,
-    pop_fields = None,
-    verbose = False):
-    #{{{ process the first argument as the hdf5 table and indices, and process the second one as the structured array to join onto
-    if not ((type(firsttuple) is tuple) and (type(secondtuple) is tuple)):
-        raise ValueError('both the first and second arguments must be tuples!')
-    if not ((len(firsttuple) == 2) and (len(secondtuple) == 2)):
-        raise ValueError('The length of the first and second arguments must be two!')
-    tablenode = firsttuple[0]
-    tableindices = firsttuple[1]
-    if verbose: print 'h5join tableindices looks like this:',tableindices
-    if type(tableindices) is not list:
-        tableindices = [tableindices]
-    if verbose: print 'h5join tableindices looks like this:',tableindices
-    mystructarray = secondtuple[0].copy()
-    mystructarrayindices = secondtuple[1]
-    if type(mystructarrayindices) is not list:
-        mystructarrayindices = [mystructarrayindices]
-    #}}}
-    #{{{ generate a search string to match potentially more than one key
-    search_string = []
-    if len(tableindices) != len(mystructarrayindices):
-        raise ValueError('You must pass either a string or a list for the second element of each tuple!\nIf you pass a list, they must be of the same length, since the field names need to line up!')
-    # this can't use h5inlist, because the and needs to be on the inside
-    #{{{ this loop creates a list of lists, where the inner lists are a set of conditions that need to be satisfied
-    # this is actually not causing  any trouble right now, but needs to be fixed, because of the way that it's doing the type conversion
-    for thistableindex,thisstructarrayindex in zip(tableindices,mystructarrayindices):
-        if thisstructarrayindex not in mystructarray.dtype.names:
-            raise ValueError(repr(thisstructarrayindex)+" is not in "+repr(mystructarray.dtype.names))
-        if isinstance(mystructarray[thisstructarrayindex][0],basestring):
-            search_string.append(["(%s == '%s')"%(thistableindex,x) for x in mystructarray[thisstructarrayindex]])
-        elif type(mystructarray[thisstructarrayindex][0]) in [int,double,float,float64,float32,int32,int64]:
-            search_string.append(["(%s == %s)"%(thistableindex,str(x)) for x in mystructarray[thisstructarrayindex]])
-            #print 'a g mapping for',[x for x in mystructarray[thisstructarrayindex]],'gives',search_string[-1],'\n\n'
-        else:
-            raise TypeError("I don't know what to do with a structured array that has a row of type"+repr(type(mystructarray[thisstructarrayindex][0])))
-    #}}}
-    search_string = [' & '.join(x) for x in zip(*tuple(search_string))] # this "and"s together the inner lists, since all conditions must be matched
-    search_string = '('+'|'.join(search_string)+')' # then, it "or"s the outer lists, since I want to collect data for all rows of the table
-    #}}}
-    if len(additional_search) > 0:
-        additional_search = " & (%s)"%additional_search
-        search_string = search_string + additional_search
-    if verbose: print '\n\nh5join generated the search string:',lsafen(search_string)
-    retval = tablenode.readWhere(search_string)
-    #{{{ then join the data together
-    # here I'm debugging the join function, again, and again, and agin
-    try:
-        retval = decorate_rec((retval,tableindices),(mystructarray,mystructarrayindices)) # this must be the problem, since the above looks fine
-    except Exception as e:
-        raise Exception(strm('Some problems trying to decorate the table',
-            retval, 'of dtype', retval.dtype, 'with the structured array',
-            mystructarray, 'of dtype', mystructarray.dtype, explain_error(e)))
-    if pop_fields is not None:
-        if select_fields is not None:
-            raise ValueError("It doesn't make sense to specify pop_fields and select_fields at the same time!!")
-        select_fields = list(set(retval.dtype.names) ^ set(pop_fields))
-    if select_fields is not None:
-        if verbose: print '\n\nh5join original indices',lsafen(retval.dtype.names)
-        try:
-            retval = retval[select_fields]
-        except ValueError as e:
-            raise ValueError(strm('One of the fields', select_fields, 'is not in',
-                retval.dtype.names, explain_error(e)))
-    #}}}
-    return retval
-#}}}
->>>>>>> 57757557
 #{{{ indices to slice
 #}}}
 #{{{ old grid and tick
@@ -1450,7 +1042,7 @@
         if passed an argument: make it so that the next line will have the properties given by the argument
 
         if not passed an argument: just return the current plot properties,so that I can cycle back to it"""
-    ax = process_kwargs([('ax',gca())],kwargs)
+    ax, = process_kwargs([('ax',gca())],kwargs)
     if len(args)>0:
         if LooseVersion(matplotlib.__version__) >= LooseVersion("1.5"):
             # {{{ find the element before the one we want
@@ -5656,131 +5248,10 @@
             raise ValueError(strm('label your freaking dimensions! (type of args[0] is ',
                 type(args[0]),'and it should be str!)'))
     #}}}
-<<<<<<< HEAD
     #{{{ file writing
     __getstate__ = file_saving.__getstate__.__getstate__
     hdf_save_dict_to_group = file_saving.hdf_save_dict_to_group.hdf_save_dict_to_group
     hdf5_write = file_saving.hdf5_write.hdf5_write
-=======
-    #{{{ hdf5 write
-    def hdf5_write(self, h5path, directory='.', verbose=False):
-        r"""Write the nddata to an HDF5 file.
-
-        `h5path` is the name of the file followed by the node path where
-        you want to put it -- it does **not** include the directory where
-        the file lives.
-        The directory can be passed to the `directory` argument.
-        
-        Parameters
-        ----------
-        h5path : str
-            The name of the file followed by the node path where
-            you want to put it -- it does **not** include the directory where
-            the file lives.
-            (Because HDF5 files contain an internal directory-like group
-            structure.)
-        directory : str
-            the directory where the HDF5 file lives.
-        """
-        for thisax in self.dimlabels:
-            if self.getaxis(thisax) is None or len(self.getaxis(thisax)) == 0:
-                raise ValueError(strm("The axis",thisax,"appears not to have a label!  I refuse to save data to HDF5 if you do not label all your axes!!"))
-        #{{{ add the final node based on the name stored in the nddata structure
-        if h5path[-1] != '/': h5path += '/' # make sure it ends in a slash first
-        try:
-            thisname = self.get_prop('name')
-        except:
-            raise ValueError(strm("You're trying to save an nddata object which",
-                    "does not yet have a name, and you can't do this! Run",
-                    "yourobject.name('setname')"))
-        if type(thisname) is str:
-            h5path += thisname
-        else:
-            raise ValueError(strm("problem trying to store HDF5 file; you need to",
-                "set the ``name'' property of the nddata object to a string",
-                "first!"))
-        h5file,bottomnode = h5nodebypath(h5path, directory=directory) # open the file and move to the right node
-        try:
-            #print 'DEBUG 1: bottomnode is',bottomnode
-            #}}}
-            #{{{ print out the attributes of the data
-            myattrs = normal_attrs(self)
-            #{{{ separate them into data and axes
-            mydataattrs = filter((lambda x: x[0:4] == 'data'),myattrs)
-            myotherattrs = filter((lambda x: x[0:4] != 'data'),myattrs)
-            myotherattrs = filter(lambda x: x not in ['C','sin','cos','exp','log10'],myotherattrs)
-            myaxisattrs = filter((lambda x: x[0:4] == 'axis'),myotherattrs)
-            myotherattrs = filter((lambda x: x[0:4] != 'axis'),myotherattrs)
-            if verbose: print lsafe('data attributes:',zip(mydataattrs,map(lambda x: type(self.__getattribute__(x)),mydataattrs))),'\n\n'
-            if verbose: print lsafe('axis attributes:',zip(myaxisattrs,map(lambda x: type(self.__getattribute__(x)),myaxisattrs))),'\n\n'
-            if verbose: print lsafe('other attributes:',zip(myotherattrs,map(lambda x: type(self.__getattribute__(x)),myotherattrs))),'\n\n'
-            #}}}
-            #}}}
-            #{{{ write the data table
-            if 'data' in mydataattrs:
-                if 'data_error' in mydataattrs and self.get_error() is not None and len(self.get_error()) > 0:
-                    thistable = rec.fromarrays([self.data,self.get_error()],names='data,error')
-                    mydataattrs.remove('data_error')
-                else:
-                    thistable = rec.fromarrays([self.data],names='data')
-                mydataattrs.remove('data')
-                datatable = h5table(bottomnode,'data',thistable)
-                #print 'DEBUG 2: bottomnode is',bottomnode
-                #print 'DEBUG 2: datatable is',datatable
-                if verbose: print "Writing remaining axis attributes\n\n"
-                if len(mydataattrs) > 0:
-                    h5attachattributes(datatable,mydataattrs,self)
-            else:
-                raise ValueError("I can't find the data object when trying to save the HDF5 file!!")
-            #}}}
-            #{{{ write the axes tables
-            if 'axis_coords' in myaxisattrs:
-                if len(self.axis_coords) > 0:
-                    #{{{ create an 'axes' node
-                    axesnode = h5child(bottomnode, # current node
-                            'axes', # the child
-                            verbose = False,
-                            create = True)
-                    #}}}
-                    for j,axisname in enumerate(self.dimlabels): # make a table for each different dimension
-                        myaxisattrsforthisdim = dict([(x,self.__getattribute__(x)[j])
-                            for x in list(myaxisattrs) if len(self.__getattribute__(x)) > 0]) # collect the attributes for this dimension and their values
-                        if verbose: print lsafe('for axis',axisname,'myaxisattrsforthisdim=',myaxisattrsforthisdim)
-                        if 'axis_coords' in myaxisattrsforthisdim.keys() and myaxisattrsforthisdim['axis_coords'] is not None:
-                            if 'axis_coords_error' in myaxisattrsforthisdim.keys() and myaxisattrsforthisdim['axis_coords_error'] is not None and len(myaxisattrsforthisdim['axis_coords_error']) > 0: # this is needed to avoid all errors, though I guess I could use try/except
-                                thistable = rec.fromarrays([myaxisattrsforthisdim['axis_coords'],myaxisattrsforthisdim['axis_coords_error']],names='data,error')
-                                myaxisattrsforthisdim.pop('axis_coords_error')
-                            else:
-                                thistable = rec.fromarrays([myaxisattrsforthisdim['axis_coords']],names='data')
-                            myaxisattrsforthisdim.pop('axis_coords')
-                        datatable = h5table(axesnode,axisname,thistable)
-                        #print 'DEBUG 3: axesnode is',axesnode
-                        if verbose: print "Writing remaining axis attributes for",axisname,"\n\n"
-                        if len(myaxisattrsforthisdim) > 0:
-                            h5attachattributes(datatable,myaxisattrsforthisdim.keys(),myaxisattrsforthisdim.values())
-            #}}}
-            #{{{ Check the remaining attributes.
-            if verbose: print lsafe('other attributes:',zip(myotherattrs,map(lambda x: type(self.__getattribute__(x)),myotherattrs))),'\n\n'
-            if verbose: print "Writing remaining other attributes\n\n"
-            if len(myotherattrs) > 0:
-                #print 'DEBUG 4: bottomnode is',bottomnode
-                test = repr(bottomnode) # somehow, this prevents it from claiming that the bottomnode is None --> some type of bug?
-                h5attachattributes(bottomnode,
-                    [j for j in myotherattrs if not self._contains_symbolic(j)],
-                    self)
-                warnlist = [j for j in myotherattrs if (not self._contains_symbolic(j)) and type(self.__getattribute__(j)) is dict]
-                #{{{ to avoid pickling, test that none of the attributes I'm trying to write are dictionaries or lists
-                if len(warnlist) > 0:
-                    print "WARNING!!, attributes",warnlist,"are dictionaries!"
-                warnlist = [j for j in myotherattrs if (not self._contains_symbolic(j)) and type(self.__getattribute__(j)) is list]
-                if len(warnlist) > 0:
-                    print "WARNING!!, attributes",warnlist,"are lists!"
-                #}}}
-                if verbose: print lsafe('other attributes:',zip(myotherattrs,map(lambda x: type(self.__getattribute__(x)),myotherattrs))),'\n\n'
-            #}}}
-        finally:
-            h5file.close()
->>>>>>> 57757557
     #}}}
 class testclass:
     def __getitem__(self,*args,**kwargs):
