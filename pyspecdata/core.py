r"""Provides the core components of pyspecdata.
Currently, this is a very large file that we will slowly break down into
separate modules or packages.

The classes :class:`nddata`, :class:`nddata_hdf`, :class:`ndshape`, the
function :func:`plot`, and the class :class:`fitdata`
are the core components of the N-Dimensional processing routines.
Start by familiarizing yourself with those.

The :class:`figlist` is the base class for "Figure lists."
Figure lists allows you to organize plots and text and to refer to plots
by name, rather than number.
They are designed so that same code can be used seamlessly from within
ipython, jupyter, a python script, or a python environment within latex
(JMF can also distribute latex code for this -- nice python based
installer is planned).
The user does not initialize the figlist class directly,
but rather initializes ``figlist_var``.
At the end of this file,
there is a snippet of code that sets
``figlist_var`` to choice that's appropriate for the working environment
(*i.e.*, python, latex environment, *etc.)

There are many helper and utility functions that need to be sorted an
documented by JMF,
and can be ignored.
These are somewhat wide-ranging in nature.
For example, :func:`box_muller` is a helper function (based on numerical
recipes) used by :func:`nddata.add_noise`,
while h5 functions are helper functions for using pytables in a fashion that
will hopefull be intuitive to those familiar with SQL, etc.
"""

from .datadir import pyspec_config
from .matrix_math.svd import svd as MM_svd
from .matrix_math.dot import dot as MM_dot
from .matrix_math.dot import matmul as MM_matmul
from .matrix_math.dot import along as MM_along
from .matrix_math.nnls import nnls as MM_nnls
from os import environ
import numpy as np
import sympy as sp
from numpy import r_, c_, nan, inf, pi
from mpl_toolkits.mplot3d import axes3d
import textwrap, atexit, scipy, warnings, inspect, re
from copy import deepcopy
from sympy.functions.elementary.miscellaneous import sqrt as sympy_sqrt
import scipy.sparse as sparse
from scipy.interpolate import interp1d
import logging
from .ndshape import ndshape_base
from . import fourier as this_fourier
from . import axis_manipulation
from . import plot_funcs as this_plotting
from .general_functions import lsafe as orig_lsafe
from .general_functions import (
    Q_,
    autostringconvert,
    dp,
    emptytest,
    lsafen,
    pinvr,
    process_kwargs,
    scalar_or_zero_order,
    strm,
)
from .hdf_utils import (
    h5loaddict,
    h5child,
    h5table,
    h5nodebypath,
    h5attachattributes,
)
from .mpl_utils import (
    plot_label_points,
    default_cycler,
)
from .rec_utils import (
    make_rec,
)

# {{{ determine the figure style, and load the appropriate modules
_figure_mode_setting = pyspec_config.get_setting(
    "figures", section="mode", environ="pyspecdata_figures"
)
if _figure_mode_setting is None:
    print(
        "Warning!  Figure mode is not set, so I'm going to set it to standard"
        " by default!!!"
    )
    _figure_mode_setting = "standard"
    pyspec_config.set_setting("mode", "figures", "standard")
    import matplotlib.pyplot as plt
elif _figure_mode_setting == "latex":
    environ["ETS_TOOLKIT"] = "qt4"
    import matplotlib as mpl

    mpl.use("Agg")
    import matplotlib.pyplot as plt
else:
    import matplotlib.pyplot as plt
# }}} -- continued below

# rc('image',aspect='auto',interpolation='bilinear') # don't use this, because
# it gives weird figures in the pdf
plt.rc("image", aspect="auto", interpolation="nearest")
# rcParams['text.usetex'] = True
plt.rc("font", family="Arial")  # I need this to render unicode
plt.rcParams["xtick.direction"] = "out"
plt.rcParams["ytick.direction"] = "out"
# rcParams['ytick.major.size'] = 12
# rcParams['ytick.minor.size'] = 6
# rcParams['lines.linewidth'] = 3.0
# rcParams['legend.fontsize'] = 12
# rcParams['font.size'] = 6
plt.rcParams["axes.grid"] = False
plt.rcParams["image.cmap"] = "jet"
plt.rcParams["figure.figsize"] = (
    plt.rcParams["figure.figsize"][0],
    plt.rcParams["figure.figsize"][0] / (1 + np.sqrt(5)) * 2,
)
mat2array = [
    {"ImmutableMatrix": np.array},
    "numpy",
]  # for sympy returns arrays rather than the stupid matrix class
# supress annoying matplotlib messages!
logging.getLogger("matplotlib.mathtext").setLevel(logging.WARNING)
logger = logging.getLogger("pyspecdata.core")
# {{{ constants
k_B = 1.380648813e-23
mu_0 = 4e-7 * pi
mu_B = 9.27400968e-24  # Bohr magneton
epsilon_0 = 8.854187817e-12
hbar = 6.6260695729e-34 / 2.0 / pi
N_A = 6.02214179e23
gammabar_H = 4.258e7
gammabar_D = gammabar_H * 61.422391 / 400.13  # ratio from Bruker BF
gammabar_e = 2.807e10  # this is for a nitroxide


# }}}
def det_oom(data_to_test):
    """determine the average order of magnitude -- for prefixing units

    Parameters
    ==========
    data_to_test: ndarray
        a numpy array (e.g. the result of a .getaxis( call
    Returns
    =======
    average_oom: int
        the average order of magnitude, rounded to the nearest multiple of 3
    """
    try:
        data_to_test = data_to_test[np.isfinite(data_to_test)]
    except Exception:
        raise ValueError(
            strm(
                "data_to_test is",
                data_to_test,
                "isfinite is",
                np.isfinite(data_to_test),
            )
        )
    if len(data_to_test) == 0:
        raise ValueError("this axis doesn't seem to have any sensible values!")
    # {{{ find the average order of magnitude, rounded down to the nearest
    #     power of 3
    average_oom = abs(data_to_test)
    average_oom = average_oom[average_oom != 0]
    average_oom = np.log10(average_oom) / 3.0
    logger.debug(strm("dtype", data_to_test.dtype))
    logger.debug(strm("oom:", average_oom))
    average_oom = average_oom[np.isfinite(average_oom)].mean()
    # }}}
    logger.debug(strm("the average oom is", average_oom * 3))
    average_oom = 3 * np.floor(average_oom)
    logger.debug(strm("I round this to", average_oom))
    return average_oom


def apply_oom(average_oom, numbers, prev_label=""):
    """scale numbers by the order of magnitude average_oom and change the
    name of the units by adding the appropriate SI prefix

    Parameters
    ----------
    average_oom: int or float
        the average order of magnitude to use
    numbers: np.ndarray
        The numbers to be scaled by average_oom.
        The np.array is modified in-place.
    prev_label: str
        a string representing the units

    Returns
    -------
    new_label: str
        prev_label is prefixed by the appropriate SI prefix
    """
    oom_names = ["T", "G", "M", "k", "", "m", "μ", "n", "p"]
    oom_values = r_[12, 9, 6, 3, 0, -3, -6, -9, -12]
    eq = oom_values == average_oom
    if not np.any(eq):
        if all(average_oom < oom_values):
            oom_index = len(oom_values) - 1
        elif all(average_oom > oom_values):
            oom_index = 0
        else:
            raise ValueError(
                strm(
                    "you passed",
                    average_oom,
                    "which I can't find a prefix for",
                )
            )
    else:
        oom_index = np.nonzero(eq)[0][0]
    if numbers.dtype in ["int32", "int64"]:
        # this is not necessary unless we have an integer type
        logger.warning(
            "you are trying to determine the SI prefix of a"
            "set of numbers that are described by integers.  This is"
            "probably not a good idea!!"
        )
        new_values = numbers / 10.0 ** oom_values[oom_index]
        numbers[:] = new_values.astype(numbers.dtype)
    else:
        numbers[:] /= 10.0 ** oom_values[oom_index]
    return oom_names[oom_index] + prev_label


def issympy(x):
    "tests if something is sympy (based on the module name)"
    return isinstance(x, sp.Expr)


# {{{ function trickery
def mydiff(data, axis=-1):
    """this will replace np.diff with a version that has the same number of
    indices, with the last being the copy of the first"""
    newdata = np.empty(np.shape(data), dtype=data.dtype)
    indices = [slice(None, None, None)] * len(data.shape)
    indices[axis] = slice(None, -1, None)
    newdata[tuple(indices)] = np.diff(data, axis=axis)
    # setfrom = list(indices)
    # indices[axis] = -1
    # setfrom[axis] = 0
    # newdata[indices] = newdata[setfrom]
    return newdata


# }}}
def normal_attrs(obj):
    myattrs = [
        x
        for x in dir(obj)
        if (x[0:2] != "__")
        and (x not in ["C", "angle", "imag", "real", "shape"])
        and (not inspect.ismethod(obj.__getattribute__(x)))
    ]
    return myattrs


def showtype(x):
    if isinstance(x, np.ndarray):
        return np.ndarray, x.dtype
    else:
        return type(x)


def emptyfunction():
    pass


# {{{ structured np.array helper functions
def make_bar_graph_indices(
    mystructarray, list_of_text_fields, recursion_depth=0, spacing=0.1
):
    """This is a recursive function that is used as part of textlabel_bargraph;
    it does NOT work without the sorting given at the beginning of that
    function"""
    # {{{ if there are still text fields left, then break down the np.array
    #     further, otherwise, just return the indices for this subarray
    if len(list_of_text_fields) > 0:
        unique_values = np.unique(
            mystructarray[list_of_text_fields[0]]
        )  # the return_index argument doesn't do what it's supposed to all the
        #    time, so I have to manually find the start indices, as given in
        #    the following line
        start_indices = [
            np.nonzero(mystructarray[list_of_text_fields[0]] == val)[0][0]
            for val in unique_values
        ]
        # find the structured np.array for the unique value
        index_values = []
        label_values = []
        start_indices = r_[
            start_indices, len(mystructarray)
        ]  # I add this so I can do the next step
        logger.debug(
            strm(
                "recursion depth is",
                recursion_depth,
                "and I am analyzing",
                list_of_text_fields[0],
                ": ",
            )
        )
        logger.debug(
            strm(
                "I found these unique values:",
                unique_values,
                "at these start indices:",
                start_indices[:-1],
            )
        )
        for k in range(0, len(start_indices) - 1):
            logger.debug(
                strm(
                    "recursion depth is",
                    recursion_depth,
                    "and I am analyzing",
                    list_of_text_fields[0],
                    ": ",
                )
            )
            logger.debug(
                strm(
                    "trying to extract unique value",
                    unique_values[k],
                    "using the range",
                    start_indices[k],
                    start_indices[k + 1],
                )
            )
            logger.debug(strm("which has this data"))
            indiv_struct_array = mystructarray[
                start_indices[k] : start_indices[k + 1]
            ]
            logger.debug(strm(lsafen(indiv_struct_array)))
            these_index_values, these_labels = make_bar_graph_indices(
                indiv_struct_array,
                list_of_text_fields[1:],
                recursion_depth=recursion_depth + 1,
            )
            index_values.append(these_index_values)
            label_values.append(
                [str(unique_values[k]) + "," + j for j in these_labels]
            )
        # {{{ scale the result of each call down to the equal size (regardless
        #     of number of elements), shift by the position in this np.array,
        #     and return
        logger.debug(
            strm(
                "recursion depth is",
                recursion_depth,
                "and I just COMPLETED THE LOOP, which gives a list of index"
                " values like this",
                index_values,
            )
        )
        max_indices = max(
            np.array(list(map(len, index_values)), dtype="double")
        )  # the maximum width of the np.array inside
        index_values = [
            x + (max_indices - len(x)) / 2.0 for x in index_values
        ]  # if the bar is less than max indices, shift it over, so it's still
        #    in the center
        logger.debug(
            strm(
                "recursion depth is",
                recursion_depth,
                "and I centered each set like this",
                index_values,
            )
        )
        index_values = [
            x / max_indices * (1 - spacing) + (1 - spacing) / 2
            for x in index_values
        ]  # scale down, so the width from left edge of bar to right edge of
        #    largest bar runs 0--> 1
        logger.debug(
            strm(
                "recursion depth is",
                recursion_depth,
                "and I scaled down so each runs zero to one*(1-spacing)"
                " (centered) like this",
                index_values,
            )
        )
        # this adds an index value, and also collapses down to a single
        # dimension list
        retval_indices = [
            x + num for num, val in enumerate(index_values) for x in val
        ]
        # now collapse labels down to a single dimension
        retval_labels = [k for j in label_values for k in j]
        logger.debug(
            strm(
                "recursion depth is",
                recursion_depth,
                "and I am passing up indices",
                retval_indices,
                "and labels",
                retval_labels,
            )
        )
        return retval_indices, retval_labels
        # }}}
    else:
        logger.debug(strm("recursion depth is", recursion_depth))
        N = len(mystructarray)
        logger.debug(
            strm(
                "hit innermost (no text labels left) and passing up a list of"
                " indices that looks like this:",
                r_[0:N],
            )
        )
        return r_[0:N], [""] * N
    # }}}


def textlabel_bargraph(
    mystructarray, othersort=None, spacing=0.1, ax=None, tickfontsize=8
):
    if ax is None:
        thisfig = plt.gcf()
        ax = thisfig.add_axes([0.2, 0.5, 0.8, 0.5])
        try:
            ax.tick_params(axis="both", which="major", labelsize=tickfontsize)
            ax.tick_params(axis="both", which="minor", labelsize=tickfontsize)
        except Exception:
            print(
                "Warning, in this version I can't set the tick params method"
                " for the axis"
            )
    # {{{ find the text fields, put them first, and sort by them
    mystructarray = mystructarray.copy()
    list_of_text_fields = [
        str(j[0]) for j in mystructarray.dtype.descr if j[1][0:2] == "|S"
    ]
    mystructarray = sorted(
        mystructarray[
            list_of_text_fields
            + [
                x[0]
                for x in mystructarray.dtype.descr
                if x[0] not in list_of_text_fields
            ]
        ]
    )
    logger.debug(
        strm("test --> now, it has this form:", lsafen(mystructarray))
    )
    # }}}
    error_fields = [
        str(j) for j in mystructarray.dtype.names if j[-6:] == "_ERROR"
    ]
    if len(error_fields) > 0:
        mystructarray_errors = mystructarray[error_fields]
        logger.debug(strm("found error fields:", mystructarray_errors))
    mystructarray = mystructarray[
        [str(j) for j in mystructarray.dtype.names if j not in error_fields]
    ]
    if othersort is not None:
        list_of_text_fields.append(othersort)
    logger.debug(strm("list of text fields is", lsafen(list_of_text_fields)))
    indices, labels = make_bar_graph_indices(
        mystructarray, list_of_text_fields, spacing=spacing
    )
    temp = list(zip(indices, labels))
    logger.debug(strm("(indices,labels) (len %d):" % len(temp), lsafen(temp)))
    logger.debug(
        strm(
            "I get these labels (len %d):" % len(labels),
            labels,
            "for the data (len %d)" % len(mystructarray),
            lsafen(mystructarray),
        )
    )
    indices = np.array(indices)
    indiv_width = min(np.diff(indices)) * (1 - spacing)
    remaining_fields = [
        x for x in mystructarray.dtype.names if x not in list_of_text_fields
    ]  # so they are in the right order, since set does not preserve order
    logger.debug(
        strm(
            "The list of remaining (i.e. non-text) fields is",
            lsafen(remaining_fields),
        )
    )
    colors = ["b", "g", "r", "c", "m", "k"]
    rects = []
    for j, thisfield in enumerate(remaining_fields):
        field_bar_width = indiv_width / len(remaining_fields)
        thiserror = None
        if thisfield + "_ERROR" in error_fields:
            thiserror = mystructarray_errors[thisfield + "_ERROR"]
        try:
            rects.append(
                ax.bar(
                    indices + j * field_bar_width,
                    mystructarray[thisfield],
                    field_bar_width,
                    color=colors[j],
                    yerr=thiserror,  # just to test
                    ecolor="k",
                    label="$%s$" % thisfield,
                )
            )
        except Exception:
            raise RuntimeError(
                strm(
                    "Problem with bar graph: there are %d indices, but %d"
                    " pieces of data"
                    % (len(indices), len(mystructarray[thisfield])),
                    "indices:",
                    indices,
                    "data",
                    mystructarray[thisfield],
                )
            )
    ax.set_xticks(indices + indiv_width / 2)
    ax.set_xticklabels(labels)
    ax.legend(
        [j[0] for j in rects],
        ["$%s$" % j for j in remaining_fields],
        loc="best",
    )
    return


def maprep(*mylist):
    mylist = list(mylist)
    for j in range(0, len(mylist)):
        if not isinstance(mylist[j], str):
            mylist[j] = mylist[j].__repr__()
    return " ".join(mylist)


# {{{ plot wrapper
global myplotfunc
myplotfunc = plt.plot


def plot(*args, **kwargs):
    """The base plotting function that wraps around matplotlib to do a couple
    convenient things.

    Parameters
    ----------
    label_format_string: str
        If supplied, it formats the values of the other dimension to turn them
        into a label string.
    human_units: bool
    """
    global myplotfunc
    has_labels = False
    # {{{ deal with axes and some other kwargs
    (
        ax,
        human_units,
        label_format_string,
        normalize,
        noerr,
        longest_is_x,
    ) = process_kwargs(
        [
            ("ax", plt.gca()),
            ("human_units", False),
            ("label_format_string", None),
            ("normalize", False),
            ("noerr", False),
            ("longest_is_x", True),
        ],
        kwargs,
        pass_through=True,
    )
    # }}}
    myplotfunc = ax.plot  # default
    # {{{ all possible properties
    myformat = None
    myxlabel = None
    myylabel = None
    myx = None
    myy = None
    # }}}
    # {{{assign all the possible combinations
    if len(args) == 1:
        myy = args[0]
    elif (len(args) == 2) and (isinstance(args[1], str)):
        myy = args[0]
        myformat = args[1]
    else:
        myx = args[0]
        myy = args[1]
    if len(args) == 3:
        myformat = args[2]
    # {{{ In order for the plot functions to work the way that we want, we need
    #     to feed the data as at least 1-dimensional rather than scalar or zero
    #     dimensional
    if scalar_or_zero_order(myx):
        myx = np.array([myx])
    if scalar_or_zero_order(myy):
        myy = np.array([myy])
    # }}}
    # }}}
    x_inverted = False
    # {{{ parse nddata
    if isinstance(myy, nddata):
        myy = myy.copy()
        if myy.get_error() is not None:
            logging.debug(
                strm(
                    "shapes at top of function",
                    ndshape(myy),
                    myy.data.shape,
                    myy.data_error.shape,
                )
            )
        # {{{ automatically reduce any singleton dimensions
        if not len(myy.dimlabels) == 1:
            if np.any(np.array(myy.data.shape) == 1):
                for singleton_dim in [
                    lb
                    for j, lb in enumerate(myy.dimlabels)
                    if myy.data.shape[j] == 1
                ]:
                    myy = myy[singleton_dim, 0]
        # }}}
        if len(myy.data.shape) > 1 and longest_is_x:
            longest_dim = np.argmax(myy.data.shape)
            all_but_longest = set(range(len(myy.data.shape))) ^ set((
                longest_dim,
            ))
            if len(all_but_longest) > 0:
                last_not_longest = max(all_but_longest)
            else:
                last_not_longest = -1
            all_but_longest = list(
                all_but_longest
            )  # seems to be sorted by default
        else:
            longest_dim = 0  # treat first as x, like before
            last_not_longest = -1
            if len(myy.data.shape) > 1:
                all_but_longest = set(range(len(myy.data.shape))) ^ set((
                    longest_dim,
                ))
                all_but_longest = list(all_but_longest)
            else:
                all_but_longest = []
        if human_units:
            myy = myy.human_units()
        if myy.get_plot_color() is not None and "color" not in list(
            kwargs.keys()
        ):  # allow override
            kwargs.update({"color": myy.get_plot_color()})
        if myy.name() is not None:
            myylabel = myy.name()
        else:
            myylabel = "data"
        myylabel = myy.unitify_axis(myylabel, is_axis=False)
        if len(myy.dimlabels) > 0:
            myxlabel = myy.unitify_axis(longest_dim)
        if myx is None:
            try:
                myx = myy.getaxis(myy.dimlabels[longest_dim])
            except Exception:
                if len(myy.data.shape) == 0:
                    raise ValueError(
                        "I can't plot zero-dimensional data (typically arises"
                        " when you have a dataset with one point)"
                    )
                myx = r_[0 : myy.data.shape[longest_dim]]
        if (
            not noerr
            and isinstance(myy.data_error, np.ndarray)
            and len(myy.data_error) > 0
        ):  # then this should be an errorbar plot

            def thiserrbarplot(*tebargs, **tebkwargs):
                if "capsize" not in tebkwargs:
                    tebkwargs.update({"capsize": 6})
                if isinstance(tebargs[-1], str):
                    tebkwargs.update({"fmt": tebargs[-1]})
                    return ax.errorbar(*tebargs[:-1], **tebkwargs)
                else:
                    return ax.errorbar(*tebargs, **tebkwargs)

            myplotfunc = thiserrbarplot
            logger.debug("this is an errorbar plot")
            # {{{ pop any singleton dims
            myyerror = myy.get_error()
            myyerror = np.squeeze(myyerror)
            # }}}
            kwargs.update({"yerr": None})
            valueforxerr = myy.get_error(myy.dimlabels[longest_dim])
            if valueforxerr is not None:  # if we have x errorbars too
                # print "DEBUG decided to assign to xerr:",valueforxerr
                kwargs.update({"xerr": valueforxerr})
            logging.debug(
                strm(
                    "shapes after splitting nddata",
                    myy.data.shape,
                    myyerror.shape,
                )
            )
        # {{{ deal with axis labels along y
        try:
            yaxislabels = myy.getaxis(myy.dimlabels[last_not_longest])
        except Exception:
            yaxislabels = None
        # at this point, if there is no axis label, it will break and go to
        # pass
        if yaxislabels is not None:
            if len(yaxislabels) > 0:
                if isinstance(yaxislabels[0], np.bytes_):
                    has_labels = True
                elif label_format_string is not None:
                    yaxislabels = [
                        label_format_string % j for j in yaxislabels
                    ]
                    has_labels = True
        # }}}
        # {{{ add label if name is present, and squeeze -- could do this
        #     instead of ylabel, above
        if myy.get_prop("x_inverted"):
            x_inverted = True
        # myy_name = myy.name()
        if len(myy.data.shape) == 1:
            myy = myy.data
        else:
            myy = np.squeeze(
                myy.data.transpose([longest_dim] + all_but_longest)
            )
            if "yerr" in kwargs.keys():
                myyerror = np.squeeze(
                    myyerror.transpose([longest_dim] + all_but_longest)
                )
        if "yerr" in kwargs.keys():
            logging.debug(
                strm("halfway checkpoint", myy.shape, myyerror.shape)
            )
        # if ((len(myy.data) == 1 and 'label' not in kwargs.keys())
        #     and (myy_name is not None)):
        #    kwargs.update('label',myy_name)
        # }}}
    # }}}
    # {{{ allow list arguments
    if type(myy) is list:
        myy = np.array(myy)
    if type(myx) is list:
        myx = np.array(myx)
    # }}}
    # {{{ semilog where appropriate
    if (
        (myx is not None) and (len(myx) > 1) and all(myx > 0.0)
    ):  # by doing this and making myplotfunc global, we preserve the plot
        # style if we want to tack on one point
        try:
            b = np.diff(np.log10(myx))
        except Exception:
            raise Exception(
                strm(
                    "likely a problem with the type of the x label, which is",
                    myx,
                )
            )
        if (
            (np.size(b) > 3)
            and all(abs((b - b[0]) / b[0]) < 1e-4)
            and not ("nosemilog" in list(kwargs.keys()))
        ):
            if "plottype" not in list(kwargs.keys()):
                myplotfunc = ax.semilogx
    if "nosemilog" in list(kwargs.keys()):
        # print 'this should pop nosemilog'
        kwargs.pop("nosemilog")
    if "yerr" in kwargs.keys():
        logging.debug(
            strm("halfway checkpoint", myy.data.shape, myyerror.shape)
        )
    if "plottype" in list(kwargs.keys()):
        if kwargs["plottype"] == "semilogy":
            myplotfunc = ax.semilogy
        elif kwargs["plottype"] == "semilogx":
            myplotfunc = ax.semilogx
        elif kwargs["plottype"] == "loglog":
            myplotfunc = ax.loglog
        elif kwargs["plottype"] == "linear":
            myplotfunc = ax.plot
        else:
            raise ValueError(
                strm("plot type", kwargs["plottype"], "not allowed!")
            )
        kwargs.pop("plottype")
    # }}}
    # {{{ take care of manual colors
    if myformat is not None:
        colorpos = myformat.find("#")
        if colorpos > -1:
            kwargs.update({"color": myformat[colorpos : colorpos + 7]})
            myformat = myformat[0:colorpos] + myformat[colorpos + 7 :]
        ##kwargs.update({'fmt':myformat})
        linematched = False
        for linestyle in ["-", "--", "-.", ":", "None", "  "]:
            if linestyle in myformat:
                linematched = True
                myformat = myformat.replace(linestyle, "")
                kwargs.update({"linestyle": linestyle})
        for markerlabel in ["o", ".", "d"]:
            if markerlabel in myformat:
                if not linematched:
                    kwargs.update({"linestyle": ""})
                myformat = myformat.replace(markerlabel, "")
                kwargs.update({"marker": markerlabel})
        if len(myformat) == 0:
            myformat = None
    # }}}
    if normalize is not None and normalize:
        myy /= myy.max()
    # {{{ hsv plots when we have multiple lines
    if len(np.shape(myy.squeeze())) > 1 and np.sum(
        np.array(np.shape(myy)) > 1
    ):
        # {{{ hsv plots
        retval = []
        if "yerr" in kwargs.keys():
            logger.debug("I see error")
        else:
            logger.debug("I do not see error")
        for j in range(0, myy.shape[1]):
            # {{{ this is the way to assign plot arguments
            plotargs = [k for k in (myx, myy[:, j], myformat) if k is not None]
            # }}}
            if "yerr" in kwargs.keys():
                kwargs["yerr"] = myyerror[:, j]
            # {{{ here, i update the kwargs to include the specific color for
            #     this line
            newkwargs = kwargs.copy()  # kwargs is a dict
            newkwargs.update(
                {"color": plt.cm.hsv(np.double(j) / np.double(myy.shape[1]))}
            )
            # }}}
            # {{{ here, I update to use the labels
            if has_labels:
                newkwargs.update({"label": yaxislabels[j]})
            # }}}
            if "yerr" in newkwargs.keys():
                logging.debug(
                    strm(
                        "shapes before plot",
                        plotargs[0].shape,
                        plotargs[1].shape,
                        newkwargs["yerr"].shape,
                    )
                )
                # myplotfunc = ax.plot
                # newkwargs.pop('yerr')
            elif len(plotargs) > 1 and isinstance(plotargs[1], np.ndarray):
                logging.debug(
                    strm(
                        "shapes before plot",
                        plotargs[0].shape,
                        plotargs[1].shape,
                    )
                )
            if np.any(np.isinf(myy)):
                myy[np.isinf(myy)] = (
                    np.nan
                )  # added this to prevent an overflow error
            try:
                retval += [myplotfunc(*tuple(plotargs), **newkwargs)]
            except Exception:
                raise RuntimeError(
                    strm(
                        "Error trying to plot using function",
                        myplotfunc,
                        "\nwith",
                        len(plotargs),
                        "arguments",
                        "\nwhich were\n",
                        plotargs,
                        "\nand had len\n",
                        list(map(len, plotargs)),
                        "and",
                        len(newkwargs),
                        "\noptions",
                        newkwargs,
                        "of len",
                        ", ".join([
                            (
                                str(type(j)) + " " + str(j)
                                if np.isscalar(j)
                                else str(len(j))
                            )
                            for j in list(newkwargs.values())
                        ]),
                    )
                )
            if x_inverted:
                these_xlims = ax.get_xlim()
                ax.set_xlim((max(these_xlims), min(these_xlims)))
        # }}}
        # }}}
    else:
        logger.debug(strm("here are the kwargs", kwargs))
        if "yerr" in kwargs.keys() and kwargs["yerr"] is None:
            kwargs["yerr"] = myyerror
        plotargs = [j for j in [myx, np.real(myy), myformat] if j is not None]
        try:
            logger.debug(
                strm(
                    "plotting with args",
                    plotargs,
                    "(myformat is",
                    myformat,
                    ") and kwargs",
                    kwargs,
                )
            )
            retval = myplotfunc(*plotargs, **kwargs)
        except Exception:
            raise RuntimeError(
                strm(
                    "error trying to plot",
                    type(myplotfunc),
                    "with value",
                    myplotfunc,
                    "\nlength of the np.ndarray arguments:",
                    [
                        (
                            "shape:" + str(np.shape(j))
                            if isinstance(j, np.ndarray)
                            else j
                        )
                        for j in plotargs
                    ],
                    "\nsizes of np.ndarray kwargs",
                    dict([
                        (
                            (j, np.shape(kwargs[j]))
                            if isinstance(kwargs[j], np.ndarray)
                            else (j, kwargs[j])
                        )
                        for j in list(kwargs.keys())
                    ]),
                    "\narguments = ",
                    plotargs,
                    "\nkwargs =",
                    kwargs,
                )
            )
        if x_inverted:
            these_xlims = ax.get_xlim()
            ax.set_xlim((max(these_xlims), min(these_xlims)))
    # {{{ attach labels and such
    if myxlabel is not None:
        ax.set_xlabel(myxlabel)
    if myylabel is not None:
        ax.set_ylabel(myylabel)
    try:
        ax.axis("tight")
    except Exception:
        raise Exception(
            strm(
                "error trying to set axis tight after plot",
                myplotfunc,
                "with arguments",
                plotargs,
                "and kwargs",
                kwargs,
                "\nsizes of arguments:",
                [np.shape(j) for j in plotargs],
                "\nsizes of np.ndarray kwargs:",
                dict([
                    (j, np.shape(kwargs[j]))
                    for j in list(kwargs.keys())
                    if isinstance(kwargs[j], np.ndarray)
                ]),
            )
        )
    # plt.grid(True)
    # }}}
    return retval


# }}}


# {{{ concatenate datalist along dimname
def concat(datalist, dimname, chop=False):
    """concatenate multiple datasets together along a new dimension.

    Parameters
    ==========
    datalist: list of nddata
        the data you want to concatenate -- they must have the same ndshape!
    dimname: str
        name of the new dimension
    """
    # {{{ allocate a new datalist structure
    newdimsize = 0
    logging.debug("type(datalist) " + str(type(datalist)))
    try:
        shapes = list(map(ndshape, datalist))
    except Exception:
        if not isinstance(datalist, list):
            raise TypeError(
                strm("You didn't pass a list, you passed a", type(datalist))
            )
        raise RuntimeError(
            strm(
                "Problem with what you passed to concat, list of types,",
                list(map(type, datalist)),
            )
        )
    other_info_out = datalist[0].other_info
    if dimname in datalist[0].dimlabels:
        dim_idx = datalist[0].axn(dimname)
        assert all([
            datalist[j].dimlabels == datalist[0].dimlabels
            for j in range(len(datalist))
        ]), (
            "the dimlabels for all your datasets do no match and/or are not"
            " ordered the same way"
        )
        # {{{ check that all the shapes match, too, aside from the dim we
        #     concat along
        shape_check = [
            list(datalist[j].data.shape) for j in range(len(datalist))
        ]
        for j in shape_check:
            j.pop(dim_idx)
        assert all(
            [shape_check[j] == shape_check[0] for j in range(len(shape_check))]
        ), ("shapes " + str(shape_check) + " are not all equal")
        # }}}
        # {{{ concatenate the data ndarrays and dimname axis ndarrays
        concated_data = np.concatenate(
            tuple(datalist[j].data for j in range(len(datalist))),
            axis=dim_idx,
        )
        concated_ax_coords = np.concatenate(
            tuple(datalist[j][dimname] for j in range(len(datalist)))
        )
        # }}}
        retval = datalist[0].copy(data=False)
        retval.axis_coords[dim_idx] = concated_ax_coords
        retval.data = concated_data
    else:
        for j in range(0, len(datalist)):
            # {{{ make list for the shape to check, which contains the
            #     dimensions we are NOT concatting along
            newdimsize += 1
            shapetocheck = list(shapes[j].shape)
            # }}}
            if j == 0:
                shapetocheckagainst = shapetocheck
            else:
                if np.any(
                    ~(np.array(shapetocheck) == np.array(shapetocheckagainst))
                ):
                    if chop:
                        logger.debug(
                            strm(
                                repr(shapetocheck),
                                lsafen(repr(shapetocheckagainst)),
                            )
                        )
                        raise ValueError(
                            strm(
                                "For item ",
                                j,
                                "in concat, ",
                                shapetocheck,
                                "!=",
                                shapetocheckagainst,
                                "where all the shapes of the things",
                                "you're trying to concat are:",
                                shapes,
                            )
                        )
                    else:
                        raise ValueError(
                            strm(
                                "For item ",
                                j,
                                "in concat, ",
                                shapetocheck,
                                "!=",
                                shapetocheckagainst,
                                "where all the shapes of the things you're"
                                " trying to concat are:",
                                shapes,
                            )
                        )
        retval = ndshape(datalist[-1])
        retval += ([newdimsize], [dimname])
        try:
            retval = retval.alloc()
        except Exception:
            raise ValueError(
                strm(
                    "trying to alloc the retval",
                    retval,
                    "created a problem",
                )
            )
        if datalist[0].get_error() is not None:
            retval.set_error(np.zeros(np.shape(retval.data)))
        # }}}
        # {{{ actually contract the datalist
        newdimsize = 0  # now use it to track to position
        for j in range(0, len(datalist)):
            retval[dimname, newdimsize : newdimsize + 1] = datalist[j]
            newdimsize += 1
        # }}}
        # {{{ pull the axis labels from the last item in the list
        if len(datalist[-1].axis_coords) > 0:
            dimlabels = list(datalist[-1].dimlabels)
            axis_coords = list(datalist[-1].axis_coords)
            # print "axis_coords are",axis_coords,"for",dimlabels
            dimlabels += [dimname]
            axis_coords += [r_[0:newdimsize]]
            try:
                retval.labels(dimlabels, axis_coords)
            except Exception:
                raise ValueError(
                    strm(
                        "trying to attach axes of lengths",
                        list(map(len, axis_coords)),
                        "to",
                        dimlabels,
                    )
                )
        # }}}
    retval.other_info = other_info_out
    return retval


# }}}


# {{{ helper function for diagnosing
def _find_bad_attr(obj, inistring, path="root"):
    outstring = inistring
    try:
        deepcopy(obj)
        return outstring
    except Exception:
        # If object has attributes, recurse into them
        outstring += "failed on "
        outstring += path
        outstring += "\n"
        if hasattr(obj, "__dict__"):
            for name, val in obj.__dict__.items():
                _find_bad_attr(val, f"{path}.{name}")
            return outstring
        elif type(obj) is dict:
            for k, v in obj.items():
                _find_bad_attr(v, f"{path}[{k}]")
            return outstring


# }}}


class nddata(object):
    """This is the detailed API reference.
    For an introduction on how to use ND-Data, see the
    :ref:`Main ND-Data Documentation <nddata-summary-label>`.

    .. _nddata-container-fig:

        .. figure:: ../doc_src/_static/presentation_images/image69.png
           :align: center

           This annotated diagram highlights the attributes stored within an
           ``nddata`` instance and how they can be accessed.
    """

    want_to_prospa_decim_correct = False

    # {{{ initialization
    def __init__(self, *args, **kwargs):
        """initialize nddata -- several options.
        Depending on the information available, one of several formats can be
        used.

        3 arguments:
            ``nddata(inputarray, shape, dimlabels)``

            :inputarray:
                np.ndarray storing the data -- note that the size is ignored
                and the data is reshaped as needed
            :shape:
                a list (or np.array, *etc.*) giving the size of each dimension,
                in order
            :dimlabels:
                a list giving the names of each dimension, in order
        2 arguments:
            ``nddata(inputarray, dimlabels)``

            :inputarray:
                np.ndarray storing the data -- the data is *not* reshaped
            :dimlabels:
                a list giving the names of each dimension, in order
        2 arguments:
            ``nddata(inputarray, single_dimlabel)``

            :inputarray:
                np.ndarray storing the data -- must be 1D
                inputarray is *also* used to label the single axis
            :single_dimlabel:
                a list giving the name of the single axis
        1 argument:
            ``nddata(inputarray, shape, dimlabels)``

            :inputarray:
                np.ndarray storing the data -- reduced to 1D
                A single dimension, called "INDEX" is set.
                This suppresses the printing of axis labels.
                This is used to store numbers and arrays
                that might have error and units,
                but aren't gridded data.
        keyword args
            these can be used to set the labels, etc, and are passed to
            :func:`__my_init__`

        """
        logger.debug("called init")
        if len(args) > 1:
            logger.debug("more than one argument -- args: " + strm(args))
            if isinstance(args[0], nddata):
                raise ValueError(
                    "you can't initialize an nddata from another nddata!!!"
                )
            if len(args) == 2:
                if len(args[0].shape) == 1 and isinstance(args[1], str):
                    logger.debug("constructing 1D np.array")
                    self.__my_init__(args[0], [len(args[0])], [args[1]])
                    self.labels(
                        args[1], args[0].copy()
                    )  # needs to be a copy, or when we write data, we will
                    #    change the axis
                elif all([isinstance(j, str) for j in args[1]]):
                    logger.debug("passed only axis labels")
                    self.__my_init__(args[0], list(args[0].shape), args[1])
                else:
                    raise ValueError(
                        "You can pass two arguments only if you pass a 1d"
                        " np.ndarray and a name for the axis"
                    )
            elif len(args) == 3:
                self.__my_init__(args[0], args[1], args[2], **kwargs)
            else:
                raise ValueError(
                    strm(
                        "You passed",
                        len(args),
                        "to nddata.  I don't know what to do with this.",
                    )
                )
        else:
            logger.debug("only one argument")
            self.__my_init__(args[0], [-1], ["INDEX"], **kwargs)
        return

    def __my_init__(
        self,
        data,
        sizes,
        dimlabels,
        axis_coords=[],
        ft_start_time=None,
        data_error=None,
        axis_coords_error=None,
        axis_coords_units=None,
        data_units=None,
        other_info={},
    ):
        if ft_start_time is not None:
            raise ValueError(
                "ft_start_time is obsolete -- you will want to pass a float"
                " value to the shift keyword argument of either .ft() or"
                " .ift()"
            )
        self.genftpairs = False
        if not (isinstance(data, np.ndarray)):
            if (
                np.isscalar(data)
                or (isinstance(data, list))
                or (isinstance(data, tuple))
            ):
                data = np.array(data)
            else:
                raise TypeError(
                    strm("data is not an np.array, it's", type(data), "!")
                )
        if not (isinstance(dimlabels, list)):
            raise TypeError(
                strm(
                    "you provided a multi-dimensional np.ndarray but a set of"
                    " dimension labels of type",
                    type(dimlabels),
                    "if you want a 1D nddata, give a 1D np.array, or if you"
                    " want a ND nddata, give a list of dimensions",
                )
            )
        try:
            self.data = np.reshape(data, sizes)
        except Exception:
            try:
                error_string = strm(
                    "While initializing nddata, you are trying trying to"
                    " reshape a",
                    data.shape,
                    "array (",
                    data.size,
                    "data elements) with list of sizes",
                    list(zip(dimlabels, sizes)),
                    "(implying that there are ",
                    np.prod(sizes),
                    "data elements)",
                )
            except TypeError:
                error_string = strm(
                    "While initializing nddata, you are trying trying to"
                    " reshape a",
                    data.shape,
                    "array (",
                    data.size,
                    "data elements) with list of sizes",
                    sizes,
                )
            raise ValueError(error_string)
        self.dimlabels = dimlabels
        self.axis_coords = axis_coords
        self.data_error = data_error
        self.data_units = data_units
        self.other_info = deepcopy(other_info)
        if axis_coords_error is None:
            self.axis_coords_error = [None] * len(axis_coords)
        else:
            self.axis_coords_error = axis_coords_error
        if axis_coords_units is None:
            self.axis_coords_units = [None] * len(axis_coords)
        else:
            self.axis_coords_units = axis_coords_units
        return

    # }}}
    def _contains_symbolic(self, string):
        return string[:9] == "symbolic_" and hasattr(self, string)

    def __getstate__(self):
        """Return a plain ``dict`` describing the ``nddata`` state."""

        axes = {}
        for j, lbl in enumerate(self.dimlabels):
            axis_state = {
                "data": self.getaxis(lbl),
                "axis_coords_units": self.get_units(lbl),
            }
            err = self.get_error(lbl)
            if err is not None:
<<<<<<< HEAD
                axes[lbl]["error"] = err

=======
                axis_state["error"] = err
            axes[lbl] = axis_state
>>>>>>> 3a74a7d7
        def serialize_other_info(obj):
            if isinstance(obj, dict):
                return {k: serialize_other_info(v) for k, v in obj.items()}
            if isinstance(obj, (list, tuple)):
                elements = [serialize_other_info(v) for v in obj]
                arr = np.array(elements)
                rec = np.zeros(
                    1, dtype=[("LISTELEMENTS", arr.dtype, arr.shape)]
                )[0]
                rec["LISTELEMENTS"] = arr
                return rec
            return obj

<<<<<<< HEAD
        if getattr(self, "data_error", None) is not None:
            data_state = {"data": self.data}
            data_state["error"] = self.data_error
        else:
            data_state = self.data
=======
        data_state = {"data": self.data}
        if getattr(self, "data_error", None) is not None:
            data_state["error"] = self.data_error
>>>>>>> 3a74a7d7

        return {
            "data": data_state,
            "dimlabels": self.dimlabels,
            "axes": axes,
            "other_info": serialize_other_info(self.other_info),
            "data_units": self.get_units(),
        }

    def __setstate__(self, state):
        """Restore object state from a dictionary."""

        def decode_if_bytes(x):
            if isinstance(x, (bytes, np.bytes_)):
                return x.decode("utf-8")
            return x

        missing = [k for k in ("dimlabels", "data") if k not in state]
        if missing:
            raise ValueError(
                "state is missing required keys: " + ", ".join(missing)
            )

        dimlabels = [decode_if_bytes(lbl) for lbl in state["dimlabels"]]
        self.dimlabels = list(dimlabels)

        axes_state = state.get("axes", {})
        self.axis_coords = []
        self.axis_coords_units = []
        self.axis_coords_error = []
        for lbl in dimlabels:
            axinfo = axes_state.get(lbl, {})
            coords = np.array(axinfo.get("data", []))
            self.axis_coords.append(coords)
            unit = decode_if_bytes(axinfo.get("axis_coords_units"))
            self.axis_coords_units.append(unit)
            err = axinfo.get("error")
            self.axis_coords_error.append(
                np.array(err) if err is not None else None
            )

        shape = tuple(len(ax) for ax in self.axis_coords)

        data_state = state["data"]
        if isinstance(data_state, dict):
<<<<<<< HEAD
            self.data = data_state.get("data").reshape(shape)
=======
            self.data = np.array(data_state.get("data")).reshape(shape)
>>>>>>> 3a74a7d7
            err = data_state.get("error")
            self.data_error = (
                np.array(err).reshape(shape) if err is not None else None
            )
        else:
<<<<<<< HEAD
            self.data = data_state.reshape(shape)
=======
            self.data = np.array(data_state).reshape(shape)
            err = state.get("data_error")
            self.data_error = np.array(err).reshape(shape) if err is not None else None
>>>>>>> 3a74a7d7

        self.data_units = decode_if_bytes(state.get("data_units"))

        def deserialize_other_info(obj):
            if (
                isinstance(obj, (np.void, np.ndarray))
                and getattr(obj, "dtype", None) is not None
                and obj.dtype.names == ("LISTELEMENTS",)
            ):
                return [deserialize_other_info(v) for v in obj["LISTELEMENTS"]]
            if isinstance(obj, dict):
                return {
                    decode_if_bytes(k): deserialize_other_info(v)
                    for k, v in obj.items()
                }
            elif isinstance(obj, list):
                return [deserialize_other_info(v) for v in obj]
            else:
                return decode_if_bytes(obj)

        self.other_info = deserialize_other_info(state.get("other_info", {}))
        self.genftpairs = False
        return

    # {{{ for printing
    def __repr_pretty__(self, p, cycle):
        if cycle:
            p.text("...")
        else:
            p.text(str(self))

    def __repr__(self):
        return str(self)

    def __format__(self, format_spec):
        if format_spec == "~P":
            return str(self.C.human_units(scale_data=True))
        elif format_spec == "":
            return str(self.C.human_units(scale_data=True))
        elif format_spec == "~L":
            retval = str(self.C.human_units(scale_data=True))
            retval.replace("±", "\\pm")
            return re.sub(r"([^0-9. ]+)", r"\;\\text{\1}", retval)
        else:
            raise ValueError(
                "Right now, pyspecdata only responds to the ~P and ~L format"
                " specs (analogous to pint)"
            )

    def __str__(self):
        def show_array(x, indent=""):
            x = repr(x)
            if x.startswith("np.array("):
                x = x.split("\n")
                # need to remove the "np.array(" and aligning spaces
                return ("\n" + indent).join(j[6:-1] for j in x)
            else:
                return x

        if self.data.size < 2:
            val = self.data.item()
            err = self.get_error()
            if err is not None:
                err = err.item()
                oom_err = int(np.floor(np.log10(err)))  # int takes floor
                oom_val = int(np.floor(np.log10(val)))  # int takes floor
                retval = (
                    "%#0." + str(oom_val - oom_err + 1) + "g ± %#0.2g"
                ) % (val, err)
            else:
                retval = "%#0.5g" % val
            myunits = self.get_units()
            if myunits is not None:
                # say we have m^2 -- we want this rendered as m², and pint
                # should do this for us
                retval += f" {Q_(myunits).units:~P}"
            return retval
        retval = show_array(self.data)
        if self.get_error() is not None:
            retval += "\n\t\t±"
            retval += show_array(self.get_error())
        if len(self.dimlabels) > 1 or self.dimlabels[0] != "INDEX":
            retval += "\n\tdimlabels="
            retval += repr(self.dimlabels)
            retval += "\n\taxes="

            def rep_this_dict(starting_indent, thisdict, errordict):
                dictrep = []
                for k, v in thisdict.items():
                    dictrep.append(
                        "`"
                        + k
                        + "':"
                        + show_array(v, starting_indent)
                        + starting_indent
                        + "\t\t+/-"
                        + repr(errordict[k])
                    )
                return (
                    "{" + ("," + starting_indent + "\t").join(dictrep) + "}"
                )  # separate with an extra comma, the existing indent, and a
                #    tab

            retval += rep_this_dict(
                "\n\t",
                self.mkd(self.axis_coords),
                self.mkd(self.axis_coords_error),
            )
        # retval += '\n\t\t+/-'
        # retval += rep_this_dict('\n\t\t',self.mkd(self.axis_coords_error))
        retval += "\n"
        return retval

    # }}}
    # {{{ for plotting
    def gnuplot_save(self, filename):
        x = self.getaxis(self.dimlabels[0])[:5]
        y = self.getaxis(self.dimlabels[1])[:5]
        z = self.data[:5, :5]
        print(
            "size of x",
            np.size(x),
            "size of y",
            np.size(y),
            "size of z",
            np.size(z),
        )
        print("x", x, "y", y, "z", z)
        data = np.empty((z.shape[0] + 1, z.shape[1] + 1))
        data[1:, 1:] = z[:]
        data[0, 0] = z.shape[1]
        data[0, 1:] = y.flatten()
        data[1:, 0] = x.flatten()
        print("data", data)
        fp = open("auto_figures/" + filename + ".dat", "w")
        fp.write(np.float32(data).tostring())
        fp.write("\n")
        fp.close()
        return

    # {{{ sort and shape the data for 3d plotting
    def sort_and_xy(self):
        self.sort(self.dimlabels[0])
        self.sort(self.dimlabels[1])
        if len(self.dimlabels) > 2:
            raise ValueError(
                "I don't know how to handle something with more than two"
                " dimensions for a surface plot!"
            )
        # {{{ shared to both
        x_dim = self.dimlabels[0]
        y_dim = self.dimlabels[1]
        x_axis = self.retaxis(x_dim).data
        y_axis = self.retaxis(y_dim).data
        # }}}
        return x_axis, y_axis

    def matrices_3d(
        self,
        also1d=False,
        invert=False,
        max_dimsize=1024,
        downsample_self=False,
    ):
        """returns X,Y,Z,x_axis,y_axis
        matrices X,Y,Z, are suitable for a variety of mesh plotting, etc,
        routines x_axis and y_axis are the x and y axes
        """
        this_size = np.array(self.data.shape)
        sortedself = self.copy()
        if np.any(this_size > max_dimsize):
            print(
                lsafen(
                    "Warning! The data is big (%s), so I'm automatically"
                    " downsampling" % (ndshape(self))
                )
            )
            for j in np.where(this_size > max_dimsize)[0]:
                downsampling = int(
                    np.ceil(np.double(this_size[j]) / max_dimsize)
                )
                print("downsampling", self.dimlabels[j], "by", downsampling)
                sortedself = sortedself[self.dimlabels[j], 0::downsampling]
            print(
                lsafen(
                    "I reduced to a max of max_dimsize = %d so the data is"
                    " now %s" % (max_dimsize, ndshape(sortedself))
                )
            )

        x_axis, y_axis = sortedself.sort_and_xy()
        if invert:
            print("trying to invert meshplot-like data")
        X = x_axis * np.ones(np.shape(y_axis))
        Y = np.ones(np.shape(x_axis)) * y_axis
        Z = np.real(sortedself.data)
        if invert:
            X = X[:, ::-1]
            Y = Y[:, ::-1]
            Z = Z[:, ::-1]
        if downsample_self:
            self.data = sortedself.data
            self.setaxis(self.dimlabels[0], x_axis)
            self.setaxis(self.dimlabels[1], y_axis)
        if also1d:
            if invert:
                return X, Y, Z, x_axis[::-1], y_axis[::-1]
            else:
                return X, Y, Z, x_axis, y_axis
        else:
            return X, Y, Z

    # }}}
    def mayavi_surf(self):
        """use the mayavi surf function, assuming that we've already loaded
        mlab during initialization"""
        X, Y, Z = self.matrices_3d()
        s = self.mlab.surf(X, Y, Z)
        return s

    # {{{ 3D mesh plot
    def meshplot(
        self,
        stride=None,
        alpha=1.0,
        onlycolor=False,
        light=None,
        rotation=None,
        cmap=plt.cm.gray,
        ax=None,
        invert=False,
        **kwargs,
    ):
        r"""takes both rotation and light as elevation, azimuth
        only use the light kwarg to generate a black and white shading display
        """
        X, Y, Z = self.matrices_3d()
        if light is True:
            light = [
                0,
                0,
            ]  # I think this is 45 degrees up shining down from the left of
            #    the y axis
        if not onlycolor:
            if ax is None:
                ax = self._init_3d_axis(ax, rotation=rotation)
            else:
                if rotation is not None:
                    raise ValueError(
                        "you can only set the rotation once! (you tried"
                        + repr(rotation)
                        + ")"
                    )
        rstride = 1
        cstride = 1
        x_dim = self.dimlabels[0]
        y_dim = self.dimlabels[1]
        if stride is not None:
            if x_dim in list(stride.keys()):
                rstride = stride[x_dim]
            if y_dim in list(stride.keys()):
                cstride = stride[y_dim]
        if light is not None:
            ls = mpl.colors.LightSource(azdeg=light[1], altdeg=light[0])
            if cmap is not None:
                rgb = ls.shade(Z, cmap)
        else:
            mask = np.isfinite(Z.flatten())
            for_rgb = Z - Z.flatten()[mask].min()
            for_rgb /= for_rgb.flatten()[mask].max()
            if cmap is not None:
                rgb = cmap(for_rgb)
        if onlycolor:
            plt.imshow(rgb)
        else:
            if light is None:
                if cmap is not None:
                    kwargs.update({"cmap": cmap})
                ax.plot_surface(
                    X,
                    Y,
                    Z,
                    rstride=rstride,
                    cstride=cstride,
                    shade=True,
                    **kwargs,
                )
            else:
                newkwargs = {}
                newkwargs["linewidth"] = 0.0
                newkwargs.update(kwargs)
                if cmap is not None:
                    newkwargs["facecolors"] = rgb
                ax.plot_surface(
                    X,
                    Y,
                    Z,
                    rstride=rstride,
                    cstride=cstride,
                    alpha=alpha,
                    shade=False,
                    **newkwargs,
                )
            ax.set_xlabel(x_dim)
            ax.set_ylabel(y_dim)
            ax.set_zlabel(self.name())
        if onlycolor:
            return
        else:
            return ax

    def contour(self, labels=True, **kwargs):
        """Contour plot -- kwargs are passed to the matplotlib
        `contour` function.

        See docstring of `figlist_var.image()` for an example

        Attributes
        ----------
        labels : boolean
            Whether or not the levels should be labeled.
            Defaults to True
        """
        x_axis, y_axis = self.dimlabels
        x = self.getaxis(x_axis)[:, None]
        y = self.getaxis(y_axis)[None, :]
        if "levels" not in list(kwargs.keys()):
            kwargs.update(
                {"levels": r_[self.data.min() : self.data.max() : 30j]}
            )
        cs = plt.contour(
            x * np.ones_like(y), np.ones_like(x) * y, self.data, **kwargs
        )
        if labels:
            plt.clabel(cs, inline=1)
        plt.xlabel(self.unitify_axis(x_axis))
        plt.ylabel(self.unitify_axis(y_axis))
        return cs

    pcolor = this_plotting.pcolormesh.pcolormesh

    def waterfall(
        self, alpha=0.5, ax=None, rotation=None, color="b", edgecolor="k"
    ):
        if ax is None:
            ax = self._init_3d_axis(ax, rotation=rotation)
        else:
            if rotation is not None:
                raise ValueError("you can only set the rotation once!")
        if len(self.dimlabels) > 2:
            raise ValueError(
                "I don't know how to handle something with more than two"
                " dimensions for a surface plot!"
            )
        # {{{ shared to both
        x_dim = self.dimlabels[0]
        y_dim = self.dimlabels[1]
        try:
            x_axis = self.retaxis(x_dim).data
        except Exception:
            raise ValueError(
                strm(
                    "trying to get the info on axis",
                    x_dim,
                    "which is",
                    self.getaxis(x_dim),
                )
            )
        y_axis = self.retaxis(y_dim).data
        # }}}
        ax.set_xlabel(self.unitify_axis(x_dim))
        ax.set_ylabel(self.unitify_axis(y_dim))
        ax.set_zlabel(self.unitify_axis(self.name(), is_axis=False))
        verts = []
        xs = x_axis.flatten()
        xs = r_[
            xs[0], xs, xs[-1]
        ]  # add points for the bottoms of the vertices
        ys = y_axis.flatten()
        for j in range(0, len(ys)):
            zs = self[y_dim, j].data.flatten()
            zs = r_[0, zs, 0]
            verts.append(list(zip(xs, zs)))  # one of the faces
        poly = mpl.collections.PolyCollection(
            verts, facecolors=[color] * len(verts), edgecolors=edgecolor
        )  # the individual facecolors would go here
        poly.set_alpha(alpha)
        ax.add_collection3d(poly, zs=ys, zdir="y")
        ax.set_zlim3d(self.data.min(), self.data.max())
        ax.set_xlim3d(xs.min(), xs.max())
        ax.set_ylim3d(ys.min(), ys.max())
        return ax

    def _init_3d_axis(self, ax, rotation=None):
        # other things that should work don't work correctly, so use this to
        # initialize the 3D axis
        # ax.view_init(elev = rotation[0],azim = rotation[1])
        if rotation is None:
            rotation = [0, 0]
        if ax is None:
            fig = plt.gcf()
            ax = axes3d.Axes3D(fig)
            print("I'm trying to rotate to", rotation)
            # ax.view_init(20,-120)
            # ax.view_init(elev = 20 + rotation[1],azim = -120 + rotation[0])
            ax.view_init(azim=rotation[0], elev=rotation[1])
        return ax

    def oldtimey(
        self,
        alpha=0.5,
        ax=None,
        linewidth=None,
        sclinewidth=20.0,
        light=True,
        rotation=None,
        invert=False,
        **kwargs,
    ):
        sortedself = self.copy()
        self.sort(self.dimlabels[0])
        self.sort(self.dimlabels[1])
        if invert:
            print("trying to invert oldtimey")
        if linewidth is None:
            linewidth = sclinewidth / sortedself.data.shape[1]
            print("setting linewidth to %0.1f" % linewidth)
        if ax is None:
            ax = sortedself._init_3d_axis(ax, rotation=rotation)
        else:
            if rotation is not None:
                raise ValueError("you can only set the rotation once!")
        ax = sortedself.meshplot(
            linewidth=0, light=light, ax=ax, invert=invert
        )
        # return
        if len(sortedself.dimlabels) > 2:
            raise ValueError(
                "I don't know how to handle something with more than two"
                " dimensions for a surface plot!"
            )
        # {{{ shared to both
        x_dim = sortedself.dimlabels[0]
        y_dim = sortedself.dimlabels[1]
        x_axis = sortedself.retaxis(x_dim).data
        y_axis = sortedself.retaxis(y_dim).data
        # }}}
        xs = x_axis.flatten()
        ys = y_axis.flatten()  # this is the depth dimension
        if invert:
            ys = ys[::-1]
        for j in range(0, len(ys)):
            zs = sortedself[
                y_dim, j
            ].data.flatten()  # pulls the data (zs) for a specific y slice
            if invert:
                zs = zs[::-1]
            ax.plot(xs, np.ones(len(xs)) * ys[j], zs, "k", linewidth=linewidth)
        ax.set_zlim3d(sortedself.data.min(), sortedself.data.max())
        ax.set_xlim3d(xs.min(), xs.max())
        # if invert:
        #    ax.set_ylim3d(ys.max(),ys.min())
        # else:
        ax.set_ylim3d(ys.min(), ys.max())
        return ax

    # }}}
    # }}}
    # {{{ error-related functions
    def normalize(
        self, axis, first_figure=None
    ):  # ,whichpoint = slice(0,1,None)):
        x = self.data
        n = len(x)
        S = sparse.lil_matrix((n, n))
        S.setdiag((self.get_error()) ** 2)
        self.set_error(None)
        first_point = self[
            axis, 0:1
        ].copy()  # this makes another instance that contains just the first
        #           point, for error propagation
        B = sparse.lil_matrix((n, n))
        B.setdiag(1.0 / x)
        B[0, :] = -x / (
            x[0] ** 2
        )  # Sparse seems to only support row assignment, so make the transpose
        #    to give it what it wants
        B[0, 0] = 0.0
        B = B.T
        E = B * S * (B.T)  # verified that this is matrix multiplication
        self /= first_point  # this gives the experimentally measured E
        # {{{ now, chop out the first point, which is meaningless
        self = self[axis, 1:]
        E = E[1:, 1:]
        # }}}
        self.set_error(sqrt(E.diagonal()))
        E.setdiag(np.zeros(n - 1))
        self.data_covariance = E
        return self

    def get_covariance(self):
        """this returns the covariance matrix of the data"""
        if hasattr(self, "data_covariance"):
            E = self.data_covariance.copy()
        else:
            n = np.size(self.data)
            E = sparse.lil_matrix((n, n))
        try:
            E.setdiag(self.get_error() ** 2)
        except Exception:
            raise ValueError(
                strm(
                    "Problem getting covariance because error is",
                    self.get_error(),
                )
            )
        return E.toarray()

    # }}}
    # {{{ shortcuts for axes
    def axlen(self, axis):
        r"""return the size (length) of an axis, by name

        Parameters
        ----------

        axis: str
            name of the axis whos length you are interested in
        """
        return np.shape(self.data)[self.axn(axis)]

    def axn(self, axis):
        r"""Return the index number for the axis with the name "axis"

        This is used by many other methods.
        As a simple example,
        self.:func:`axlen`(axis) (the axis length) returns
        ``np.shape(self.data)[self.axn(axis)]``

        Parameters
        ----------

        axis: str
            name of the axis
        """
        try:
            return self.dimlabels.index(axis)
        except Exception:
            raise ValueError(
                " ".join(
                    map(
                        repr,
                        [
                            "there is no axis named",
                            axis,
                            "all axes are named",
                            self.dimlabels,
                        ],
                    )
                )
            )

    def indices(self, axis_name, values):
        """Return a string of indeces that most closely match the axis labels
        corresponding to values. Filter them to make sure they are unique."""
        x = self.getaxis(axis_name)
        retval = []
        for j in values:
            retval.append(np.argmin(abs(x - j)))
        retval = np.array(retval)
        return np.unique(retval)

    # }}}
    # {{{ dictionary functions -- these convert between two formats:
    #     dictionary -- stuff labeled according the dimension label.  list --
    #     same information, but it's assumed they are listed in the order given
    #     by "dimlabels"
    def mkd(self, *arg, **kwargs):
        "make dictionary format"
        give_None = process_kwargs([("give_None", True)], kwargs)
        if len(arg) == 1:
            input_list = arg[0]
            if emptytest(input_list):
                return dict(zip(self.dimlabels, [None] * len(self.dimlabels)))
            if len(input_list) != len(self.dimlabels):
                print(
                    r"{\color{red}WARNING! mkd error (John will fix this"
                    r" later):}"
                )
                print(
                    "When making a dictionary with mkd, you must pass a list"
                    " that has one element for each dimension!  dimlabels is "
                    + repr(self.dimlabels)
                    + " and you passed "
                    + repr(arg)
                    + "\n\n"
                )
                raise ValueError(
                    "When making a dictionary with mkd, you must pass a list"
                    " that has one element for each dimension!  dimlabels is "
                    + repr(self.dimlabels)
                    + " and you passed "
                    + repr(arg)
                )
            for i, v in enumerate(input_list):
                if isinstance(v, np.ndarray):
                    if v.shape == () and v.size == 0:
                        input_list[i] = None
                    if v.dtype.type in [np.str_, np.bytes_]:
                        input_list[i] = str(v)
            if give_None:
                return dict(zip(self.dimlabels, input_list))
            else:
                # {{{ don't return values for the things that are None
                mykeys = [
                    self.dimlabels[j]
                    for j in range(0, len(self.dimlabels))
                    if input_list[j] is not None
                ]
                myvals = [
                    input_list[j]
                    for j in range(0, len(self.dimlabels))
                    if input_list[j] is not None
                ]
                return dict(zip(mykeys, myvals))
                # }}}
        elif len(arg) == 0:
            if not give_None:
                raise ValueError(
                    "You can't tell me not to give none and then not pass me"
                    " anything!!"
                )
            return dict(zip(self.dimlabels, [None] * len(self.dimlabels)))
        else:
            raise ValueError(
                strm(
                    ".mkd() doesn't know what to do with %d arguments",
                    len(arg),
                )
            )

    def fld(self, dict_in, noscalar=False):
        "flatten dictionary -- return list"
        return [dict_in[x] for x in self.dimlabels]

    # }}}
    # {{{ set + get the error + units
    # {{{ set units
    def set_units(self, *args):
        if len(args) == 2:
            unitval = args[1]  # later, have some type of processing bojive
            if (
                self.axis_coords_units is None
                or len(self.axis_coords_units) == 0
            ):
                self.axis_coords_units = [None] * len(self.dimlabels)
            self.axis_coords_units[self.axn(args[0])] = unitval
        elif len(args) == 1:
            unitval = args[0]  # later, have some type of processing bojive
            self.data_units = unitval
        else:
            raise TypeError(
                ".set_units() takes data units or 'axis' and axis units"
            )
        return self

    def human_units(self, scale_data=False):
        """This function attempts to choose "human-readable" units for axes or
        *y*-values of the data.
        (Terminology stolen from "human readable" file
        sizes when running shell commands.)
        This means that it looks at the axis or at the
        *y*-values and converts *e.g.* seconds to milliseconds where
        appropriate, also multiplying or dividing the data in an appropriate
        way.
        """
        prev_label = self.get_units()
        for thisaxis in self.dimlabels:
            prev_label = self.get_units(thisaxis)
            if prev_label is not None and len(prev_label) > 0:
                data_to_test = self.getaxis(thisaxis)
                if data_to_test is not None:
                    average_oom = det_oom(data_to_test)
                    x = self.getaxis(thisaxis)
                    result_label = apply_oom(
                        average_oom, x, prev_label=prev_label
                    )
                    self.set_units(thisaxis, result_label)
                else:
                    logger.debug(strm(thisaxis, "does not have an axis label"))
            else:
                logger.debug(strm(thisaxis, "does not have a unit label"))
        if scale_data:
            # {{{ same for the data
            prev_label = self.get_units()
            if prev_label is not None and len(prev_label) > 0:
                if scalar_or_zero_order(self.data):
                    self.data = r_[
                        self.data
                    ]  # need this so oom functions can overwrite by pointer
                data_to_test = self.data.ravel()
                average_oom = det_oom(data_to_test)
                result_label = apply_oom(
                    average_oom, self.data, prev_label=prev_label
                )
                if self.get_error() is not None:
                    if scalar_or_zero_order(self.data_error):
                        self.data_error = r_[self.data_error]
                    result_label = apply_oom(
                        average_oom, self.data_error, prev_label=prev_label
                    )
                self.set_units(result_label)
            else:
                logger.debug("data does not have a unit label")
            # }}}
        return self

    # }}}
    # {{{ get units
    def units_texsafe(self, *args):
        retval = self.get_units(*args)
        if retval is None:
            return None
        if retval.find("\\") > -1:
            retval = "$" + retval + "$"
        return retval

    def replicate_units(self, other):
        for thisaxis in self.dimlabels:
            if other.get_units(thisaxis) is not None:
                self.set_units(thisaxis, other.get_units(thisaxis))
        if other.get_units() is not None:
            self.set_units(other.get_units(thisaxis))
        return self

    def div_units(self, arg1, arg2=None):
        """divide units of the data (or axis)
        by the units that are given, and
        return the multiplier as a number.

        If the result is not dimensionless,
        an error will be generated.

        e.g. call as `d.div_units("axisname","s")`
        to divide the axis units by seconds.

        or `d.div_units("s")` to divide the
        data units by seconds.

        In other words, if you pass "a" and the units of your data are
        in "b", then this returns x, such that (x a)/(b) = 1.

        e.g. to convert a variable from seconds
        to the units of `axisname`, do
        `var_s/d.div_units("axisname","s")`
        """
        if arg2 is not None:
            denom_units = Q_(arg2)
            numer_units = Q_(self.get_units(arg1))
        else:
            denom_units = Q_(arg1)
            numer_units = Q_(self.get_units())
        retval = (numer_units / denom_units).to_base_units()
        assert retval.check(""), (
            "the quotient you're asking for is not unitless -- it has units"
            f" of {retval.dimensionality}"
        )
        return retval.magnitude

    def get_units(self, *args):
        if len(args) == 1:
            if self.axis_coords_units is None:
                return None
            if len(self.axis_coords_units) == 0:
                return None
            try:
                return self.axis_coords_units[self.axn(args[0])]
            except Exception:
                raise RuntimeError(
                    strm(
                        "problem getting units for",
                        args[0],
                        "dimension",
                        self.dimlabels,
                        self.axis_coords_units,
                    )
                )
        elif len(args) == 0:
            return self.data_units
        else:
            raise ValueError(".set_units() takes axis or nothing")

    # }}}
    # {{{ set error
    def set_error(self, *args):
        r"""set the errors: either

        `set_error('axisname',error_for_axis)` or `set_error(error_for_data)`

        `error_for_data` can be a scalar, in which case, **all** the data
        errors are set to `error_for_data`

        .. todo::
                several options below -- enumerate them in the documentation
        """
        if len(args) == 1:
            if np.isscalar(args[0]):
                logger.debug("converting scalar")
                if args[0] == 0:
                    args = (np.zeros_like(self.data),)
                else:
                    args = (np.ones_like(self.data) * args[0],)
            logger.debug(
                "type is now "
                + str(type(args[0]))
                + "is numpy?: "
                + str(isinstance(args[0], np.ndarray))
            )
            if isinstance(args[0], np.ndarray):
                self.data_error = np.reshape(args[0], np.shape(self.data))
            elif isinstance(args[0], list):
                self.data_error = np.reshape(
                    np.array(args[0]), np.shape(self.data)
                )
            elif args[0] is None:
                self.data_error = None
            elif np.isscalar(args[0]):
                self.data_error = args[0]
            else:
                raise TypeError(
                    "Passed one argument, but I don't understand its type: "
                    + str(type(args[0]))
                )
        elif len(args) == 2:
            if isinstance(args[0], str):
                if isinstance(args[1], np.ndarray):
                    self.axis_coords_error[self.axn(args[0])] = args[1]
                elif scalar_or_zero_order(args[1]):
                    self.axis_coords_error[self.axn(args[0])] = args[
                        1
                    ] * np.ones_like(self.getaxis(args[0]))
                else:
                    raise TypeError(
                        "you passed two arguments, starting with a string."
                        " But, this was not followed by numpy array or scalar,"
                        " but rather "
                        + str(type(args[1]))
                    )
            else:
                raise RuntimeError(
                    "If two arguments, first must be the dimension name! (a"
                    " string)"
                )
        else:
            raise RuntimeError("Only one or two arguments!!")
        return self

    # }}}
    # {{{ random mask -- throw out points
    def random_mask(self, axisname, threshold=np.exp(-1.0), inversion=False):
        r"""generate a random mask with about 'threshold' of the points thrown
        out"""
        if inversion:
            threshold = threshold / (1.0 - threshold)
        myr = np.random.rand(
            self.data.shape[self.axn(axisname)]
        )  # random np.array same length as the axis
        return myr > threshold

    # }}}
    # {{{ get error
    def get_error(self, *args):
        """get a copy of the errors\neither
        set_error('axisname',error_for_axis) or set_error(error_for_data)"""
        if len(args) == 0:
            if self.data_error is None:
                return None
            else:
                return np.real(self.data_error)
        elif len(args) == 1:
            thearg = args[0]
            if isinstance(thearg, np.str_):
                thearg = str(
                    thearg
                )  # like in the other spot, this became necessary with some
                #    upgrade, though I'm not sure that I should maybe just
                #    change the error functions to treat the numpy string in
                #    the same way
            if isinstance(thearg, str):
                if len(self.axis_coords_error) == 0:
                    self.axis_coords_error = [None] * len(
                        self.dimlabels
                    )  # is we have an np.empty axis_coords_error, need to fill
                    #    with None's
                try:
                    errorforthisaxis = self.axis_coords_error[self.axn(thearg)]
                except Exception:
                    raise RuntimeError(
                        strm(
                            "Problem trying to load error",
                            self.axn(thearg),
                            "for axis",
                            thearg,
                            "out of",
                            self.axis_coords_error,
                        )
                    )
                if errorforthisaxis is None:
                    return None
                else:
                    x = self.axis_coords_error[self.axn(thearg)]
                    if isinstance(x, np.ndarray):
                        if x.shape == ():
                            return None
                        else:
                            return np.real(
                                self.axis_coords_error[self.axn(thearg)]
                            )
                    else:
                        return np.real(
                            self.axis_coords_error[self.axn(thearg)]
                        )
        else:
            raise ValueError(
                strm(
                    "Not a valid argument to get_error: *args=",
                    args,
                    "map(type,args)=",
                    list(map(type, args)),
                )
            )
        # }}}

    # }}}
    # {{{ match dims --
    def matchdims(self, other):
        r"add any dimensions to self that are not present in other"
        # print 'diagnose: matching',ndshape(self),'to',ndshape(other)
        addeddims = list(set(self.dimlabels) ^ set(other.dimlabels))
        newdims = addeddims + self.dimlabels
        newshape = [1] * len(addeddims) + list(self.data.shape)
        # print 'diagnose: newshape',newshape,'newdims',newdims
        # {{{ reshape to the new dimensions
        new_axis_coords = [r_[1]] * len(addeddims) + self.axis_coords
        self.data = self.data.reshape(newshape)
        self.dimlabels = newdims
        if len(self.axis_coords) > 0:
            self.axis_coords = new_axis_coords
        # }}}
        # {{{ if we are adding dimensions, we will need to reorder to match the
        #     order of the other
        if len(addeddims) > 0:
            self.reorder(other.dimlabels)
        # }}}
        return self

    # }}}
    # {{{ rename
    def rename(self, previous, new):
        self.dimlabels = list(self.dimlabels)  # otherwise, it weirdly
        # changes the names of copies/sources
        self.dimlabels[self.dimlabels.index(previous)] = new
        all_ft_props = [
            j for j in self.other_info.keys() if j.startswith("FT")
        ]
        for k in all_ft_props:
            if (
                type(self.other_info[k]) is dict
                and previous in self.other_info[k].keys()
            ):
                self.other_info[k][new] = self.other_info[k][previous]
                self.other_info[k].pop(previous)
        return self

    # }}}
    @property
    def shape(self):
        return ndshape(self)

    @shape.setter
    def shape(self):
        raise ValueError(
            "You can't set the shape property -- right now, it's just used to"
            " read the shape"
        )

    # {{{ display and other properties
    # {{{ set and get prop
    def unset_prop(self, arg):
        "remove a 'property'"
        self.other_info.pop(arg)
        if len(self.other_info) == 0:
            del self.other_info
        return self

    def set_prop(self, *args, **kwargs):
        r"""set a 'property' of the nddata
        This is where you can put all unstructured information (e.g.
        experimental parameters, etc)

        Accepts:

        -   a single string, value pair
        -   a dictionary
        -   a set of keyword arguments
        """
        if len(args) == 2:
            propname, val = args
            self.other_info.update({propname: val})
        elif len(args) == 1 and isinstance(args[0], dict):
            self.other_info.update(args[0])
        elif len(args) == 0 and isinstance(kwargs, dict):
            self.other_info.update(kwargs)
        else:
            raise ValueError("I don't know what you're passing to set prop!!!")
        return self

    def copy_props(self, other):
        r"""Copy all properties (see :func:`get_prop`) from another nddata
        object -- note that these include properties pertaining the the FT
        status of various dimensions."""
        self.other_info.update(deepcopy(other.other_info))
        return self

    def get_prop(self, propname=None):
        r"""return arbitrary ND-data properties (typically acquisition
        parameters *etc.*) by name (`propname`)

        In order to allow ND-data to store acquisition parameters and other
        info that accompanies the data,
        but might not be structured in a gridded format, nddata instances
        always have a `other_info` dictionary attribute,
        which stores these properties by name.

        If the property doesn't exist, this returns `None`.

        Parameters
        ----------
        propname: str
            Name of the property that you're want returned.
            If this is left out or set to "None" (not given), the names of the
            available properties are returned.
            If no exact match is found, and propname contains a . or * or [,
            it's assumed to be a regular expression.
            If several such matches are found, the error message is
            informative.

            .. todo::
                have it recursively search dictionaries (e.g. bruker acq)

        Returns
        -------
        The value of the property (can by any type) or `None` if the property
        doesn't exist.
        """
        if propname is None:
            return self.other_info.keys()
        if propname not in self.other_info.keys():
            if "." in propname or "*" in propname or "[" in propname:
                propname_re = re.compile(propname)
                matches = [
                    j for j in self.other_info.keys() if propname_re.match(j)
                ]
                if len(matches) == 0:
                    return None
                assert (
                    len(matches) == 1
                ), "I found %d matches for regexp %s in properties: %s" % (
                    len(matches),
                    propname,
                    " ".join(matches),
                )
                return self.other_info[matches[0]]
            else:
                return None
        return self.other_info[propname]

    def name(self, *arg):
        r"""args:
        .name(newname) --> Name the object (for storage, etc)
        .name() --> Return the name"""
        if len(arg) == 1:
            self.set_prop("name", arg[0])
            return self
        elif len(arg) == 0:
            return self.get_prop("name")
        else:
            raise ValueError("invalid number of arguments")

    # }}}
    # {{{ set and get plot color
    def set_plot_color(self, thiscolor):
        if (thiscolor is None) and ("plot_color" in self.other_info.keys()):
            self.other_info.pop("plot_color")
            return self
        if type(thiscolor) is str:
            colordict = {
                "r": [1, 0, 0],
                "g": [0, 1, 0],
                "b": [0, 0, 1],
                "k": [0, 0, 0],
                "y": [0.5, 0.5, 0],
                "o": [0.75, 0.25, 0],
                "c": [0, 0.5, 0.5],
            }
            if thiscolor in colordict.keys():
                thiscolor = colordict[thiscolor]
        self.set_prop("plot_color", thiscolor)
        return self

    def set_plot_color_next(self):
        """set the plot color associated with this dataset to the next
        one in the global color cycle

        Note that if you want to set the color cycle to something that's
        not the matplotlib default cycle,
        you can modify `pyspecdata.core.default_cycler`
        in your script.
        """
        self.set_plot_color(next(default_cycler))
        return self

    def get_plot_color(self):
        return self.get_prop("plot_color")

    # }}}
    # }}}
    svd = MM_svd
    # {{{ arithmetic
    along = MM_along
    dot = MM_dot

    def __add__(self, arg):
        if np.isscalar(arg):
            A = self.copy()
            if isinstance(arg, complex) and self.data.dtype not in [
                np.complex128,
                np.complex64,
            ]:
                A.data = np.complex128(A.data)
            A.data += arg
            # error does not change
            return A
        # {{{ shape and add
        A, B = self.aligndata(arg)
        logger.debug(
            strm("after alignment, right data looks like:", ndshape(B))
        )
        retval = A.copy()
        retval.data = A.data + B.data
        # }}}
        Aerr = A.get_error()
        Berr = B.get_error()
        Rerr = 0.0
        if Aerr is not None:
            Rerr += (Aerr) ** 2
        if Berr is not None:
            Rerr += (Berr) ** 2
        Rerr = sqrt(np.real(Rerr))  # convert back to stdev
        if Aerr is None and Berr is None:
            Rerr = None
        retval.set_error(Rerr)
        return retval

    def __sub__(self, arg):
        return self.__add__(-1 * arg)

    def __lt__(self, arg):
        if isinstance(arg, np.ndarray):
            retval = self.copy()
            retval.data = retval.data < arg
            return retval
        elif isinstance(arg, nddata):
            retval, B = self.aligndata(arg)
            retval.data = retval.data < B.data
            return retval
        elif np.isscalar(arg):
            retval = self.copy()
            retval.data = retval.data < arg
            return retval
        else:
            raise ValueError(
                "I don't know what to do with an argument of type"
                + repr(type(arg))
            )

    def __gt__(self, arg):
        if isinstance(arg, np.ndarray):
            retval = self.copy()
            retval.data = retval.data > arg
            return retval
        elif isinstance(arg, nddata):
            retval, B = self.aligndata(arg)
            retval.data = retval.data > B.data
            return retval
        elif np.isscalar(arg):
            retval = self.copy()
            retval.data = retval.data > arg
            return retval
        else:
            raise ValueError(
                "I don't know what to do with an argument of type"
                + repr(type(arg))
            )

    def __le__(self, arg):
        if isinstance(arg, np.ndarray):
            retval = self.copy()
            retval.data = retval.data <= arg
            return retval
        elif isinstance(arg, nddata):
            retval, B = self.aligndata(arg)
            retval.data = retval.data <= B.data
            return retval
        elif np.isscalar(arg):
            retval = self.copy()
            retval.data = retval.data <= arg
            return retval
        else:
            raise ValueError(
                "I don't know what to do with an argument of type"
                + repr(type(arg))
            )

    def __ge__(self, arg):
        if isinstance(arg, np.ndarray):
            retval = self.copy()
            retval.data = retval.data >= arg
            return retval
        elif isinstance(arg, nddata):
            retval, B = self.aligndata(arg)
            retval.data = retval.data >= B.data
            return retval
        elif np.isscalar(arg):
            retval = self.copy()
            retval.data = retval.data >= arg
            return retval
        else:
            raise ValueError(
                "I don't know what to do with an argument of type"
                + repr(type(arg))
            )

    __matmul__ = MM_matmul

    def __mul__(self, arg):
        # {{{ do scalar multiplication
        if np.isscalar(arg):
            A = self.copy()
            if isinstance(arg, complex) and self.data.dtype not in [
                np.complex128,
                np.complex64,
            ]:
                A.data = np.complex128(A.data)
            A.data *= arg
            if A.get_error() is not None:
                error = A.get_error()
                error *= abs(arg)
            return A
        # }}}
        # {{{ shape and multiply
        A, B = self.aligndata(arg)
        retval = A.copy()
        retval.data = A.data * B.data
        # }}}
        # {{{ if we have error for both the sets of data, I should propagate
        #     that error
        Aerr = A.get_error()
        Berr = B.get_error()
        Rerr = 0.0  # we can have error on one or both, so we're going to need
        #             to add up the variances
        if Aerr is not None:
            Rerr += (Aerr * B.data) ** 2
        if Berr is not None:
            Rerr += (Berr * A.data) ** 2
        Rerr = sqrt(np.real(Rerr))  # convert back to stdev
        if Aerr is None and Berr is None:
            Rerr = None
        # }}}
        retval.set_error(Rerr)
        unitA = Q_(
            "dimensionless" if self.get_units() is None else self.get_units()
        )
        unitB = Q_(
            "dimensionless" if arg.get_units() is None else arg.get_units()
        )
        prod = unitA * unitB
        unit_ret = f"{prod.to_compact().units:~P}"
        unit_ret = None if len(unit_ret) == 0 else unit_ret
        retval.set_units(unit_ret)
        return retval

    def __rpow__(self, arg):
        result = self.copy()
        result.set_error(None)
        logger.debug(
            "error propagation for right power not currently supported (do you"
            " need this, really?)"
        )
        assert np.isscalar(arg) or isinstance(arg, np.ndarray), (
            "currently right power only supported for np.ndarray and scalars"
            " -- do you really need something else??"
        )
        result.data = arg**self.data
        return result

    def __pow__(self, arg):
        if arg == -1:
            x = self.get_error()
            result = self.copy()
            result.data = 1.0 / result.data
            if x is not None:
                result.set_error(abs(x.copy() / (self.data**2)))
            return result
        elif arg == 2:
            return self * self
        else:
            if self.get_error() is not None:
                raise ValueError(
                    strm(
                        "nothing but -1 and 2 supported yet! (you tried to"
                        " raise to a power of "
                        + repr(arg)
                        + ")"
                    )
                )
            else:
                result = self.copy()
                result.data = result.data**arg
                return result

    def __truediv__(self, arg):
        return self.__div__(arg)

    def __rtruediv__(self, arg):
        return self.__rdiv__(arg)

    def __div__(self, arg):
        if np.isscalar(arg):
            A = self.copy()
            A.data /= arg
            if A.get_error() is not None:
                error = A.get_error()
                error /= abs(arg)
            return A
        A, B = self.aligndata(arg)
        retval = A.copy()
        retval.data = A.data / B.data
        # {{{ if we have error for both the sets of data, I should propagate
        #     that error
        Aerr = A.get_error()
        Berr = B.get_error()
        Rerr = 0.0  # we can have error on one or both, so we're going to need
        #             to add up the variances
        dt128 = np.dtype("complex128")
        if Aerr is not None:
            if (A.data.dtype is dt128) or (
                B.data.dtype is dt128
            ):  # this should avoid the error that Ryan gets
                Rerr += (np.complex128(Aerr) / np.complex128(B.data)) ** 2
            else:
                Rerr += (Aerr / B.data) ** 2
        if Berr is not None:
            if (
                (A.data.dtype is dt128)
                or (Berr.dtype is dt128)
                or (B.data.dtype is dt128)
            ):  # this should avoid the error that Ryan gets
                Rerr += (
                    np.complex128(A.data)
                    * np.complex128(Berr)
                    / (np.complex128(B.data) ** 2)
                ) ** 2
            else:
                try:
                    Rerr += (A.data * Berr / (B.data**2)) ** 2
                except Exception:
                    raise ValueError(
                        strm(
                            "self was",
                            self,
                            "arg was",
                            arg,
                            "dtype of A.data",
                            A.data.dtype,
                            "dtype of Berr",
                            Berr.dtype,
                            "dtype of B.data",
                            Berr,
                        )
                    )
        try:
            Rerr = sqrt(
                np.real(Rerr)
            )  # convert back to stdev --> note that this has problems with
            #    complex numbers, hence the "abs" above
        except AttributeError:
            raise AttributeError(
                strm("Rerr gave an attribute error when you passed", Rerr)
            )
        if Aerr is None and Berr is None:
            Rerr = None
        # }}}
        retval.set_error(Rerr)
        unitA = Q_(
            "dimensionless" if self.get_units() is None else self.get_units()
        )
        unitB = Q_(
            "dimensionless" if arg.get_units() is None else arg.get_units()
        )
        prod = unitA / unitB
        unit_ret = f"{prod.to_compact().units:~P}"
        unit_ret = None if len(unit_ret) == 0 else unit_ret
        retval.set_units(unit_ret)
        return retval

    def __invert__(self):
        if self.data.dtype is np.dtype("bool"):
            self.data = ~self.data
            return self
        else:
            raise ValueError("invert only implemented for boolean now")

    def __abs__(self):
        return self.runcopy(abs)

    __radd__ = __add__
    __rmul__ = __mul__

    def __rsub__(self, arg):
        return -1 * (self - arg)

    def __neg__(self):
        return -1 * self

    def __rdiv__(self, arg):
        return arg * (self ** (-1))

    # def real(self):
    #    self.data = np.real(self.data)
    #    return self
    # }}}
    # {{{ align data
    def aligndata(self, arg):
        r"""This is a fundamental method used by all of the arithmetic
        operations.
        It uses the dimension labels of `self` (the current instance) and `arg`
        (an nddata passed to this method) to generate two corresponding output
        nddatas that I refer to here, respectively, as `A` and `B`.  `A` and
        `B` have dimensions that are "aligned" -- that is, they are identical
        except for singleton dimensions (note that numpy automatically tiles
        singleton dimensions).  Regardless of how the dimensions of `self.data`
        and `arg.data` (the underlying numpy data) were ordered, `A.data` and
        `B.data` are now ordered identically, where dimensions with the same
        label (`.dimlabel`) correspond to the same numpy index.  This allows
        you do do math.

        Note that, currently, both `A` and `B` are given a full set of axis
        labels, even for singleton dimensions.  This is because we're assuming
        you're going to do math with them, and that the singleton dimensions
        will be expanded.

        Parameters
        ==========
        arg : nddata or np.ndarray
            The nddata that you want to align to `self`.
            If arg is an np.ndarray, it will try to match dimensions to self
            based
            on the length of the dimension.
            **Note:** currently there is an issue where this will only really
            work for 1D data, since it first makes an nddata instance based on
            arg, which apparently collapses multi-D data to 1D data.

        Returns
        =======
        A : nddata
            realigned version of `self`
        B : nddata
            realigned version of `arg` (the argument)
        """
        # {{{ if zero dimensional, fake a singleton dimension and recurse
        # {{{ unless both are zero dimensional, in which case, just leave alone
        logger.debug(strm("starting aligndata"))
        if np.isscalar(arg) or isinstance(arg, np.ndarray):
            arg = nddata(arg)
            index_dims = [
                j
                for j in r_[0 : len(arg.dimlabels)]
                if arg.dimlabels[j] == "INDEX"
            ]
            for j in index_dims:  # find dimension of matching length
                match_dims = np.nonzero(
                    arg.data.shape[j] == np.array(self.data.shape)
                )[0]
                if len(match_dims) > 0:
                    arg.dimlabels[j] = self.dimlabels[match_dims[0]]
                if len(match_dims) != len(index_dims):
                    raise ValueError(
                        "you seem to by multiplying by something with an"
                        " 'INDEX' data and something that doesn't have that --"
                        " is this really what you want?  (this is commonly"
                        " produced by multiplying a mismatched np.ndarray by"
                        " an nddata)"
                    )
        if ndshape(self).zero_dimensional and ndshape(arg).zero_dimensional:
            logger.debug(strm("(1) yes, I found something zero dimensional"))
            return self.copy(), arg.copy()
        # }}}
        elif ndshape(self).zero_dimensional:
            logger.debug(strm("(2) yes, I found something zero dimensional"))
            logger.debug(strm("yes, I found something zero dimensional"))
            A = self.copy()
            A.dimlabels = [arg.dimlabels[0]]
            A.data = A.data.reshape(1)
            return A.aligndata(arg)
        elif ndshape(arg).zero_dimensional:
            logger.debug(strm("(3) yes, I found something zero dimensional"))
            logger.debug(strm("yes, I found something zero dimensional"))
            arg = arg.copy()
            arg.dimlabels = [self.dimlabels[0]]
            arg.data = arg.data.reshape(1)
            return self.aligndata(arg)
        # }}}
        selfout = self.copy()  # copy self
        assert len(selfout.data.shape) != 0 and len(arg.data.shape) != 0, (
            "neither self nor arg should be zero dimensional at this point"
            " (previous code should have taken care of that"
        )
        # {{{create newdims, consisting of dimlabels for self, followed by the
        # names of the dimensions in arg that are not also in self -- order for
        # both is important; then create a matching selfshape
        augmentdims = [
            x
            for x in arg.dimlabels
            if x in set(self.dimlabels) ^ set(arg.dimlabels)
        ]  # dims in arg
        #                   but not self, ordered as they were in arg
        newdims = self.dimlabels + augmentdims
        selfshape = list(selfout.data.shape) + list(
            np.ones(len(augmentdims), dtype=np.uint64)
        )  # there is no need to
        #       transpose self, since its order is preserved
        # }}}
        argout = arg.copy()
        # {{{ now create argshape for the reshaped argument
        #
        #  only the labels valid for arg, ordered as they are in newdims
        new_arg_labels = [x for x in newdims if x in arg.dimlabels]
        # following should be a better solution
        argshape = list(np.ones(len(newdims), dtype=np.int64))
        logger.debug(
            strm(
                "DEBUG 2: shape of self",
                ndshape(self),
                "self data shape",
                self.data.shape,
                "shape of arg",
                ndshape(arg),
                "arg data shape",
                arg.data.shape,
            )
        )
        logger.debug(
            strm(
                "DEBUG 3: shape of selfout",
                ndshape(selfout),
                "selfout data shape",
                selfout.data.shape,
                "shape of argout",
                ndshape(argout),
                "argout data shape",
                argout.data.shape,
            )
        )
        # {{{ wherever the dimension already exists in arg, pull the shape from
        #     arg
        for j, k in enumerate(newdims):
            if k in argout.dimlabels:
                try:
                    argshape[j] = argout.data.shape[argout.axn(k)]
                except Exception:
                    raise ValueError(
                        "There seems to be a problem because the"
                        + "shape of argout is now len:%d"
                        % len(argout.data.shape),
                        argout.data.shape,
                        "while the dimlabels is len:%d"
                        % len(argout.dimlabels),
                        argout.dimlabels,
                    )
        # }}}
        # }}}
        # {{{ transpose arg to match newshape
        argorder = list(map(argout.dimlabels.index, new_arg_labels))  # for
        #          each new dimension, determine the position of the
        #          original dimension
        selfout.data = selfout.data.reshape(np.int64(selfshape))  # and reshape
        #          to its new shape
        selfout.dimlabels = newdims
        try:
            argshape = np.int64(argshape)
            argout.data = argout.data.transpose(argorder).reshape(
                argshape
            )  # and reshape the data
        except ValueError as Argument:
            raise ValueError(
                "the shape of the data is "
                + repr(argout.data.shape)
                + " the transpose "
                + repr(argorder)
                + " and the new shape "
                + repr(argshape)
                + " original arg: "
                + repr(Argument)
            )
        argout.dimlabels = newdims
        # }}}
        # {{{ transpose the data errors appropriately
        if selfout.get_error() is not None:
            try:
                temp = selfout.get_error().copy().reshape(selfshape)
            except ValueError as Argument:
                raise ValueError(
                    "The instance (selfout) has a shape of "
                    + repr(selfout.data.shape)
                    + " but its error has a shape of"
                    + repr(selfout.get_error().shape)
                    + "!!!\n\n(original argument:\n"
                    + repr(Argument)
                    + "\n)"
                )
            selfout.set_error(temp)
        if argout.get_error() is not None:
            try:
                temp = (
                    argout.get_error()
                    .copy()
                    .transpose(argorder)
                    .reshape(argshape)
                )
            except ValueError as Argument:
                if (
                    argout.data.shape == (1,)
                    and argout.get_error().shape == ()
                ):
                    temp = (
                        np.array(argout.get_error())
                        .reshape((1,))
                        .copy()
                        .transpose(argorder)
                        .reshape(argshape)
                    )
                else:
                    raise ValueError(
                        "The argument (argout) has a shape of "
                        + repr(argout.data.shape)
                        + " but its error has a shape of"
                        + repr(argout.get_error().shape)
                        + "(it's "
                        + repr(argout.get_error())
                        + ")!!!\n\n(original argument:\n"
                        + repr(Argument)
                        + "\n)"
                    )
            argout.set_error(temp)
        # }}}
        if (len(selfout.axis_coords) > 0) or (len(argout.axis_coords) > 0):
            # {{{ transfer the errors and the axis labels
            # {{{ make dictionaries for both, and update with info from both,
            #     giving preference to self
            axesdict = selfout.mkd()
            # print "DEBUG 4: original mkd",axesdict
            errordict = selfout.mkd()

            # {{{ define a function that allows me to only update non-zero axes
            def non_empty_axes(input_data, ret_err=False):
                if ret_err:
                    temp_dict = input_data.mkd(input_data.axis_coords_error)
                else:
                    temp_dict = input_data.mkd(input_data.axis_coords)
                temp_dict = {
                    k: v
                    for k, v in temp_dict.items()
                    if v is not None and len(v) > 0
                }
                return temp_dict

            # }}}
            # {{{ add the axes and errors for B
            if isinstance(arg.axis_coords, list):
                if len(arg.axis_coords) > 0:
                    axesdict.update(non_empty_axes(arg))
            if isinstance(arg.axis_coords_error, list):
                if len(arg.axis_coords_error) > 0 and not all(
                    [x is None for x in arg.axis_coords_error]
                ):
                    errordict.update(arg.mkd(arg.axis_coords_error))
            # }}}
            # {{{ add the axes and errors for A
            if isinstance(self.axis_coords, list):
                if len(self.axis_coords) > 0:
                    axesdict.update(non_empty_axes(self))
            if isinstance(self.axis_coords_error, list):
                if len(self.axis_coords_error) > 0 and not all(
                    [x is None for x in self.axis_coords_error]
                ):
                    errordict.update(self.mkd(self.axis_coords_error))
            # }}}
            # }}}
            selfout.axis_coords_error = selfout.fld(errordict)
            argout.axis_coords_error = selfout.fld(errordict)
            selfout.axis_coords = selfout.fld(axesdict)
            argout.axis_coords = selfout.fld(axesdict)
            # }}}
            selfout.axis_coords_units = [None] * len(newdims)
            argout.axis_coords_units = [None] * len(newdims)
            for thisdim in newdims:
                if thisdim in self.dimlabels:
                    selfout.set_units(thisdim, self.get_units(thisdim))
                    argout.set_units(thisdim, self.get_units(thisdim))
                elif thisdim in arg.dimlabels:
                    selfout.set_units(thisdim, arg.get_units(thisdim))
                    argout.set_units(thisdim, arg.get_units(thisdim))
        return selfout, argout

    # }}}
    # {{{ integrate, differentiate, and sum
    def integrate(self, thisaxis, backwards=False, cumulative=False):
        r"""Performs an integration -- which is similar to a sum, except that
        it takes the axis into account, *i.e.*, it performs:
        :math:`\int f(x) dx`
        rather than
        :math:`\sum_i f(x_i)`

        Gaussian quadrature, etc, is planned for a future version.

        Parameters
        ==========
        thisaxis:
            The dimension that you want to integrate along
        cumulative: boolean (default False)
            Perform a cumulative integral (analogous to a cumulative sum)
            -- *e.g.* for ESR.
        backwards: boolean (default False)
            for cumulative integration -- perform the integration backwards
        """
        if backwards is True:
            self.data = self[thisaxis, ::-1].data
        t = None
        if (self.get_units() is not None) and (
            self.get_units(thisaxis) is not None
        ):
            ret_units = Q_(self.get_units()) * Q_(self.get_units(thisaxis))
            self.set_units(f"{ret_units.to_compact().units:~P}")
        if len(self.axis_coords) > 0:
            t = self.getaxis(thisaxis)
            dt_array = np.diff(t)
            dt = dt_array[0]
            if np.allclose(dt, dt_array):
                simple_integral = True
            else:
                print("not a simple integral")
                simple_integral = False
                dt_array = (
                    0.5
                    * r_[
                        dt_array, dt_array[-1]
                    ]  # diff interval after current point
                    + 0.5 * r_[dt_array[0], dt_array]
                )  # diff interval before current point
                time_slices = self.fromaxis(thisaxis)
                time_slices.data[:] = dt_array
        if t is None:
            raise ValueError("You can't call integrate on an unlabeled axis")
        if not simple_integral:
            result = self * time_slices
            self.data = result.data
        if cumulative:
            self.run_nopop(np.cumsum, thisaxis)
            if backwards is True:
                self.data = self[thisaxis, ::-1].data
        else:
            self.run(np.sum, thisaxis)
        if simple_integral:
            self.data *= dt
        return self

    def phdiff(self, axis, return_error=True):
        """calculate the phase gradient (units: cyc/Δx) along axis,
        setting the error appropriately

        For example, if `axis` corresponds to a time
        axis, the result will have units of frequency
        (cyc/s=Hz).
        """
        if self.get_ft_prop(axis):
            dt = self.get_ft_prop(axis, "df")
        else:
            dt = self.get_ft_prop(axis, "dt")
        if dt is None:
            dt = np.diff(self[axis][r_[0, -1]]).item() / len(self[axis])
        A = self[axis, 1:]
        B = self[axis, :-1]
        if return_error:
            A_sigma = A.get_error()
            A_sigma = 1 if A_sigma is None else A_sigma
            B_sigma = B.get_error()
            B_sigma = 1 if B_sigma is None else B_sigma
        self.data = np.angle(A.data / B.data) / 2 / pi / dt
        self.setaxis(axis, A.getaxis(axis))
        if return_error:
            self.set_error(
                sqrt(
                    A_sigma**2 * abs(0.5 / A.data) ** 2
                    + B_sigma**2 * abs(0.5 / B.data) ** 2
                )
                / 2
                / pi
                / dt
            )
        else:
            self.set_error(None)
        return self

    def diff(self, thisaxis, backwards=False):
        if backwards is True:
            self.data = self[thisaxis, ::-1].data
        self.run_nopop(mydiff, thisaxis)
        if backwards is True:
            self.data = self[thisaxis, ::-1].data
        if len(self.axis_coords) > 0:
            t = self.getaxis(thisaxis)
            dt = t[1] - t[0]
            self.data /= dt
        return self

    def sum(self, axes):
        "calculate the sum along axes, also transforming error as needed"
        if isinstance(axes, str):
            axes = [axes]
        for j in range(0, len(axes)):
            try:
                thisindex = self.dimlabels.index(axes[j])
            except Exception:
                print("|-ERROR FINDING DIMENSION-----")
                print("| dimlabels is: ", self.dimlabels)
                print("| doesn't contain: ", axes[j])
                print("|-----------------------------")
                raise
            self.data = np.sum(self.data, axis=thisindex)
            if self.get_error() is not None:
                self.set_error(
                    np.sqrt(np.mean(self.get_error() ** 2, axis=thisindex))
                )
            self._pop_axis_info(thisindex)
        return self

    def sum_nopop(self, axes):
        if isinstance(axes, str):
            axes = [axes]
        for j in range(0, len(axes)):
            try:
                thisindex = self.dimlabels.index(axes[j])
            except Exception:
                print("error, dimlabels is: ", self.dimlabels)
                print("doesn't contain: ", axes[j])
                raise
            temp = list(self.data.shape)
            temp[thisindex] = 1
            self.data = np.sum(self.data, axis=thisindex)
            self.data = self.data.reshape(temp)
        return self

    # }}}
    # {{{ poly. fit
    def eval_poly(self, c, axis, inplace=False, npts=None):
        """Take `c` output (array of polynomial coefficents in ascending order)
        from :func:`~pyspecdata.nddata.polyfit`, and apply it along axis `axis`

        Parameters
        ----------
        c: ndarray
            polynomial coefficients in ascending polynomial order

        """
        if npts:
            temp = np.linspace(self[axis][0], self[axis][-1], npts)
            thisaxis = nddata(temp.copy(), [-1], [axis]).setaxis(axis, temp)
        else:
            thisaxis = self.fromaxis(axis)
        result = 0
        for j in range(len(c)):
            result += c[j] * thisaxis**j
        if inplace:
            self.data = result.data
            return self
        else:
            result.copy_props(self)
            result.set_units(axis, self.get_units(axis))
            return result

    def polyfit(self, axis, order=1, force_y_intercept=None):
        """polynomial fitting routine -- return the coefficients and the fit
        .. note:
            previously, this returned the fit data as a second argument called
            `formult`-- you very infrequently want it to be in the same size as
            the data, though;
            to duplicate the old behavior, just add the line
            ``formult = mydata.eval_poly(c,'axisname')``.

        .. seealso::
            :func:`~pyspecdata.nddata.eval_poly`

        Parameters
        ----------
        axis: str
            name of the axis that you want to fit along
            (not sure if this is currently tested for multi-dimensional data,
            but the idea should be that multiple fits would be returned.)
        order: int
            the order of the polynomial to be fit
        force_y_intercept: double or None
            force the y intercept to a particular value (e.g. 0)

        Returns
        -------
        c: np.ndarray
            a standard numpy np.array containing the coefficients (in ascending
            polynomial order)
        """
        x = self.getaxis(axis).copy().reshape(-1, 1)
        # {{{ make a copy of self with the relevant dimension second to last
        #     (i.e. rows)
        formult = self.copy()
        neworder = list(formult.dimlabels)
        neworder.pop(neworder.index(axis))
        if len(neworder) > 1:
            neworder = neworder[:-1] + [axis] + neworder[-1]
        else:
            neworder = [axis] + neworder
        formult.reorder(neworder)
        # }}}
        y = formult.data
        # {{{ now solve Lx = y, where x is appropriate for our polynomial
        startingpower = 0
        if force_y_intercept is not None:
            startingpower = 1
            L = [x**j for j in range(startingpower, order + 1)]
            L = np.concatenate(
                L, axis=1
            )  # note the totally AWESOME way in which this is done!
            y -= force_y_intercept
            c = np.dot(np.linalg.pinv(L), y)
            c = r_[force_y_intercept, c.ravel()]
        else:
            c = np.polyfit(
                x.ravel(), y, deg=order
            )  # better -- uses Hermite polys
            c = c[::-1]  # give in ascending order, as is sensible
        # }}}
        return c

    # }}}
    # {{{ max and mean
    def _wrapaxisfuncs(self, func):
        # {{{ for convenience, wrap the max and min functions
        if func == np.max:
            func = np.amax
        if func == np.min:
            func = np.amin
        if func == np.diff:
            func = mydiff
        return func
        # }}}

    def argmax(self, *args, **kwargs):
        r"""find the max along a particular axis, and get rid of that axis,
        replacing it with the index number of the max value

        Parameters
        ==========
        raw_index: bool
            return the raw (np.ndarray) numerical index, rather than the
            corresponding axis value Note that the result returned is still,
            however, an nddata (rather than numpy np.ndarray) object.
        """
        # {{{ process arguments
        axes = self._possibly_one_axis(*args)
        raw_index = False
        if "raw_index" in list(kwargs.keys()):
            raw_index = kwargs.pop("raw_index")
        if len(kwargs) > 0:
            raise ValueError("I didn't understand the kwargs:", repr(kwargs))
        if isinstance(axes, str):
            axes = [axes]
        # }}}
        for j in range(0, len(axes)):
            try:
                thisindex = self.axn(axes[j])
            except Exception:
                print("error, dimlabels is: ", self.dimlabels)
                print("doesn't contain: ", axes[j])
                raise
            temp = self.data.copy()
            temp[~np.isfinite(temp)] = temp[np.isfinite(temp)].min()
            argmax_result = np.argmax(temp, axis=thisindex)
            argmax_units = self.get_units(axes[j])
            if raw_index:
                self.data = argmax_result
            else:
                if self.axis_coords[thisindex] is None:
                    raise ValueError(
                        "It doesn't make sense to call argmax if you have"
                        " removed the axis coordinates! (getaxis yields None"
                        " for %s" % thisindex
                    )
                self.data = self.axis_coords[thisindex][argmax_result]
                self.set_units(argmax_units)
            self._pop_axis_info(thisindex)
        return self

    def argmin(self, *axes, **kwargs):
        r"""If `.argmin('axisname')` find the min along a particular axis, and
        get rid of that axis, replacing it with the index number of the max
        value.
        If `.argmin()`: return a dictionary giving the coordinates of the
        overall minimum point.

        Parameters
        ==========
        raw_index: bool
            Return the raw (np.ndarray) numerical index, rather than the
            corresponding axis value.
            Note that the result returned is still, however, an nddata (rather
            than numpy np.ndarray) object.
        """
        raw_index = process_kwargs([("raw_index", False)], kwargs)
        if len(axes) == 0:
            raw_indices = dict(
                zip(
                    self.dimlabels,
                    np.unravel_index(
                        self.data.ravel().argmin(), self.data.shape
                    ),
                )
            )
            if raw_index:
                return raw_indices
            else:
                return dict(
                    [(k, self.getaxis(k)[v]) for k, v in raw_indices.items()]
                )
        if type(axes) is str:
            axes = [axes]
        for j in range(0, len(axes)):
            try:
                thisindex = self.axn(axes[j])
            except Exception:
                print("error, dimlabels is: ", self.dimlabels)
                print("doesn't contain: ", axes[j])
                raise
            temp = self.data.copy()
            temp[~np.isfinite(temp)] = temp[np.isfinite(temp)].max()
            argmin_result = np.argmin(temp, axis=thisindex)
            if raw_index:
                self.data = argmin_result
            else:
                self.data = self.axis_coords[thisindex][argmin_result]
            self._pop_axis_info(thisindex)
        return self

    def max(self):
        return self.data[np.isfinite(self.data)].max()

    def min(self):
        return self.data[np.isfinite(self.data)].min()

    def cdf(self, normalized=True, max_bins=500):
        """calculate the Cumulative Distribution Function for the data along
        `axis_name`

        only for 1D data right now

        Returns
        =======
        A new nddata object with an axis labeled `values`, and data
        corresponding to the CDF.
        """
        thisaxis = 0
        n_bins = self.data.shape[thisaxis]
        if n_bins > max_bins:
            n_bins = max_bins  # otherwise this takes a while
        bins, vals = np.histogram(self.data, bins=n_bins)
        retval = nddata(np.double(bins), [-1], ["values"]).labels(
            "values", vals[:-1] + (vals[1] - vals[0]) * 0.5
        )
        retval.run_nopop(np.cumsum, "values")
        if normalized:
            print("final value", retval["values", -1])
            retval /= retval["values", -1]
        return retval

    def mean_all_but(self, listofdims):
        "take the mean over all dimensions not in the list"
        for dimname in list(
            self.dimlabels
        ):  # I can't be popping from the list as I iterate over it
            if dimname not in listofdims:
                self.mean(dimname)
        return self

    def mean_weighted(self, axisname):
        r"""perform  the weighted mean along `axisname` (use :math:`\sigma`
        from :math:`\sigma = `self.get_error() do generate :math:`1/\sigma`
        weights) for now, it clears the error of `self`, though it would be
        easy to calculate the new error, since everything is linear

        unlike other functions, this creates working objects that are
        themselves nddata objects this strategy is easier than coding out the
        raw numpy math, but probably less efficient
        """
        # {{{ the weighted mean, pyspecdata style
        weight_matrix = self.copy().set_error(None)
        weight_matrix.data = 1.0 / self.get_error().copy()
        # {{{ find out where anything is nan, and set both error and weight to
        #     0
        nan_mask = np.isnan(self.data)
        nan_mask |= np.isnan(weight_matrix.data)
        weight_matrix.data[nan_mask] = 0
        self.data[nan_mask] = 0
        # }}}
        # {{{ make sure there are no infinite values, because I wouldn't be
        #     sure how to deal with this
        inf_mask = np.isinf(self.data)
        inf_mask |= np.isinf(weight_matrix.data)
        assert not np.any(inf_mask)
        # }}}
        normalization = weight_matrix.copy().run(np.sum, axisname)
        weight_matrix /= normalization
        self.data *= weight_matrix.data
        self.set_error(None)
        self.run(np.sum, axisname)
        # }}}
        return self

    def mean(self, *args, **kwargs):
        r"""Take the mean and (optionally) set the error to the standard
        deviation

        Parameters
        ----------
        std : bool
            whether or not to return the standard deviation as an error
        stderr : bool
            whether or not to return the standard error as an error
        """
        logger.debug("entered the mean function")
        # {{{ process arguments
        if len(args) > 1:
            raise ValueError("you can't pass more than one argument!!")
        axes = self._possibly_one_axis(*args)
        if "return_error" in kwargs:
            raise ValueError(
                "return_error kwarg no longer used -- use std kwarg if you"
                " want to set the error to the std"
            )
        return_error, return_stderr = process_kwargs(
            [("std", False), ("stderr", False)], kwargs
        )
        return_error |= return_stderr
        logger.debug(strm("return error is", return_error))
        if isinstance(axes, str):
            axes = [axes]
        # }}}
        for j in range(0, len(axes)):
            try:
                thisindex = self.dimlabels.index(axes[j])
            except Exception:
                logger.debug(strm("error, dimlabels is: ", self.dimlabels))
                logger.debug(strm("doesn't contain: ", axes[j]))
                raise
            if self.data_error is not None:
                this_axis_length = self.data.shape[thisindex]
                try:
                    self.data_error = sqrt(
                        np.sum(
                            (self.data * self.data_error) ** 2, axis=thisindex
                        )
                        / (this_axis_length**2)
                    )
                except Exception:
                    raise ValueError(
                        strm(
                            "shape of data",
                            np.shape(self.data),
                            "shape of data error",
                            np.shape(self.data_error),
                        )
                    )
            if return_error:  # since I think this is causing an error
                thiserror = np.std(self.data, axis=thisindex)
                if scalar_or_zero_order(thiserror):
                    thiserror = r_[thiserror]
                if return_stderr:
                    thiserror /= np.sqrt(self.data.shape[thisindex])
            self.data = np.mean(self.data, axis=thisindex)
            if return_error:  # this needs to go after the data setting
                self.set_error(
                    thiserror
                )  # set the error to the standard deviation
            self._pop_axis_info(thisindex)
            logger.debug(strm("return error is", return_error))
        return self

    def mean_nopop(self, axis):
        self = self.run_nopop(np.mean, axis=axis)
        return self

    # }}}
    # {{{ running functions and popping dimensions
    def _pop_axis_info(self, thisindex):
        r"pop axis by index"
        self.dimlabels.pop(thisindex)
        if self.axis_coords != []:
            self.axis_coords.pop(thisindex)
            if (
                self.axis_coords_error is not None
                and len(self.axis_coords_error) > 0
            ):
                try:
                    self.axis_coords_error.pop(thisindex)
                except Exception:
                    raise RuntimeError(
                        strm(
                            "trying to pop",
                            thisindex,
                            "from",
                            self.axis_coords_error,
                        )
                    )
            if len(self.axis_coords_units) > 0:
                try:
                    self.axis_coords_units.pop(thisindex)
                except Exception:
                    raise IndexError(
                        strm(
                            "trying to pop",
                            thisindex,
                            "from",
                            self.axis_coords_units,
                        )
                    )
        return self

    def cov_mat(self, along_dim):
        """
        calculate covariance matrix for a 2D experiment

        Parameters
        ==========
        along_dim:  str
            the "observations" dimension of the data set (as opposed to
            the variable)
        """
        assert len(self.dimlabels) == 2, (
            "we are only calculating covariance matrices for datasets with one"
            " variable and on observation axis"
        )
        assert along_dim in self.dimlabels
        var_dim = list(set(self.dimlabels) - set([along_dim]))[0]
        var_dim_units = self.get_units(var_dim)
        if self.axn(along_dim) == 0:
            trans = False
        else:
            trans = True
        self.data = np.cov(self.data, rowvar=trans)
        self.setaxis(along_dim, self.getaxis(var_dim).copy())

        def add_subscript(start, sub):
            ismath = re.compile(r"\$(.*)\$")
            m = ismath.match(start)
            if m:
                (start,) = m.groups()
            # look for existing subscripts
            firsttry = re.compile("(.*)_{(.*)}")
            m = firsttry.match(start)
            if m:
                a, b = m.groups()
                return f"${a}_{{{b},{sub}}}$"
            secondtry = re.compile("(.*)_(.*)")
            m = secondtry.match(start)
            if m:
                a, b = m.groups()
                return f"${a}_{{{b},{sub}}}$"
            else:
                return f"${start}_{sub}$"

        firstdim = add_subscript(var_dim, "i")
        self.rename(along_dim, firstdim)
        self.rename(var_dim, add_subscript(var_dim, "j"))
        self.set_units(firstdim, var_dim_units)
        return self

    def popdim(self, dimname):
        thisindex = self.axn(dimname)
        thisshape = list(self.data.shape)
        if thisshape[thisindex] != 1:
            raise IndexError("trying to pop a dim that's not length 1")
        thisshape.pop(thisindex)
        self.data = self.data.reshape(thisshape)
        self._pop_axis_info(thisindex)
        return self

    def cropped_log(self, subplot_axes=None, magnitude=4):
        r"""For the purposes of plotting, this generates a copy where I take
        the log, spanning "magnitude" orders of magnitude.
        This is designed to be called as abs(instance).cropped_log(), so it
        doesn't make a copy
        """
        phaseinfo = None
        if self.data.dtype == np.complex128:
            absdata = abs(self)
            phaseinfo = self / absdata
            self.data = absdata.data
        self.run(np.log10)
        if subplot_axes is None:  # then do all
            self.data -= (
                self.data[np.isfinite(self.data)].flatten().max() - magnitude
            )  # span only 4 orders of magnitude
        else:
            print("smooshing along subplot_axes", subplot_axes)
            newdata = self.copy().smoosh(subplot_axes, dimname="subplot")
            print(ndshape(newdata))
            newdata.run(max, "subplot")
            print(newdata)
            newdata = self - newdata
            self.data = newdata.data + magnitude
        self.data[self.data < 0] = 0
        if phaseinfo is not None:
            self.data = self.data * phaseinfo.data
        return self

    def runcopy(self, *args):
        newdata = self.copy()
        func = args[0]
        func = self._wrapaxisfuncs(func)
        if len(args) > 1:
            axis = args[1]
            thisindex = newdata.dimlabels.index(axis)
            newdata.data = func(newdata.data, axis=thisindex)
            newdata._pop_axis_info(thisindex)
        else:
            newdata.data = func(newdata.data)
        return newdata

    def run(self, *args):
        """run a standard numpy function on the nddata:

        ``d.run(func,'axisname')`` will run function `func` (*e.g.* a
        lambda function) along axis named 'axisname'

        ``d.run(func)`` will run function `func` on the data

        **in general**: if the result of func reduces a dimension size to
        1, the 'axisname' dimension will be "popped" (it will not exist in
        the result) -- if this is not what you want, use ``run_nopop``
        """
        func = args[0]
        func = self._wrapaxisfuncs(func)
        if len(args) > 1:
            axis = args[1]
            try:
                thisindex = self.dimlabels.index(axis)
            except Exception:
                if not isinstance(axis, str):
                    raise ValueError(
                        'The format of run is run(func,"axisname"), but you'
                        " didn't give a string as the second argument --"
                        " maybe you fed the arguments backwards?"
                    )
                elif axis not in self.dimlabels:
                    raise ValueError(
                        "axis "
                        + axis
                        + " is not in dimlabels ("
                        + repr(self.dimlabels)
                        + ")"
                    )
                else:
                    raise Exception()
            logger.debug(
                strm(
                    "called function",
                    func,
                    "on axis",
                    axis,
                    "which has index",
                    thisindex,
                )
            )
            logger.debug(
                strm(
                    "data type before",
                    type(self.data),
                    "shape before",
                    self.data.shape,
                )
            )
            shape_before = self.data.shape
            self.data = func(self.data, axis=thisindex)
            shape_after = self.data.shape
            logger.debug(
                strm("data of type", type(self.data), "looks like", self.data)
            )
            if len(shape_after) == len(shape_before) - 1:
                self._pop_axis_info(thisindex)
                logger.debug("popping axis info")
            return self
        else:
            retval = func(self.data)
            if self.data.size == retval.size:
                self.data = retval
                return self
            else:
                raise ValueError(
                    "the function you've "
                    "chosen doesn't return data that's the "
                    "same size as what you started with"
                )

    def run_nopop(self, func, axis):
        func = self._wrapaxisfuncs(func)
        try:
            thisaxis = self.axn(axis)
        except Exception:
            raise IndexError(
                strm(
                    "I couldn't find the dimension",
                    axis,
                    "in the list of axes",
                    self.dimlabels,
                )
            )
        temp = list(self.data.shape)
        temp[thisaxis] = 1
        func_sig = inspect.signature(func)
        numnonoptargs = len([
            v.default
            for v in func_sig.parameters.values()
            if v.default == inspect.Parameter.empty
        ])
        kwargnames = [
            k
            for k, v in func_sig.parameters.items()
            if v.default != inspect.Parameter.empty
        ]
        if numnonoptargs == 2:
            if "axis" in kwargnames:
                self.data = func(self.getaxis(axis), self.data, axis=thisaxis)
            if "axes" in kwargnames:
                self.data = func(self.getaxis(axis), self.data, axes=thisaxis)
            else:
                raise ValueError(
                    "Your function doesn't have axis or axes as a keyword"
                    " argument!"
                )
        else:
            if numnonoptargs == 1:
                paramnames = [k for k in func_sig.parameters.keys()]
                if len(paramnames) == 1:
                    if (
                        func_sig.parameters[paramnames[0]].kind
                        == inspect.Parameter.VAR_POSITIONAL
                    ):
                        try:
                            self.data = func(self.data, axis=thisaxis)
                        except Exception:
                            self.data = func(self.data, axes=thisaxis)
                if "axis" in kwargnames:
                    self.data = func(self.data, axis=thisaxis)
                elif "axes" in kwargnames:
                    self.data = func(self.data, axes=thisaxis)
                else:
                    raise ValueError(
                        "Your function doesn't have axis or axes as a keyword"
                        " argument! The number of non-optional arguments are"
                        " %s. The keyword arguments are %s"
                        % (str(numnonoptargs), str(kwargnames))
                    )
            else:
                raise ValueError(
                    "you passed a function to run_nopop that doesn't"
                    "have either one or two arguments!"
                )
        # {{{ if the function doesn't rip out the dim, make sure we don't
        #     change the dims
        if len(self.data.shape) == len(temp):
            temp[thisaxis] = self.data.shape[thisaxis]
        # }}}
        self.data = self.data.reshape(temp)
        return self

    def item(self):
        r"like numpy item -- returns a number when zero-dimensional"
        try:
            retval = self.data.item()
        except Exception:
            raise ValueError(
                "your data has shape: "
                + str(ndshape(self))
                + " so you can't call item"
            )
        if self.get_units() is not None:
            # if the data has units, return a pint quantity rather than
            # just a floating-point number
            return Q_(retval, self.get_units())
        else:
            return retval

    # }}}
    # {{{ ft-related functions
    def unitify_axis(self, axis_name, is_axis=True):
        "this just generates an axis label with appropriate units"
        if type(axis_name) in [int, np.int64]:
            axis_name = self.dimlabels[axis_name]
        if (
            self.get_prop("FT") is not None
            and axis_name in list(self.get_prop("FT").keys())
            and self.get_prop("FT")[axis_name]
        ):
            isft = True
        else:
            isft = False
        inidom = self.get_ft_prop(axis_name, "initial_domain")

        def wrap_with_F(mystr):
            temp = False
            if isft:
                if inidom != "f":
                    temp = True
                    optinv = ""
            else:
                if inidom == "f":
                    temp = True
                    optinv = "^{-1}"
            if temp:
                if mystr[0] == "$" and mystr[-1] == "$":
                    mystr = (
                        r"$\mathcal{F}" + optinv + r"\{" + mystr[1:-1] + r"\}$"
                    )
                else:
                    mystr = r"$\mathcal{F}" + optinv + r"\{$" + mystr + r"$\}$"
            return mystr

        if is_axis:
            yunits = self.units_texsafe(axis_name)
            ph_re = re.compile("^ph([0-9]|_.*)")
            m = ph_re.match(axis_name)
            if m:
                first_group = m.groups()[0]
                if first_group.startswith("_"):
                    first_group = first_group[1:]
                if len(first_group) > 1:
                    first_group = "{%s}" % first_group
                if isft:
                    axis_name = "$\\Delta p_%s$" % first_group
                else:
                    axis_name = "$\\varphi_%s$" % first_group
            else:
                auto_underscore = re.compile("^([a-z]+)([0-9])")
                m = auto_underscore.match(axis_name)
                if m:
                    axis_name = "%s_%s" % (m.groups())
                j = axis_name.find("_")
                if j > -1:
                    prevword = axis_name[0:j]
                    if j + 1 < len(axis_name):
                        followword = axis_name[j + 1 :]
                    else:
                        followword = []
                    k = followword.find(" ")
                    if k > -1 and k < len(followword):
                        followword = followword[:k]
                    k = followword.find("_")
                    if len(followword) > 0:
                        if not (k > -1) and (
                            len(prevword) < 2 or len(followword) < 2
                        ):
                            if len(followword) > 1:
                                axis_name = (
                                    axis_name[: j + 1 + len(followword)]
                                    + "}$"
                                    + axis_name[j + 1 + len(followword) :]
                                )
                                axis_name = (
                                    axis_name[: j + 1]
                                    + "{"
                                    + axis_name[j + 1 :]
                                )
                            else:
                                axis_name = (
                                    axis_name[0 : j + 2]
                                    + "$"
                                    + axis_name[j + 2 :]
                                )
                            axis_name = "$" + axis_name
                if isft:
                    t_idx = axis_name.find("t")
                    if t_idx > -1:
                        if (
                            t_idx + 1 < len(axis_name)
                            and axis_name[t_idx + 1].isalpha()
                        ):
                            axis_name = wrap_with_F(axis_name)
                        else:
                            axis_name = axis_name.replace("t", "\\nu ")
                            if axis_name[0] != "$":
                                axis_name = "$" + axis_name + "$"
                            axis_name = axis_name.replace(" _", "_")
                    else:
                        axis_name = wrap_with_F(axis_name)
                else:
                    axis_name = wrap_with_F(axis_name)
        else:
            yunits = self.units_texsafe()
        if yunits is not None:
            axis_name = axis_name + " / " + yunits
        return axis_name

    # {{{ the following are all in the desired format -- the repetition at the
    #     end is because each function is in its own file (module) of the same
    #     name
    _ft_conj = this_fourier._ft_conj
    ft = this_fourier.ft
    set_ft_prop = this_fourier.set_ft_prop
    set_ft_initial = this_fourier.set_ft_initial
    get_ft_prop = this_fourier.get_ft_prop
    ft_state_to_str = this_fourier.ft_state_to_str
    ft_clear_startpoints = this_fourier.ft_clear_startpoints
    ft_new_startpoint = this_fourier.ft_new_startpoint
    ift = this_fourier.ift
    _ft_shift = this_fourier._ft_shift
    ftshift = this_fourier.ftshift
    convolve = this_fourier.convolve
    extend_for_shear = this_fourier.extend_for_shear
    linear_shear = axis_manipulation.linear_shear
    inhomog_coords = axis_manipulation.inhomog_coords
    secsy_transform_manual = axis_manipulation.secsy_transform_manual
    secsy_transform = axis_manipulation.secsy_transform
    register_axis = axis_manipulation.register_axis
    fourier_shear = this_fourier.shear

    # }}}
    # }}}
    def nnls(self, *args, **kwargs):
        return MM_nnls(self, nddata, *args, **kwargs)

    # {{{ interpolation and binning
    def run_avg(self, thisaxisname, decimation=20, centered=False):
        "a simple running average"
        temp = self.getaxis(thisaxisname).size % decimation
        decimation = int(decimation)
        if temp != 0:
            if centered:
                self = self[thisaxisname, temp // 2 : -int(temp / 2.0 + 0.5)]
            else:
                self = self[thisaxisname, 0:-temp]
        thisaxis = nddata(self.getaxis(thisaxisname), [-1], [thisaxisname])
        self.setaxis(thisaxisname, [])
        self.chunkoff(thisaxisname, ["avg"], [decimation])
        self.run(np.mean, "avg")
        thisaxis.chunkoff(thisaxisname, ["avg"], [decimation])
        thisaxis.run(np.mean, "avg")
        self.setaxis(thisaxisname, thisaxis.data)
        return self

    def spline_lambda(self, s_multiplier=None):
        """For 1D data, returns a lambda function to generate a Cubic Spline.

        Parameters
        ==========
        s_multiplier: float
            If this is specified, then use a
            smoothing BSpline, and set "s" in
            scipy to the
            `len(data)*s_multiplier`
        Returns
        =======
        nddata_lambda: lambda function
            Takes one argument, which is an
            array corresponding to the axis
            coordinates, and returns an
            nddata.
        """
        assert len(self.dimlabels) == 1, "currently only supports 1D data"
        if s_multiplier is not None:
            thefunc = lambda x, y, s=0: scipy.interpolate.BSpline(
                *scipy.interpolate.splrep(x, y, s=s)
            )
            kwargs = dict(s=len(self.dimlabels[0]) * s_multiplier)
        else:
            thefunc = scipy.interpolate.CubicSpline
            kwargs = {}
        myspline_re = thefunc(
            self.getaxis(self.dimlabels[0]), self.data.real, **kwargs
        )
        if np.iscomplexobj(self.data.dtype):
            myspline_im = thefunc(
                self.getaxis(self.dimlabels[0]), self.data.imag, **kwargs
            )
            nddata_lambda = (
                lambda x: nddata(
                    myspline_re(x) + 1j * myspline_im(x), self.dimlabels[0]
                )
                .setaxis(self.dimlabels[0], x)
                .set_units(
                    self.dimlabels[0], self.get_units(self.dimlabels[0])
                )
                .set_units(self.get_units())
                .copy_props(self)
            )
        else:
            nddata_lambda = (
                lambda x: nddata(myspline_re(x), self.dimlabels[0])
                .setaxis(self.dimlabels[0], x)
                .set_units(
                    self.dimlabels[0], self.get_units(self.dimlabels[0])
                )
                .set_units(self.get_units())
                .copy_props(self)
            )
        return nddata_lambda

    def interp(
        self, axis, axisvalues, past_bounds=None, return_func=False, **kwargs
    ):
        """interpolate data values given axis values

        Parameters
        ==========
        return_func : boolean
            defaults to False.  If True, it returns a function that accepts
            axis values and returns a data value.
        """
        oldaxis = self.getaxis(axis)
        if not return_func:
            if (isinstance(axisvalues, int)) or (
                isinstance(axisvalues, np.int32)
            ):
                axisvalues = np.linspace(oldaxis[0], oldaxis[-1], axisvalues)
            elif scalar_or_zero_order(axisvalues):
                axisvalues = r_[axisvalues]
            elif type(axisvalues) not in [np.ndarray, tuple]:
                raise ValueError(
                    "You passed a target axis of type"
                    + repr(type(axisvalues))
                    + "which I don't get"
                )
            if np.any(np.imag(axisvalues) > 1e-38):
                raise ValueError("I can't interpolate imaginary values")
            else:
                axisvalues = np.real(axisvalues)
            axisvalues_final = axisvalues
            if past_bounds is None:
                axisvalues = axisvalues.copy()
                axisvalues[axisvalues < oldaxis.min()] = oldaxis.min()
                axisvalues[axisvalues > oldaxis.max()] = oldaxis.max()
            elif not (past_bounds == "fail"):
                if isinstance(past_bounds, tuple):
                    if len(past_bounds) == 2:
                        axisvalues[axisvalues < oldaxis.min()] = past_bounds[0]
                        axisvalues[axisvalues > oldaxis.max()] = past_bounds[1]
                    else:
                        raise TypeError(
                            "If you pass axisvalues as a tuple, it must be of"
                            " length 2!"
                        )
                else:
                    axisvalues[axisvalues < oldaxis.min()] = past_bounds
                    axisvalues[axisvalues > oldaxis.max()] = past_bounds
        rdata = np.real(self.data)
        idata = np.imag(self.data)
        thiserror = self.get_error()
        if thiserror is not None:
            rerrvar = np.real(thiserror) ** 2
            if thiserror[0].dtype == "complex128":
                ierrvar = np.imag(thiserror) ** 2
        if "kind" in list(kwargs.keys()):
            thiskind = kwargs.pop("kind")
        else:
            thiskind = "cubic"
            if len(rdata) < 4:
                thiskind = "quadratic"
                if len(rdata) < 3:
                    thiskind = "linear"
        thisaxis = self.axn(axis)
        logger.debug(strm("Using %s interpolation" % thiskind))

        def local_interp_func(local_arg_data, kind=thiskind):
            interpfunc = interp1d(
                oldaxis, local_arg_data, kind=kind, axis=thisaxis
            )
            try:
                retval = interpfunc(axisvalues)
            except Exception:
                raise TypeError("dtype of axis is" + repr(axisvalues.dtype))
            return retval

        if return_func:
            rfunc = interp1d(
                oldaxis,
                rdata,
                kind=thiskind,
                axis=thisaxis,
                bounds_error=False,
                fill_value=tuple(rdata[r_[0, -1]].tolist()),
            )
            ifunc = interp1d(
                oldaxis,
                idata,
                kind=thiskind,
                axis=thisaxis,
                bounds_error=False,
                fill_value=tuple(idata[r_[0, -1]].tolist()),
            )
            return lambda x: rfunc(x) + 1j * ifunc(x)
        rdata = local_interp_func(rdata)
        idata = local_interp_func(idata)
        self.data = rdata + 1j * idata
        self.setaxis(axis, axisvalues_final)
        if thiserror is not None:
            rerrvar = local_interp_func(
                rerrvar, kind="linear"
            )  # calculate the error variance of the real part, use linear to
            #    avoid nan problems
            if thiserror[0].dtype == "complex128":
                ierrvar = local_interp_func(ierrvar, kind="linear")
                self.set_error(sqrt(rerrvar) + 1j * sqrt(ierrvar))
            else:
                self.set_error(sqrt(rerrvar))
            err_nanmask = np.isnan(self.get_error())
            self.data[err_nanmask] = nan
        return self

    def invinterp(self, axis, values, **kwargs):
        "interpolate axis values given data values"
        copy = process_kwargs(
            [
                ("copy", False),
            ],
            kwargs,
            pass_through=True,
        )

        if scalar_or_zero_order(values):
            values = r_[values]
        origdata = self.data.copy()
        origaxis = self.getaxis(axis).copy()
        if np.any(np.imag(values) > 1e-38):
            raise ValueError("I can't interpolate imaginary values")
        else:
            values = np.real(values)
        args = origdata.argsort()
        origdata = origdata[args]
        rdata = np.real(origaxis)
        idata = np.imag(origaxis)
        rdata = rdata[args]
        idata = idata[args]
        # {{{ determine type of interpolation
        if "kind" in list(kwargs.keys()):
            thiskind = kwargs.pop("kind")
        else:
            thiskind = "cubic"
            if len(rdata) < 4:
                thiskind = "quadratic"
                if len(rdata) < 3:
                    thiskind = "linear"
        # }}}
        interpfunc = interp1d(origdata, rdata, kind=thiskind, **kwargs)
        try:
            rdata = interpfunc(values)
        except Exception:
            raise ValueError(
                strm(
                    "You passed",
                    values,
                    "and the data spans from",
                    origdata.min(),
                    "to",
                    origdata.max(),
                )
            )
        interpfunc = interp1d(origdata, idata, kind=thiskind, **kwargs)
        idata = interpfunc(values)
        cdata = rdata + 1j * idata
        if copy:
            mynewaxis = "name data before interpolation"
            if self.name() is not None:
                mynewaxis = self.name()
            retval = nddata(cdata, [-1], [mynewaxis])
            retval.labels(mynewaxis, values)
            return retval
        else:
            self.data = values
            self.setaxis(axis, cdata)
            return self

    def contiguous(self, lambdafunc, axis=None, return_idx=False):
        r"""Return contiguous blocks that satisfy the condition given by
        `lambdafunc`

        this function returns the start and stop positions along the
        axis for the contiguous blocks for which lambdafunc returns
        true
        **Currently only supported for 1D data**

        .. note::
            adapted from \
                    stackexchange post http://stackoverflow.com/questions/\
                    4494404/find-large-number-of-consecutive-values-fulfilling\
                    -condition-in-a-numpy-array

        Parameters
        ----------

        lambdafunc : types.FunctionType
            If only one argument (lambdafunc) is given,
            then lambdafunc is
            a function that accepts a copy of the current nddata object
            (`self`) as the argument.
            If two arguments are given,
            the second is `axis`, and lambdafunc has two arguments,
            `self` and the value of `axis`.
        axis : {None,str}
            the name of the axis along which you want to find contiguous
            blocks

        Returns
        -------
        retval : np.ndarray
            An :math:`N\times 2` matrix, where the :math:`N` rows correspond to
            pairs of axis label that give ranges over which `lambdafunc`
            evaluates to `True`.
            These are ordered according to descending range width.

        Examples
        --------

        .. code:: python

            sum_for_contiguous = abs(forplot).mean('t1')
            fl.next("test contiguous")
            forplot = sum_for_contiguous.copy().set_error(None)
            fl.plot(forplot,alpha = 0.25,linewidth = 3)
            print("this is what the max looks like",0.5*sum_for_contiguous.\
                    set_error(None).runcopy(max,'t2'))
            print(sum_for_contiguous > 0.5*sum_for_contiguous.\
                    runcopy(max,'t2'))
            retval = sum_for_contiguous.contiguous(quarter_of_max,'t2')
            print("contiguous range / 1e6:",retval/1e6)
            for j in range(retval.shape[0]):
                a,b = retval[j,:]
                fl.plot(forplot['t2':(a,b)])

        """
        logger.debug(
            strm("(contiguous) shape of self inside contiguous", ndshape(self))
        )
        if axis is None:
            if len(self.dimlabels) == 1:
                axis = self.dimlabels[0]
                mask = lambdafunc(self.copy()).data
            else:
                raise TypeError(
                    "If there is more than one dimension, `axis` must be set"
                    " to something other than ``None``"
                )
        else:
            mask = lambdafunc(self.copy(), axis).data
        logger.debug(strm("(contiguous) shape of mask", mask.shape))
        if axis is None:
            (idx,) = np.diff(
                mask
            ).nonzero()  # this gives a list of indices for the boundaries
            #              between true/false
        else:
            (idx,) = np.diff(
                mask, axis=self.axn(axis)
            ).nonzero()  # this gives a list of indices for the boundaries
            #              between true/false
        idx += 1  # because np.diff only starts on index #1 rather than #0
        if mask[
            0
        ]:  # because I want to indicate the boundaries of True, if I am
            # starting on True, I need to make 0 a boundary
            idx = np.r_[0, idx]
        if mask[
            -1
        ]:  # If the end of mask is True, then I need to add a boundary there
            # as well
            idx = np.r_[idx, mask.size - 1]  # Edit
        idx.shape = (-1, 2)  # idx is 2x2 np.array of start,stop
        logger.debug(strm("(contiguous) DEBUG idx is", idx))
        logger.debug(
            strm("(contiguous) diffs for blocks", np.diff(idx, axis=1))
        )
        block_order = np.diff(idx, axis=1).flatten().argsort()[::-1]
        logger.debug(
            strm(
                "(contiguous) in descending order, the blocks are therefore",
                idx[block_order, :],
            )
        )
        if return_idx:
            return idx[block_order, :], self.getaxis(axis)[idx[block_order, :]]
        else:
            return self.getaxis(axis)[idx[block_order, :]]

    def to_ppm(self, axis="t2", freq_param="SFO1", offset_param="OFFSET"):
        """Function that converts from Hz to ppm using Bruker parameters

        Parameters
        ==========
        axis: str, 't2' default
            label of the dimension you want to convert from frequency to ppm
        freq_param: str
            name of the acquisition parameter that stores the carrier frequency
            for this dimension
        offset_param: str
            name of the processing parameter that stores the offset of the ppm
            reference (TMS, DSS, etc.)

        .. todo::

            Figure out what the units of PHC1 in Topspin are (degrees per
            *what??*), and apply those as well.

            make this part of an inherited bruker class
        """
        if self.get_units(axis) == "ppm":
            return
        offset = self.get_prop("proc")[offset_param]
        logger.debug(strm("offset", offset, "not used"))
        SF = self.get_prop("proc")["SF"]
        sfo1 = self.get_prop("acq")[freq_param]
        tms_hz = (SF - sfo1) * 1e6
        if not self.get_ft_prop(axis):
            self.ft(
                axis, shift=True
            )  # this fourier transforms along t2, overwriting the data that
            #    was in self
        if axis == "t2":
            self.setaxis(axis, lambda x: x - tms_hz)
            self.setaxis(axis, lambda x: x / SF)
            self.set_units(axis, "ppm")
            self.set_prop("x_inverted", True)
        elif axis == "t1":
            self.setaxis(axis, lambda x: x / sfo1)
            self.set_units(axis, "ppm")
            max_ppm = self.getaxis(axis).max()
            self.setaxis(axis, lambda x: (x - max_ppm + offset))
            self.set_prop("y_inverted", True)
        return self

    # }}}

    def repwlabels(self, axis):
        return None

    def add_noise(self, intensity):
        """Add Gaussian (box-muller) noise to the data.

        Parameters
        ----------
        intensity : double OR function
            If a double, gives the standard deviation of the noise.
            If a function, used to calculate the standard deviation of the
            noise from the data:
            *e.g.* ``lambda x: max(abs(x))/10.``

        """
        if isinstance(intensity, type(emptyfunction)):
            intensity = intensity(lambda x: self.data)
        return_complex = np.iscomplexobj(self.data)
        if return_complex:
            self.data += intensity * np.random.normal(
                size=self.data.shape
            ) + 1j * intensity * np.random.normal(size=self.data.shape)
        else:
            self.data += intensity * np.random.normal(size=self.data.shape)
        return self

    # {{{ functions to manipulate and return the axes
    def reorder(self, *axes, **kwargs):
        r"""Reorder the dimensions
        the first arguments are a list of dimensions

        Parameters
        ----------
        *axes : str
            Accept any number of arguments that gives the dimensions, in the
            order that you want thee.
        first : bool
            (default True)
            Put this list of dimensions first, while False puts them last
            (where they then come in the order given).
        """
        first = True
        if "first" in kwargs:
            first = kwargs.pop("first")
        if len(kwargs) > 0:
            raise ValueError("I don't understand your kwargs!")
        if len(axes) == 1:
            axes = axes[0]
        else:
            axes = axes
        if isinstance(axes, str):
            axes = [axes]
        if len(axes) < len(self.dimlabels):
            oldorder = list(self.dimlabels)
            for thisaxis in axes:
                oldorder.pop(oldorder.index(thisaxis))
            if first:
                axes = axes + oldorder
            else:
                axes = oldorder + axes
        try:
            neworder = list(map(self.dimlabels.index, axes))
        except ValueError:
            raise ValueError(strm("one of", axes, "not in", self.dimlabels))
        self.dimlabels = list(map(self.dimlabels.__getitem__, neworder))
        if len(self.axis_coords) > 0:
            try:
                self.axis_coords = list(
                    map(self.axis_coords.__getitem__, neworder)
                )
            except Exception:
                raise IndexError(
                    strm(
                        "problem mapping",
                        list(map(len, self.axis_coords)),
                        "onto",
                        neworder,
                    )
                )
            if len(self.axis_coords_units) > 0:
                try:
                    self.axis_coords_units = list(
                        map(self.axis_coords_units.__getitem__, neworder)
                    )
                except Exception:
                    raise IndexError(
                        strm(
                            "problem mapping",
                            list(map(len, self.axis_coords_units)),
                            "onto",
                            neworder,
                        )
                    )
        try:
            self.data = self.data.transpose(neworder)
        except ValueError:
            raise ValueError(
                strm("you can't reorder", self.dimlabels, "as", neworder)
            )
        if self.data_error is not None:
            self.data_error = self.data_error.transpose(neworder)
        return self

    def plot_labels(self, labels, fmt=None, **kwargs_passed):
        r"this only works for one axis now"
        axisname = self.dimlabels[0]
        if fmt is None:
            plot_label_points(
                self.getaxis(axisname), self.data, labels, **kwargs_passed
            )
        else:
            plot_label_points(
                self.getaxis(axisname),
                self.data,
                [fmt % j for j in labels],
                **kwargs_passed,
            )
        return

    def labels(self, *args):
        r"""label the dimensions, given in listofstrings with the axis labels
        given in listofaxes -- listofaxes must be a numpy np.array; you can
        pass either a dictionary or a axis name (string)/axis label (numpy
        np.array) pair
        """
        if len(args) == 2:
            listofstrings, listofaxes = args
        elif len(args) == 1 and isinstance(args[0], dict):
            listofstrings = list(args[0].keys())
            listofaxes = list(args[0].values())
        else:
            raise ValueError(
                strm("I can't figure out how to deal with the arguments", args)
            )
        for j in range(0, len(listofaxes)):
            if isinstance(listofaxes[j], list):
                listofaxes[j] = np.array(listofaxes[j])
        listofstrings = autostringconvert(listofstrings)
        if isinstance(listofstrings, str):
            listofstrings = [listofstrings]
            listofaxes = [listofaxes]
        if not isinstance(listofstrings, list):
            raise TypeError(
                "the arguments passed to the .labels() method must be a list"
                " of the axis names followed by the list of the axis arrays"
            )
        elif all(map((lambda x: isinstance(x, np.str_)), listofstrings)):
            listofstrings = list(map(str, listofstrings))
        elif not all(map((lambda x: isinstance(x, str)), listofstrings)):
            raise TypeError(
                "the arguments passed to the .labels() method must be a list"
                " of the axis names followed by the list of the axis arrays"
            )
        for j in range(0, len(listofstrings)):
            if listofaxes[j] is None:
                self.setaxis(listofstrings[j], None)
            else:
                # {{{ test that the axis is the right size
                if np.isscalar(listofaxes[j]):  # interpret as a timestep
                    listofaxes[j] = (
                        listofaxes[j] * r_[0 : ndshape(self)[listofstrings[j]]]
                    )
                if type(listofaxes[j]) not in [np.ndarray, list]:
                    raise TypeError(
                        "You passed an axis label of type "
                        + repr(type(listofaxes[j]))
                        + " for the axis "
                        + listofstrings[j]
                        + " to the labels method, which you can't do --> it"
                        " must be an nddata"
                    )
                if (
                    len(listofaxes[j]) != ndshape(self)[listofstrings[j]]
                ) and (len(listofaxes[j]) != 0):
                    raise IndexError(
                        "You're trying to attach an axis of len %d to the '%s'"
                        " dimension, which has %d data points (shape of self"
                        " is %s)"
                        % (
                            len(listofaxes[j]),
                            listofstrings[j],
                            ndshape(self)[listofstrings[j]],
                            repr(ndshape(self)),
                        )
                    )
                # }}}
                self.setaxis(listofstrings[j], listofaxes[j])
        return self

    def check_axis_coords_errors(self):
        if len(self.axis_coords_error) > len(self.dimlabels):
            raise ValueError(
                "this failed because there are more sets of axis errors than"
                " there are axes!\nlen(axis_coords_error) = %s\naxes = %s"
                % (repr(len(self.axis_coords_error)), repr(self.dimlabels))
            )

    def sort(self, axisname, reverse=False):
        whichaxis = self.dimlabels.index(axisname)
        if reverse:
            order = np.argsort(-1 * self.axis_coords[whichaxis])
        else:
            order = np.argsort(self.axis_coords[whichaxis])
        datacopy = self.copy()
        for j in range(
            0, len(order)
        ):  # do it this way, so that it deals with other dimensions correctly
            self.check_axis_coords_errors()
            self[axisname, j] = datacopy[axisname, order[j]]
        self.axis_coords[whichaxis] = self.axis_coords[whichaxis][order]
        return self

    def copyaxes(self, other):
        raise ValueError("use copy_axes")

    def copy_axes(self, other):
        # in the case that the dimensions match, and we want to copy the labels
        for thisdim in self.dimlabels:
            if thisdim in other.dimlabels:
                thisax = other.getaxis(thisdim)
                if thisax is not None:
                    thisax = thisax.copy()
                self.setaxis(thisdim, thisax)
                if other.get_error(thisdim) is not None:
                    self.set_error(thisdim, np.copy(other.get_error(thisdim)))
                if other.get_units(thisdim) is not None:
                    self.set_units(thisdim, other.get_units(thisdim))
        return self

    def axis(self, axisname):
        "returns a 1-D axis for further manipulation"
        return nddata(self.getaxis(axisname).copy(), [-1], [axisname]).labels(
            axisname, self.getaxis(axisname).copy()
        )

    def _axis_inshape(self, axisname):
        newshape = np.ones(len(self.data.shape), dtype="uint")
        thisaxis = self.axn(axisname)
        newshape[thisaxis] = self.data.shape[thisaxis]
        newshape = list(newshape)
        retval = self.getaxis(axisname)
        if retval is None:
            raise AttributeError(axisname + " does not have axis labels!")
        try:
            return retval.copy().reshape(newshape)
        except ValueError:
            raise ValueError(
                strm(
                    "Trying to reshape axis from",
                    retval.shape,
                    "to",
                    newshape,
                    "so I can manipulate it like data",
                )
            )

    def retaxis(self, axisname):
        thisaxis = self._axis_inshape(axisname)
        return nddata(thisaxis, thisaxis.shape, list(self.dimlabels)).labels(
            axisname, thisaxis.flatten()
        )

    def fromaxis(self, *args, **kwargs):
        """Generate an nddata object from one of the axis labels.

        Can be used in one of several ways:

        * ``self.fromaxis('axisname')``: Returns an nddata where `retval.data`
          consists of the given axis values.
        * ``self.fromaxis('axisname',inputfunc)``: use `axisname` as the input
          for `inputfunc`, and load the result into `retval.data`
        * ``self.fromaxis(inputsymbolic)``: Evaluate `inputsymbolic` and load
          the result into `retval.data`

        Parameters
        ==========
        axisname : str | list
            The axis (or list of axes) to that is used as the argument of
            `inputfunc` or the function represented by `inputsymbolic`.
            If this is the only argument, it cannot be a list.
        inputsymbolic : sympy.Expr
            A sympy expression whose only symbols are the names of axes.
            It is preferred, though not required, that this is passed
            without an `axisname` argument -- the axis names are then
            inferred from the symbolic expression.
        inputfunc : function
            A function (typically a lambda function) that taxes the values of
            the axis given by `axisname` as input.
        overwrite : bool
            Defaults to `False`. If set to `True`, it overwrites `self` with
            `retval`.
        as_array : bool
            Defaults to `False`. If set to `True`, `retval` is a properly
            dimensioned numpy ndarray rather than an nddata.

        Returns
        =======
        retval : nddata | ndarray
            An expression calculated from the axis(es) given by `axisname` or
            inferred from `inputsymbolic`.
        """
        overwrite, as_array = process_kwargs(
            [("overwrite", False), ("as_array", False)], kwargs
        )
        if len(args) == 1:
            if isinstance(args[0], str):
                axisname = args[0]
                # {{{ copied from old retaxis function, then added the
                #     overwrite capability
                if overwrite:
                    retval = self.retaxis(axisname)
                    thisaxis = self._axis_inshape(axisname)
                    self.data = thisaxis
                    return self
                else:
                    axis_data = self.getaxis(axisname).flatten()
                    # copy is needed here, or data and axis will be the same
                    # object
                    retval = nddata(
                        axis_data, axis_data.shape, [axisname]
                    ).setaxis(axisname, np.copy(axis_data))
                    retval.set_units(axisname, self.get_units(axisname))
                    retval.data_units = self.data_units
                    retval.name(self.name())
                    retval.copy_props(
                        self
                    )  # be sure to include info about ft startpoint
                    return retval
                # }}}
            else:
                if issympy(args[0]):
                    func = args[0]
                    symbols_in_func = func.atoms(sp.Symbol)
                    logger.debug(
                        strm(
                            "identified this as a sympy expression (",
                            func,
                            ") with symbols",
                            symbols_in_func,
                        )
                    )
                    symbols_not_in_dimlabels = set(
                        map(str, symbols_in_func)
                    ) - set(self.dimlabels)
                    if len(symbols_not_in_dimlabels) > 0:
                        raise ValueError(
                            "You passed a symbolic function, but the symbols"
                            + str(symbols_not_in_dimlabels)
                            + " are not axes"
                        )
                else:
                    raise ValueError(
                        "I don't know what to do with this type of argument!"
                    )
        elif len(args) == 2:
            axisnames = args[0]
            func = args[1]
            if not isinstance(axisnames, list):
                axisnames = [axisnames]
        else:
            raise ValueError(
                "Wrong number of arguments!! -- you passed "
                + repr(len(args))
                + " arguments!"
            )
        if issympy(func):
            logging.debug(
                strm(
                    "about to run sympy sp.utilities.lambdify,"
                    " symbols_in_func is",
                    symbols_in_func,
                )
            )
            try:
                lambdified_func = sp.utilities.lambdify(
                    list(symbols_in_func), func, modules=mat2array
                )
            except Exception:
                raise ValueError(
                    strm(
                        "Error parsing axis variables",
                        list(map(sp.core.var, axisnames)),
                        "that you passed and function",
                        func,
                        "that you passed",
                    )
                )
            func = lambdified_func
            axisnames = list(map(str, symbols_in_func))
        elif not hasattr(func, "__call__"):
            raise ValueError(
                "I can't interpret the second argument as a function! It is"
                " type "
                + str(type(func))
            )
        # I can't do the following for sympy, because the argument count is
        # always zero
        if not issympy(args[0]) and func.__code__.co_argcount != len(
            axisnames
        ):
            raise ValueError(
                strm(
                    "The axisnames you passed",
                    axisnames,
                    "and the argument count",
                    func.__code__.co_argcount,
                    "don't match",
                )
            )
        list_of_axes = [self._axis_inshape(x) for x in axisnames]
        retval = func(*list_of_axes)
        if issympy(retval):
            raise RuntimeError(
                "The sympy function that you passed doesn't match the"
                " automatically generated axis variables (obtained by mapping"
                " sympy.var onto the axis variables, without any kwargs). The"
                " atoms left over are:\n"
                + str(func.atoms)
            )
        logging.debug(strm("at this point, list of axes is:", list_of_axes))
        if len(list_of_axes) == 0:
            return nddata(float(func()))
        newshape = np.ones_like(list_of_axes[0].shape)
        for j in list_of_axes:
            newshape *= np.array(j.shape)
        if overwrite:
            self.data = retval.reshape(newshape)
            return self
        else:
            if as_array:
                return retval.reshape(newshape)
            else:
                retval = nddata(retval, newshape, list(self.dimlabels)).labels(
                    axisnames, [self.getaxis(x).copy() for x in axisnames]
                )
                retval.axis_coords_units = list(self.axis_coords_units)
                retval.data_units = self.data_units
                retval.name(self.name())
                retval.copy_props(
                    self
                )  # be sure to include info about ft startpoint
                return retval

    def getaxis(self, axisname):
        if self.axis_coords is None or len(self.axis_coords) == 0:
            return None
        else:
            retval = self.axis_coords[self.axn(axisname)]
        if retval is None:
            return None
        elif len(retval) > 0:
            return retval
        else:
            return None

    def extend(self, axis, extent, fill_with=0, tolerance=1e-5):
        r"""Extend the (domain of the) dataset and fill with a pre-set value.

        The coordinates associated with
        `axis` must be uniformly ascending with spacing :math:`dx`.
        The function will extend `self`
        by adding a point every :math:`dx` until the axis
        includes the point `extent`.  Fill the newly created datapoints with
        `fill_with`.

        Parameters
        ----------

        axis : str
            name of the axis to extend
        extent : double
            Extend the axis coordinates of `axis` out to this value.

            The value of `extent` must be less the smallest (most negative)
            axis coordinate or greater than the largest (most positive)
            axis coordinate.
        fill_with : double
            fill the new data points with this value (defaults to 0)
        tolerance : double
            when checking for ascending axis labels, etc.,
            values/differences must match to within tolerance
            (assumed to represent the actual precision, given
            various errors, etc.)
        """
        # check for uniformly ascending
        u = self.getaxis(axis)
        du = (u[-1] - u[0]) / (len(u) - 1.0)
        thismsg = (
            "In order to expand, the axis must be ascending (and equally"
            " spaced)"
        )
        assert all(abs(np.diff(u) - du) / du < tolerance), thismsg  # absolute
        # figure out how many points I need to add, and on which side of the
        # axis
        assert du > 0, thismsg  # ascending
        start_index = 0
        stop_index = len(u)  # this is the index at which the data
        #                     stops.  To start with, we assume the
        #                     data stops where the original
        #                     position stops, and if needed, we
        #                     added points with stop_index_addto
        logger.debug(
            strm(
                "attempting to extend axis that runs from",
                u[0],
                "to",
                u[-1],
                "out to",
                extent,
            )
        )
        if extent < u[0]:
            start_index = -int(
                (u[0] - extent) // du
            )  # the part after the negative is positive
            if (
                start_index * du + (u[0] - extent)
            ) / du < -tolerance:  # the first quantity here is negative
                start_index -= 1
        elif extent > u[-1]:
            stop_index_addto = int((extent - u[-1]) // du)
            if (
                (extent - u[-1]) - du * stop_index_addto
            ) / du > tolerance:  # the first quantity here is negative
                stop_index_addto += 1
            stop_index += stop_index_addto
        else:
            raise RuntimeError(
                "extent ({:g}) needs to be further than the bounds on '{:s}',"
                " which are {:g} and {:g}".format(extent, axis, u[0], u[-1])
            )
        # {{{ create a new np.array, and put self.data into it
        newdata = list(self.data.shape)
        newdata[self.axn(axis)] = stop_index - start_index
        if fill_with == 0:
            newdata = np.zeros(newdata, dtype=self.data.dtype)
        else:
            newdata = fill_with * np.ones(newdata, dtype=self.data.dtype)
        newdata_slice = [slice(None, None, None)] * len(newdata.shape)
        # since start_index is negative, -start_index points have been added to
        # the beginning of the data (and the original data is len(u) in length)
        newdata_slice[self.axn(axis)] = slice(
            -start_index, len(u) - start_index, None
        )
        newdata[tuple(newdata_slice)] = self.data
        self.data = newdata
        # }}}
        # construct the new axis
        new_u = u[0] + du * r_[start_index:stop_index]
        self.setaxis(axis, new_u)
        if start_index < 0:
            # if we are extending to negative values, we need to inform
            # the FT machinery!
            if self.get_ft_prop(axis):
                self.set_ft_prop(axis, ["start", "freq"], new_u[0])
            else:
                self.set_ft_prop(axis, ["start", "time"], new_u[0])
        return self

    def setaxis(self, *args):
        """set or alter the value of the coordinate axis

        Can be used in one of several ways:

        * ``self.setaxis('axisname', values)``: just sets the values
        * ``self.setaxis('axisname', '#')``: just
            number the axis in numerically increasing order,
            with integers,
            (e.g. if you have smooshed it from a couple
            other dimensions.)
        * ``self.fromaxis('axisname',inputfunc)``: take the existing function,
            apply inputfunc, and replace
        * ``self.fromaxis(inputsymbolic)``: Evaluate `inputsymbolic` and load
            the result into the axes, appropriately
        """
        if len(args) == 2:
            axis, value = args
            if np.isscalar(value) and value == "#":
                self.setaxis(axis, r_[0 : ndshape(self)[axis]])
                return self
        elif len(args) == 1 and issympy(args[0]):
            func = args[0]
            symbols_in_func = func.atoms(sp.Symbol)
            logger.debug(
                strm(
                    "identified this as a sympy expression (",
                    func,
                    ") with symbols",
                    symbols_in_func,
                )
            )
            symbols_not_in_dimlabels = set(map(str, symbols_in_func)) - set(
                self.dimlabels
            )
            if len(symbols_not_in_dimlabels) > 0:
                raise ValueError(
                    "You passed a symbolic function, but the symbols"
                    + str(symbols_not_in_dimlabels)
                    + " are not axes"
                )
            logging.debug(
                strm(
                    "about to run sympy sp.utilities.lambdify,"
                    " symbols_in_func is",
                    symbols_in_func,
                )
            )
            try:
                lambdified_func = sp.utilities.lambdify(
                    list(symbols_in_func), func, modules=mat2array
                )
            except Exception:
                raise ValueError(
                    strm(
                        "Error parsing axis variables",
                        list(symbols_in_func),
                        "that you passed and function",
                        func,
                        "that you passed",
                    )
                )
            value = lambdified_func
            axis = list(map(str, symbols_in_func))
            assert len(axis) == 1, (
                "currently only supported for 1 axis at a time -- if you want"
                " to do for more than one axis, please create a pull request"
                " with an example"
            )
            axis = axis[0]
        else:
            raise ValueError(
                "not a valid argument to setaxis -- look at the documentation!"
            )
        if axis == "INDEX":
            raise ValueError(
                "Axes that are called INDEX are special, and you are not"
                " allowed to label them!"
            )
        if isinstance(value, type(emptyfunction)):
            x = self.getaxis(axis)
            x[:] = value(x.copy())
            return self
        if type(value) in [float, int, np.double, np.float64]:
            value = np.linspace(0.0, value, self.axlen(axis))
        if isinstance(value, list):
            value = np.array(value)
        if self.axis_coords is None or len(self.axis_coords) == 0:
            self.axis_coords = [None] * len(self.dimlabels)
            self.axis_coords_error = [None] * len(self.dimlabels)
        if value is None:
            self.axis_coords[self.axn(axis)] = None
        else:
            a = len(value)
            b = self.data.shape[self.axn(axis)]
            assert a == b, (
                "Along the axis %s, the length of the axis you passed (%d)"
                " doesn't match the size of the data (%d)." % (axis, a, b)
            )
            self.axis_coords[self.axn(axis)] = value
        return self

    def shear(
        self,
        along_axis,
        propto_axis,
        shear_amnt,
        zero_fill=True,
        start_in_conj=False,
        method="linear",
    ):
        r"""Shear the data :math:`s`:

        :math:`s(x',y,z) = s(x+ay,y,z)`

        where :math:`x` is the `altered_axis` and :math:`y` is the
        `propto_axis`.  (Actually typically 2D, but :math:`z` included
        just to illustrate other dimensions that aren't involved)

        .. note: Unfortunately, currently, when the data is automatically
            extended, if both the start and endpoint of `along_axis` are on the
            same side of zero, some unnecessary padding will be added between
            the beginning of `along_axis` and zero.

        Parameters
        ----------

        method : {'fourier','linear'}

            fourier
                Use the Fourier shift theorem (*i.e.*, sinc interpolation).  A
                shear is equivalent to the following in the conjugate domain:

                ..math: `\tilde{s}(f_x,f'_y,z) = \tilde{s}(f_x,f_y-af_x,f_z)`

                Because of this, the algorithm **also**
                automatically `extend`s the data in `f_y` axis.
                Equivalently, it increases the resolution
                (decreases the interval between points) in the
                `propto_axis` dimension.  This prevents aliasing
                in the conjugate domain, which will corrupt the
                data *w.r.t.* successive transformations. It does
                this whether or not `zero_fill` is set
                (`zero_fill` only controls filling in the
                "current" dimension)

            linear
                Use simple linear interpolation.

        altered_axis : str

            The coordinate for which data is altered, *i.e.*
            ..math: `x` such that ..math: `f(x+ay,y)`.

        by_amount : double

            The amount of the shear (..math: `a` in the previous)

        propto_axis : str

            The shift along the `altered_axis` dimension is
            proportional to the shift along `propto_axis`.
            The position of data relative to the `propto_axis` is not
            changed.
            Note that by the shift theorem, in the frequency domain,
            an equivalent magnitude, opposite sign, shear is applied
            with the `propto_axis` and `altered_axis` dimensions
            flipped.

        start_in_conj : {False, True}, optional

            Defaults to False

            For efficiency, one can replace a double (I)FT call followed by a
            shear call with a single shear call where `start_in_conj` is set.

            `self` before the call is given in the conjugate domain  (*i.e.*,
            :math:`f` *vs.* :math:`t`) along both dimensions from the one
            that's desired.  This means: (1) `self` after the function call
            transformed into the conjugate domain from that before the call and
            (2) `by_amount`, `altered_axis`, and `propto_axis` all refer to the
            shear in the conjugate domain that the data is in at the end of the
            function call.
        """
        if not (
            self.get_ft_prop(along_axis) is None
            and self.get_ft_prop(propto_axis) is None
        ):
            if (
                self.get_ft_prop(along_axis) ^ self.get_ft_prop(propto_axis)
            ) ^ start_in_conj:
                if start_in_conj:
                    raise ValueError(
                        "if you pass start_in_conj, the two dimensions need to"
                        " be in conjugate domains, but you have: "
                        + self.ft_state_to_str(along_axis, propto_axis)
                    )
                else:
                    raise ValueError(
                        "(unless you intended to pass start_in_conj) the two"
                        " dimensions need to be in the same domain, but you"
                        " have: "
                        + self.ft_state_to_str(along_axis, propto_axis)
                    )
        if method == "fourier":
            return self.fourier_shear(
                along_axis, propto_axis, shear_amnt, zero_fill=zero_fill
            )
        elif method == "linear":
            return self.linear_shear(
                along_axis, propto_axis, shear_amnt, zero_fill=zero_fill
            )
        else:
            raise ValueError(
                "The shear method must be either linear or fourier"
            )

    def getaxisshape(self, axisname):
        thishape = np.ones(len(self.dimlabels))
        thisaxis = self.dimlabels.index(axisname)
        thishape[thisaxis] = self.data.shape[thisaxis]
        return thishape

    def circshift(self, axis, amount):
        if amount != 0:
            if abs(amount) > ndshape(self)[axis]:
                ValueError(
                    strm(
                        "Trying to circshift by ",
                        amount,
                        "which is bitter than the size of",
                        axis,
                    )
                )
            newdata = ndshape(self).alloc(dtype=self.data.dtype)
            newdata[axis, :-amount] = self[axis, amount:]
            newdata[axis, -amount:] = self[axis, :amount]
            self.data = newdata.data
        return self

    # }}}
    # {{{ breaking up and combining axes
    def smoosh(self, dimstocollapse, dimname=0, noaxis=False):
        r"""Collapse (smoosh) multiple dimensions into one dimension.

        Parameters
        ----------
        dimstocollapse : list of strings
            the dimensions you want to collapse to one result dimension
        dimname : None, string, integer (default 0)

            if dimname is:

            * None: create a new (direct product) name,
            * a number: an index to the ``dimstocollapse`` list.  The resulting
                smooshed dimension will be named ``dimstocollapse[dimname]``.
                Because the default is the number 0, the new dimname will be
                the first dimname given in the list.
            * a string: the name of the resulting smooshed dimension (can be
                part of the ``dimstocollapse`` list or not)

        noaxis : bool
            if set, then just skip calculating the axis for the new dimension,
            which otherwise is typically a complicated record array

        Returns
        -------
        self: nddata
            the dimensions `dimstocollapse` are smooshed into a single
            dimension, whose name is determined by `dimname`.
            The axis for the resulting, smooshed dimension is a structured
            np.array consisting of two fields that give the labels along the
            original axes.

        ..todo::
            when we transition to axes that are stored using a
            slice/linspace-like format,
            allow for smooshing to determine a new axes that is standard
            (not a structured np.array) and that increases linearly.
        """
        assert (type(dimstocollapse) in [list, tuple]) and len(
            dimstocollapse
        ) > 1, (
            "What?? You must try to collapse more than one dimension!! -- you"
            " claim you want to collapse '%s'"
            % str(dimstocollapse)
        )
        not_present = set(dimstocollapse) - set(self.dimlabels)
        if len(not_present) > 0:
            raise ValueError(
                strm(
                    not_present,
                    "was not found in the list of dimensions",
                    self.dimlabels,
                )
            )
        # {{{ first, put them all at the end, in order given here
        retained_dims = list(self.dimlabels)
        logger.debug(strm("old order", retained_dims))
        # {{{ if I'm using a dimension here, be sure to grab its current
        #     position
        if dimname is None:
            final_position = -1
            dimname = " $\\times$ ".join(dimstocollapse)
        else:
            if isinstance(dimname, int):
                dimname = dimstocollapse[dimname]
                final_position = self.axn(dimname)
            elif dimname in self.dimlabels:
                final_position = self.axn(dimname)
            else:
                final_position = -1
        # }}}
        # {{{ store the dictionaries for later use
        axis_coords_dict = self.mkd(self.axis_coords)
        axis_coords_error_dict = self.mkd(self.axis_coords_error)
        axis_coords_units_dict = self.mkd(self.axis_coords_units)
        # }}}
        old_units = []
        logger.debug(strm("dims to collapse", dimstocollapse))
        for this_name in dimstocollapse:
            this_idx = retained_dims.index(this_name)
            retained_dims.pop(this_idx)
            axis_coords_error_dict.pop(this_name)
            old_units.append(axis_coords_units_dict.pop(this_name))
            axis_coords_dict.pop(this_name)
            if this_idx < final_position:
                final_position -= 1
        logger.debug(strm("old units", old_units))
        new_units = list(set(old_units))
        if len(new_units) > 1:
            new_units = " ".join(map(str, new_units))
        elif new_units == 1:
            new_units = new_units[0]
        else:
            new_units = None
        # this might be sub-optimal, but put the dims to collapse at the end,
        # and move them back later if we want
        new_order = retained_dims + dimstocollapse
        self.reorder(new_order)
        logger.debug(strm("new order", new_order))
        # }}}
        # {{{ then, reshape the data (and error)
        logger.debug(strm("old shape", self.data.shape))
        new_shape = list(self.data.shape)[: -len(dimstocollapse)]
        logger.debug(strm("dimensions to keep", new_shape))
        dimstocollapse_shapes = np.array(
            self.data.shape[-len(dimstocollapse) :]
        )
        new_shape += [dimstocollapse_shapes.prod()]
        self.data = self.data.reshape(new_shape)
        if self.get_error() is not None:
            self.set_error(self.get_error().reshape(new_shape))
        logger.debug(strm("new shape", self.data.shape))
        # }}}
        # {{{ now for the tricky part -- deal with the axis labels
        # {{{ in order, make a list of the relevant axis names, dtypes, and
        #     sizes
        axes_with_labels = [
            j for j in dimstocollapse if self.getaxis(j) is not None
        ]  # specifically, I am only concerned with the np.ones I am collapsing
        #    that have labels
        if noaxis:
            logger.debug("noaxis was specified")
            axis_coords_dict[dimname] = None
            axis_coords_error_dict[dimname] = None
        else:
            logger.debug("starting construction of the smooshed axis")
            axes_with_labels_haserror = [
                self.get_error(j) is not None for j in axes_with_labels
            ]
            axes_with_labels_dtype = [
                (j, self.getaxis(j).dtype) for j in axes_with_labels
            ]  # an appropriate spec. for a structured np.array
            axes_with_labels_size = [
                self.getaxis(j).size for j in axes_with_labels
            ]
            # }}}
            logger.debug(
                strm("the dtype that I want is:", axes_with_labels_dtype)
            )
            logger.debug(
                strm("the axes that have labels are:", axes_with_labels)
            )
            logger.debug(
                strm(
                    "the axes that have labels have sizes:",
                    axes_with_labels_size,
                )
            )
            # {{{ we construct a multidimensional axis
            multidim_axis_error = None
            if len(axes_with_labels_dtype) > 0:
                # create a new axis of the appropriate shape and size
                multidim_axis_label = np.empty(
                    axes_with_labels_size, dtype=axes_with_labels_dtype
                )
                if np.any(axes_with_labels_haserror):
                    multidim_axis_error = np.empty(
                        axes_with_labels_size,
                        dtype=[
                            (
                                axes_with_labels[j],
                                self.getaxis(axes_with_labels[j]).dtype,
                            )
                            for j in range(len(axes_with_labels))
                            if axes_with_labels_haserror[j]
                        ],
                    )
                # one at a time index the relevant dimension, and load in the
                # information
                full_slice = [slice(None, None, None)] * len(
                    axes_with_labels_dtype
                )
                for this_index, thisdim in enumerate(axes_with_labels):
                    axis_for_thisdim = self.getaxis(thisdim)
                    if axes_with_labels_haserror[this_index]:
                        axis_error_for_thisdim = self.get_error(thisdim)
                    logger.debug(
                        strm("the axis for", thisdim, "is", axis_for_thisdim)
                    )
                    for j in range(axes_with_labels_size[this_index]):
                        this_slice = list(full_slice)
                        this_slice[this_index] = j  # set this element
                        multidim_axis_label[thisdim][tuple(this_slice)] = (
                            axis_for_thisdim[j]
                        )
                        if axes_with_labels_haserror[this_index]:
                            multidim_axis_error[thisdim][tuple(this_slice)] = (
                                axis_error_for_thisdim[j]
                            )
                logger.debug(
                    strm(
                        "shape of multidim_axis_label is now",
                        multidim_axis_label.shape,
                        "(",
                        axes_with_labels,
                        ")",
                    )
                )
                logger.debug(
                    strm(
                        "multidim_axis_label is:\n", repr(multidim_axis_label)
                    )
                )
                multidim_axis_label = (
                    multidim_axis_label.flatten()
                )  # then flatten the axis
                logger.debug(
                    strm(
                        "shape of multidim_axis_label is now",
                        multidim_axis_label.shape,
                    )
                )
                logger.debug(
                    strm(
                        "multidim_axis_label is:\n", repr(multidim_axis_label)
                    )
                )
            else:
                raise ValueError(
                    "You requested that smoosh generate an axis, but I don't"
                    " know what dtype to assign to it (what fields to use). "
                    " This is likely because you don't have axes assigned to"
                    " the dimensions you're trying to smoosh.  Consider"
                    " calling smoosh with noaxis=True, instead"
                )
            axis_coords_dict[dimname] = multidim_axis_label
            axis_coords_error_dict[dimname] = multidim_axis_error
            # }}}
        # {{{ update axis dictionary with the new info
        logger.debug(
            strm(
                "end up with axis_coords_dict (%d)" % len(axis_coords_dict),
                axis_coords_dict,
            )
        )
        logger.debug(
            strm(
                "end up with axis_coords_error_dict (%d)"
                % len(axis_coords_error_dict),
                axis_coords_error_dict,
            )
        )
        # }}}
        # }}}
        # {{{ make new dimlabels, and where relevant, project the new
        #     dictionary onto these dimlabels
        axis_coords_units_dict[dimname] = new_units
        self.dimlabels = retained_dims + [dimname]
        logger.debug(
            strm(
                "end up with dimlabels",
                self.dimlabels,
                "and shape",
                self.data.shape,
            )
        )
        self.axis_coords = self.fld(axis_coords_dict)
        self.axis_coords_error = self.fld(axis_coords_error_dict)
        self.axis_coords_units = self.fld(axis_coords_units_dict)
        logger.debug(
            strm(
                "new axis coords (%d)" % len(self.axis_coords),
                self.axis_coords,
            )
        )
        logger.debug(
            strm(
                "new axis coords errors (%d)" % len(self.axis_coords_error),
                self.axis_coords_error,
            )
        )
        logger.debug(
            strm(
                "new axis coords unitss (%d)" % len(self.axis_coords_units),
                self.axis_coords_units,
            )
        )
        # }}}
        # {{{ then deal with the units
        # }}}
        # {{{ finally, if I need to, reorder again to put the new dimension
        #     where I want it
        # }}}
        return self

    def chunk(self, axisin, *otherargs):
        r""" "Chunking" is defined here to be the opposite of taking a direct
        product, increasing the number of dimensions by the inverse of the
        process by which taking a direct product decreases the number of
        dimensions.  This function chunks axisin into multiple new axes
        arguments.:
            axesout -- gives the names of the output axes
            shapesout -- optional -- if not given, it assumes equal length --
            if given, one of the values can be -1, which is assumed length

        When there are axes, it assumes that the axes of the new dimensions
        are nested -- *e.g.*, it will chunk a dimension with axis:
        [1,2,3,4,5,6,7,8,9,10]
        into dimensions with axes:
        [0,1,2,3,4], [1,6]

        ..todo::
            Deal with this efficiently when we move to new-style axes
        """
        if len(otherargs) == 2:
            axesout, shapesout = otherargs
        elif len(otherargs) == 1:
            if isinstance(otherargs[0], list):
                axesout = otherargs[0]
                shapesout = ndshape(self)[axisin] ** (1.0 / len(axesout))
                if (
                    abs(shapesout - np.round(shapesout)) > 1e-15
                ):  # there is some kind of roundoff error here
                    raise ValueError(
                        "In order for chunk to be called with only a list of"
                        " axes, the shape of the dimension you are trying to"
                        " split (here %s) must be an Nth root of the original"
                        " dimension size (here: %d), where N (here %d) is the"
                        " number of dimensions you are trying to chunk into"
                        % (axisin, ndshape(self)[axisin], len(axesout))
                    )
                else:
                    shapesout = np.round(shapesout)
                shapesout = [shapesout] * len(axesout)
            elif isinstance(otherargs[0], dict):
                axesout, shapesout = list(otherargs[0].keys()), list(
                    otherargs[0].values()
                )
            else:
                raise ValueError("I don't know how to deal with this type!")
        else:
            raise ValueError("otherargs must be one or two arguments!")
        assert not np.any(
            [j in self.dimlabels for j in axesout if j != axisin]
        ), strm(
            "You are trying to create dimensions",
            [j for j in axesout if j != axisin],
            "one of which matches one of the existing labels",
            self.dimlabels,
        )
        if np.any([j == -1 for j in shapesout]):
            j = shapesout.index(-1)
            if j < len(shapesout) - 1:
                shapesout[j] = int(
                    np.round(
                        ndshape(self)[axisin]
                        / np.prod(r_[shapesout[0:j], shapesout[j + 1 :]])
                    )
                )
            else:
                shapesout[j] = int(
                    np.round(ndshape(self)[axisin] / np.prod(shapesout[0:j]))
                )
        if np.prod(shapesout) != ndshape(self)[axisin]:
            raise ValueError(
                "The size of the axis (%s) you're trying to split (%s) doesn't"
                " match the size of the axes you're trying to split it into"
                " (%s = %s)"
                % (
                    repr(axisin),
                    repr(ndshape(self)[axisin]),
                    repr(axesout),
                    repr(shapesout),
                )
            )
        thisaxis = self.axn(axisin)
        if self.getaxis(axisin) is not None and len(self.getaxis(axisin)) > 0:
            axes_tmp = self.getaxis(axisin).reshape(shapesout)
            new_axes = []
            for j in range(len(axes_tmp.shape)):
                this_slicer = [0] * len(axes_tmp.shape)
                this_slicer[j] = slice(None, None, None)
                new_axes.append(axes_tmp[tuple(this_slicer)])
        else:
            new_axes = None
        # {{{ if there is a list of axis coordinates, add in slots for the new
        #     axes
        if isinstance(self.axis_coords, list):
            if len(self.axis_coords) == 0:
                self.axis_coords = [None] * len(self.dimlabels)
            for j in range(len(axesout) - 1):
                self.axis_coords.insert(thisaxis, None)
        if isinstance(self.axis_coords_error, list):
            if len(self.axis_coords_error) == 0:
                self.axis_coords_error = [None] * len(self.dimlabels)
            for j in range(len(axesout) - 1):
                self.axis_coords_error.insert(thisaxis, None)
        if isinstance(self.axis_coords_units, list):
            if len(self.axis_coords_units) == 0:
                self.axis_coords_units = [None] * len(self.dimlabels)
            for j in range(len(axesout) - 1):
                self.axis_coords_units.insert(thisaxis, None)
        # }}}
        newshape = (
            list(self.data.shape[0:thisaxis])
            + shapesout
            + list(self.data.shape[thisaxis + 1 :])
        )
        newshape = list(map(int, newshape))
        newnames = (
            list(self.dimlabels[0:thisaxis])
            + axesout
            + list(self.dimlabels[thisaxis + 1 :])
        )
        self.data = self.data.reshape(newshape)
        orig_axis_units = self.get_units(axisin)
        self.dimlabels = newnames
        if new_axes is not None:
            for j in range(len(axesout)):
                self.setaxis(axesout[j], new_axes[j])
                self.set_units(axesout[j], orig_axis_units)
        return self

    def chunk_auto(self, axis_name, which_field=None, dimname=None):
        r"""assuming that axis "axis_name" is currently labeled with a
        structured np.array, choose one field ("which_field") of that
        structured np.array to generate a new dimension
        Note that for now, by definition, no error is allowed on the axes.
        However, once I upgrade to using structured arrays to handle axis and
        data errors, I will want to deal with that appropriately here.
        """

        def check_data(a):
            """we need this because other things expect dimlabels to be a list
            of strings"""
            if isinstance(a.dimlabels, np.recarray):
                a.dimlabels = [
                    str(j[0]) if len(j) == 1 else j
                    for j in a.dimlabels.tolist()
                ]
            return a

        if which_field is None:
            which_field = self[axis_name].dtype.names[0]
        axis_number = self.axn(axis_name)
        new_axis, indices = np.unique(
            self.getaxis(axis_name)[which_field], return_inverse=True
        )  # we are essentially creating a hash table for the axis.  According
        #    to numpy documentation, the hash indices that this returns should
        #    also be sorted sorted.
        logger.debug(strm("(chunk auto) indices look like this:", indices))
        # {{{ check that there are equal numbers of all the unique new_axis
        index_count = np.array(
            [np.count_nonzero(indices == j) for j in range(indices.max() + 1)]
        )
        if all(index_count == index_count[0]):
            logger.debug(
                strm(
                    "(chunk auto) Yes, there are equal numbers of all unique"
                    " new_axis! (Each element of the hash table has been"
                    " indexed the same number of times.)"
                )
            )
            # }}}
            # {{{ store the old shape and generate the new shape
            current_shape = list(self.data.shape)
            logger.debug(strm("(chunk auto) old shape -- ", current_shape))
            new_shape = np.insert(
                current_shape, axis_number + 1, len(new_axis)
            )
            new_shape[axis_number] /= len(
                new_axis
            )  # the indices of the hash table become the new dimension
            # }}}
            # {{{ actually reorder the data and error -- perhaps a view would
            #     be more efficient here
            old_data = self.data
            has_data_error = not (self.get_error() is None)
            self.data = np.empty(new_shape, dtype=self.data.dtype)
            if has_data_error:
                old_error = self.get_error()
                self.set_error(np.empty(new_shape, dtype=self.data.dtype))
            # }}}
            # {{{ adjust all the relevant axis information
            # {{{ generate an axis label along the axis I'm chunking that's
            #     stripped of the field that I'm creating a dimension from
            #     (i.e.  chunking off a new dimension based on) -- because I am
            #     independently manipulating the data, I don't use
            #     self.getaxis()
            x_strip_current_field = self.axis_coords[axis_number][[
                j
                for j in self.axis_coords[axis_number].dtype.names
                if j != which_field
            ]]
            # }}}
            # {{{ reshape the axis coordinate so that it becomes a 2D np.array
            #     with the new dimension chunked off
            self.axis_coords[axis_number] = np.empty(
                (len(x_strip_current_field) // len(new_axis), len(new_axis)),
                dtype=x_strip_current_field.dtype,
            )
            if not (self.get_error(axis_name) is None):
                raise ValueError(
                    "Until I do the structured np.array upgrade chunk_auto"
                    " will not be able to deal with an axis that has errors."
                )
            # }}}
            # {{{ everything is now ready to sort the data and residual axis
            #     into ordered slots
            # {{{ initialize the slices
            copy_to_slice = len(new_shape) * [
                slice(None, None, None)
            ]  # this is the memory address inside the new data (where stuff
            #    goes)
            copy_from_slice = len(current_shape) * [
                slice(None, None, None)
            ]  # this is the memory address inside the old data (where stuff
            #    comes from)
            # }}}
            if has_data_error:
                data_error_location = self.get_error()
            for j in range(len(new_axis)):  # j is the index in the hash table
                copy_to_slice[axis_number + 1] = j
                copy_from_slice[axis_number] = np.where(indices == j)[0]
                self.data[tuple(copy_to_slice)] = old_data[
                    tuple(copy_from_slice)
                ]
                if has_data_error:
                    data_error_location[tuple(copy_to_slice)] = old_error[
                        tuple(copy_from_slice)
                    ]
                logger.debug(
                    strm(
                        "(chunk auto) ",
                        j,
                        "matches at",
                        x_strip_current_field[copy_from_slice[axis_number]],
                    )
                )
                self.axis_coords[axis_number][:, j] = x_strip_current_field[
                    copy_from_slice[axis_number]
                ]
            # }}}
            logger.debug(
                strm(
                    "(chunk auto) new axis -- ", self.axis_coords[axis_number]
                )
            )
            logger.debug(strm("(chunk auto) new shape -- ", self.data.shape))
            # {{{ housekeeping for the various axes + data properties -- should
            #     perhaps be possible to do this first, then use .getaxis()
            self.dimlabels.insert(axis_number + 1, which_field)
            self.axis_coords.insert(axis_number + 1, new_axis)
            # {{{ by definition, axis can have neither errors nor units
            #     associated, for now.
            self.axis_coords_error.insert(axis_number + 1, None)
            self.axis_coords_units.insert(axis_number + 1, None)
            # }}}
            logger.debug(
                strm(
                    "(chunk auto) the dimensions of ",
                    self.dimlabels[axis_number],
                    "are (?? x ",
                    self.dimlabels[axis_number + 1],
                    ")=",
                    self.axis_coords[axis_number].shape,
                )
            )
            # }}}
            # }}}
            # {{{ deal appropriately with the "remainder axis" (axis_number)
            if dimname is None:
                remainder_axis_name = "_and_".join(
                    self.axis_coords[axis_number].dtype.names
                )
            else:
                remainder_axis_name = dimname
            # {{{ if everything is the same along the dimension that I've just
            # created (which is the second dimension), then get rid of the
            # duplicate labels
            test_axis = self.axis_coords[axis_number].T
            logger.debug(strm("(chunk auto) test axis -- ", test_axis))
            test_axis = (
                np.ascontiguousarray(test_axis)
                .flatten()
                .view([("", test_axis.dtype)] * test_axis.shape[1])
            )
            if all(test_axis == test_axis[0]):
                self.axis_coords[axis_number] = self.axis_coords[axis_number][
                    :, 0
                ].reshape(1, -1)
                logger.debug(
                    strm(
                        "(chunk auto) collapsed to",
                        self.axis_coords[axis_number],
                    )
                )
            # }}}
            if (
                self.axis_coords[axis_number].shape[0] == 1
            ):  # then this is a "valid" axis -- because, for each position of
                # the new axis, there is only one value of the remainder axis
                self.axis_coords[axis_number] = self.axis_coords[
                    axis_number
                ].reshape(-1)
                self.dimlabels[axis_number] = remainder_axis_name
                if (
                    len(self.axis_coords[axis_number].dtype) == 1
                ):  # only one field, which by the previous line will be named
                    # appropriately, so drop the structured np.array name
                    new_dtype = self.axis_coords[axis_number].dtype.descr[0][1]
                    self.axis_coords[axis_number] = np.array(
                        self.axis_coords[axis_number], dtype=new_dtype
                    )  # probably more efficiently done with a view, but leave
                    #    alone for now
                return check_data(self)
            else:
                # {{{ generate an index list to label the remainder axis, and
                #     generate a new nddata with the actual values (which are
                #     not copied across the new dimension that matches
                #     which_field)
                remainder_axis_index_list = r_[
                    0 : self.axis_coords[axis_number].shape[0]
                ]
                new_data = nddata(
                    self.axis_coords[axis_number],
                    self.axis_coords[axis_number].shape,
                    [remainder_axis_name, which_field],
                )
                self.axis_coords[axis_number] = remainder_axis_index_list
                new_data.labels(
                    [remainder_axis_name, which_field],
                    [
                        self.axis_coords[axis_number].copy(),
                        self.axis_coords[axis_number + 1].copy(),
                    ],
                )
                self.dimlabels[axis_number] = remainder_axis_name + "_INDEX"
                # }}}
                return check_data(self), check_data(new_data)
            # }}}
        else:
            raise ValueError(
                "Along the axis '"
                + axis_name
                + "', the field '"
                + which_field
                + "' does not represent an axis that is repeated one or more"
                " times!  The counts for how many times each element along"
                " the field is used is "
                + repr(index_count)
            )
            return

    def squeeze(self, return_dropped=False):
        r"""squeeze singleton dimensions

        Parameters
        ==========
        return_dropped: bool (default False)
           return a list of the dimensions that were dropped as a second
           argument
        Returns
        =======
        self

        return_dropped: list
            (optional, only if return_dropped is True)
        """
        mask = np.array(self.data.shape) > 1
        logger.debug(strm(list(zip(mask, self.dimlabels))))
        self.data = self.data.squeeze()
        retval = []
        if isinstance(self.axis_coords, list):
            for k, v in [
                (self.dimlabels[j], self.axis_coords[j])
                for j in range(len(self.dimlabels))
                if not mask[j]
            ]:
                retval.append(k)
                if v is not None:
                    self.set_prop(k, v[0])
        self.dimlabels = [v for j, v in enumerate(self.dimlabels) if mask[j]]
        if isinstance(self.axis_coords, list):
            self.axis_coords = [
                v for j, v in enumerate(self.axis_coords) if mask[j]
            ]
        if isinstance(self.axis_coords_error, list):
            self.axis_coords_error = [
                v for j, v in enumerate(self.axis_coords_error) if mask[j]
            ]
        if isinstance(self.axis_coords_units, list):
            self.axis_coords_units = [
                v for j, v in enumerate(self.axis_coords_units) if mask[j]
            ]
        if return_dropped:
            return self, retval
        else:
            return self

    # }}}
    # {{{ messing with data -- get, set, and copy
    def __getslice__(self, *args):
        raise ValueError(strm("getslice! ", args))

    def __setitem__(self, key, val):
        righterrors = None
        logger.debug(strm("key", key))
        if isinstance(key, nddata):
            logger.debug("initially, rightdata appears to be nddata")
            _, B = self.aligndata(key)
            key = B.data  # now the next part will handle this
        elif isinstance(key, np.ndarray):  # if selector is an np.ndarray
            logger.debug("initially, rightdata appears to be np.ndarray")
            if key.dtype is not np.dtype("bool"):
                raise ValueError(
                    "I don't know what to do with an np.ndarray subscript that"
                    " has dtype "
                    + repr(key.dtype)
                )
            if key.shape != self.data.shape:
                raise ValueError(
                    "The shape of your logical mask "
                    + repr(key.shape)
                    + " and the shape of your data "
                    + repr(self.data.shape)
                    + " are not compatible (matching or singleton) -- I really"
                    " don't think that you want to do this!"
                )
            self.data[key] = val
            return
        elif isinstance(key, str):
            logger.debug("setting the axis")
            self.setaxis(key, val)
            return self
        if isinstance(val, nddata):
            logger.debug(
                "rightdata appears to be nddata after initial treatment"
            )
            # {{{ reorder so the shapes match
            unshared_indices = list(set(val.dimlabels) ^ set(self.dimlabels))
            shared_indices = list(self.dimlabels)
            if "INDEX" in unshared_indices:
                unshared_indices.remove("INDEX")
            shared_indices = [
                j for j in shared_indices if j not in unshared_indices
            ]
            if len(val.dimlabels) != len(shared_indices) or (
                not all([
                    val.dimlabels[j] == shared_indices[j]
                    for j in range(0, len(shared_indices))
                ])
            ):
                val.reorder(shared_indices)
            # }}}
            rightdata = val.data
            righterrors = val.get_error()
        else:  # assume it's an np.ndarray
            logger.debug(
                "rightdata appears to be np.ndarray after initial treatment"
            )
            rightdata = val
            # {{{ if I just passed a function, assume that I'm applying some
            #     type of data-based mask
            if isinstance(key, type(emptyfunction)):
                thisfunc = key
                self.data[thisfunc(self.data)] = rightdata
                return
            # }}}
            if not isinstance(rightdata, np.ndarray):  # in case its a scalar
                rightdata = np.array([rightdata])
        slicedict, axesdict, errordict, unitsdict = self._parse_slices(
            key
        )  # pull left index list from parse slices
        leftindex = tuple(self.fld(slicedict))
        rightdata = rightdata.squeeze()
        logger.debug(
            strm("after squeeze, rightdata has shape", rightdata.shape)
        )
        if len(rightdata.shape) > 0:
            left_shape = np.shape(self.data[leftindex])
            try:
                self.data[leftindex] = rightdata.reshape(
                    left_shape
                )  # assign the data
            except Exception:
                raise IndexError(
                    strm(
                        "ERROR ASSIGNING NDDATA:\n",
                        "self.data.shape:",
                        self.data.shape,
                        "left index",
                        leftindex,
                        "\n",
                        "rightdata.shape:",
                        rightdata.shape,
                        "--> shape of left slice: ",
                        left_shape,
                    )
                )
        else:
            self.data[leftindex] = rightdata
        lefterror = self.get_error()
        if lefterror is not None:
            lefterror[leftindex] = righterrors.squeeze()
        return self

    # {{{ standard trig functions
    def __getattribute__(self, arg):
        fundict = {
            "exp": np.exp,
            "sin": np.sin,
            "cos": np.cos,
            "tan": np.tan,
            "sinh": np.sinh,
            "cosh": np.cosh,
            "tanh": np.tanh,
            "log": np.log,
            "log10": np.log10,
            "sqrt": np.sqrt,
        }
        if arg in list(fundict.keys()):
            argf = fundict[arg]

            def retfun():
                retval = self.copy()
                retval.data = argf(retval.data)
                return retval

            return retfun
        elif arg == "shape":
            return ndshape(self)
        elif arg == "isfortran":
            raise ValueError(
                "you tried to call isfortran on an nddata object -- this"
                " probably means you're doing something wrong -- possibly that"
                " you are passing an nddata object when you should be passing"
                " a standard numpy ndarray"
            )
        else:
            return super().__getattribute__(arg)

    @property
    def C(self):
        """shortcut for copy

        btw, what we are doing is analogous to a ruby function with
        functioname!() modify result, and we can use the "out" keyword in
        numpy.

        ..todo::
            (new idea)
            This should just set a flag that says "Do not allow this data to be
            substituted in place,"
            so that if something goes to edit the data in place,
            it instead first makes a copy.

            also here, see
            `Definition of shallow and deep copy <https://docs.python.org/2/li\
                    brary/copy.html>`_

            (older idea)
            We should offer "N", which generates something like a copy,
            but which is sets the equivalent of "nopop".
            For example, currently, you need to do something like
            ``d.C.argmax('t2')``,
            which is very inefficient, since it copies the whole np.array.
            So, instead, we should do
            ``d.N.argmax('t2')``, which tells argmax and all other
            functions not to overwrite "self" but to return a new object.
            This would cause things like "run_nopop" to become obsolete.
        """
        return self.copy()

    @C.setter
    def C(self):
        raise ValueError(
            "You can't set the C property -- it's used to generate a copy"
        )

    @property
    def angle(self):
        """Return the angle component of the data.

        This has error, which is calculated even if there is no error in
        the original data -- in the latter case, a uniform error of 1 is
        assumed. (This is desirable since phase is a tricky beast!)
        """
        retval = self.copy(data=False)
        retval.data = np.angle(self.data)
        if np.isscalar(self.data):
            # if scalar, no error
            return retval
        else:
            # from ∂φ/∂A=-i n/2A
            # when ρe(iφ)=xAⁿ
            dangle_dA = np.empty_like(self.data)
            mask = self.data != 0
            dangle_dA[mask] = 1 / (2 * self.data[mask])
            dangle_dA[~mask] = np.nan
            A_sigma = self.get_error()
            A_sigma = 1 if A_sigma is None else A_sigma
            retval.set_error(abs(dangle_dA * A_sigma))
            return retval

    @angle.setter
    def angle(self):
        raise ValueError("Can't independently set the angle component yet")

    @property
    def imag(self):
        "Return the imag component of the data"
        retval = self.copy(data=False)
        # data=False excludes the error
        retval.data_error = self.data_error
        retval.data = self.data.imag
        return retval

    @imag.setter
    def imag(self):
        raise ValueError("Can't independently set the imag component yet")

    @property
    def real(self):
        "Return the real component of the data"
        retval = self.copy(data=False)
        # data=False excludes the error
        retval.data_error = self.data_error
        retval.data = self.data.real
        return retval

    @real.setter
    def real(self):
        raise ValueError("Can't independently set the real component yet")

    # }}}
    def copy(self, data=True):
        r"""Return a full copy of this instance.

        Because methods typically change the data in place, you might want to
        use this frequently.

        Parameters
        ----------
        data : boolean
            Default to True.
            False doesn't copy the data -- this is for internal use,
            *e.g.* when you want to copy all the metadata and perform a
            calculation on the data.

            The code for this also provides the definitive list of the
            nddata metadata.
        """
        if data:
            try:
                retval = deepcopy(self)
            except TypeError:
                raise RuntimeError(
                    "Detailed failure:\n" + _find_bad_attr(self, "")
                )
            retval.other_info = deepcopy(self.other_info)
            return retval
        else:
            retval = nddata(0)  # np.empty
            # {{{ data info
            retval.dimlabels = list(self.dimlabels)
            retval.data = None
            retval.data_error = None
            if hasattr(self, "data_units"):
                retval.data_units = deepcopy(self.data_units)
            if hasattr(self, "data_covariance"):
                retval.data_covariance = deepcopy(self.data_covariance)
            # }}}
            # {{{ axes
            retval.axis_coords = deepcopy(self.axis_coords)
            retval.axis_coords_error = deepcopy(self.axis_coords_error)
            retval.axis_coords_units = deepcopy(self.axis_coords_units)
            # }}}
            retval.other_info = deepcopy(self.other_info)
            return retval

    def set_to(self, otherinst):
        r"""Set data inside the current instance to that of the other instance.

        Goes through the list of attributes specified in copy,
        and assigns them to the element of the current instance.

        This is to be used:

        *   for constructing classes that inherit nddata with additional
            methods.
        *   for overwriting the current data with the result of a slicing
            operation
        """
        self.data = otherinst.data
        self.dimlabels = otherinst.dimlabels
        self.data_error = otherinst.data_error
        if hasattr(otherinst, "data_units"):
            self.data_units = otherinst.data_units
        if hasattr(otherinst, "data_covariance"):
            self.data_covariance = otherinst.data_covariance
        self.axis_coords = otherinst.axis_coords
        self.axis_coords_error = otherinst.axis_coords_error
        self.axis_coords_units = otherinst.axis_coords_units
        self.other_info = otherinst.other_info
        return self

    def like(self, value):
        r"""provide "zeros_like" and "ones_like" functionality

        Parameters
        ==========
        value: float
            1 is "ones_like" 0 is "zeros_like", etc.
        """
        retval = self.copy(data=False)
        retval.data = np.empty_like(self.data)
        retval.data[:] = value
        return retval

    def __getitem__(self, args):
        if isinstance(args, type(emptyfunction)):
            # {{{ just a lambda function operates on the data
            thisfunc = args
            newdata = self.copy()
            mask = thisfunc(newdata.data)
            newdata.data = newdata.data[mask]
            if len(newdata.dimlabels) == 1:
                x = newdata.getaxis(newdata.dimlabels[0])
                newdata.setaxis(newdata.dimlabels[0], x[mask])
            else:
                raise ValueError(
                    "I don't know how to do this for multidimensional data"
                    " yet!"
                )
            return newdata
            # }}}
        elif isinstance(args, nddata):
            # {{{ try the nddata mask
            A = args
            if isinstance(A, nddata) and A.data.dtype is np.dtype("bool"):
                thisshape = ndshape(A)
                nonsingleton = []
                for thisdim in A.dimlabels:
                    if thisshape[thisdim] != 1:
                        nonsingleton.append(thisdim)
                if len(nonsingleton) != 1:
                    raise ValueError(
                        "To index with an nddata, you must have only one"
                        " dimension"
                    )
                else:
                    self.setaxis(
                        nonsingleton[0],
                        self.getaxis(nonsingleton[0])[A.data.flatten()],
                    )
                _, B = self.aligndata(A)
                A = B.data  # now the next part will handle this
                if A.dtype is not np.dtype("bool"):
                    raise ValueError(
                        "I don't know what to do with an np.ndarray subscript"
                        " that has dtype "
                        + repr(A.dtype)
                    )
                if A.shape != self.data.shape:
                    temp = np.array(A.shape) == 1
                    if all(
                        np.array(A.shape)[temp]
                        == np.array(self.data.shape)[temp]
                    ):
                        pass
                    else:
                        raise ValueError(
                            "The shape of your logical mask "
                            + repr(A.shape)
                            + " and the shape of your data "
                            + repr(self.data.shape)
                            + " are not compatible (matching or singleton) --"
                            " I really don't think that you want to do this!"
                        )
                self.data = self.data[A]
                return self
            else:
                errmsg = "you passed a single argument of type " + repr(
                    type(A)
                )
                if isinstance(A, nddata):
                    errmsg += " with dtype " + repr(A.data.dtype)
                errmsg += " -- I don't know what to do with this"
                raise ValueError(errmsg)
            # }}}
        elif isinstance(args, str):
            return self.getaxis(args)
        else:
            if type(args) is not slice:
                if type(args) not in [tuple, list]:
                    raise ValueError(
                        "the first argument to your nddata slice/index is not"
                        " a string -- I don't understand that!  Are you trying"
                        " to pass nddata to a function that only accepts numpy"
                        " ndarrays?"
                    )
                elif type(args[0]) is not str:
                    raise ValueError(
                        "the first argument to your nddata slice/index is not"
                        " a string -- I don't understand that!  Are you trying"
                        " to pass nddata to a function that only accepts numpy"
                        " ndarrays?"
                    )
            slicedict, axesdict, errordict, unitsdict = self._parse_slices(
                args
            )
            if (
                not isinstance(args, slice)
                and isinstance(args[1], list)
                and isinstance(args[0], str)
                and len(args) == 2
            ):
                return concat([self[args[0], x] for x in args[1]], args[0])
            indexlist = tuple(self.fld(slicedict))
            newlabels = [
                x for x in self.dimlabels if not np.isscalar(slicedict[x])
            ]  # generate the new list of labels, in order, for all dimensions
            #    that are not indexed by a scalar
        # {{{ properly index the data error
        if self.data_error is not None:
            try:
                newerror = self.data_error[indexlist]
            except Exception:
                raise ValueError(
                    "Problem trying to index data_error"
                    + repr(self.data_error)
                    + " with",
                    repr(indexlist),
                )
        else:
            newerror = None
        # }}}
        if len(self.axis_coords) > 0:
            if errordict is not None:
                axis_coords_error = [errordict[x] for x in newlabels]
            else:
                axis_coords_error = None
            if unitsdict is not None:
                axis_coords_units = [unitsdict[x] for x in newlabels]
            else:
                axis_coords_units = None
            try:
                sliced_data = self.data[indexlist]
            except Exception:
                raise ValueError(
                    strm(
                        "the slice values that you've passed",
                        "don't seem to match the size of the data",
                        "the shape of the data is",
                        self.data.shape,
                        "and the index list (the slice indeces passed to the",
                        "underlying numpy data) I generate from this"
                        " command is",
                        indexlist,
                        "likely, one of the slice indeces is out of bounds for"
                        " the size of the data",
                    )
                )
            try:
                retval = nddata(
                    sliced_data,
                    sliced_data.shape,
                    newlabels,
                    axis_coords=[axesdict[x] for x in newlabels],
                    axis_coords_error=axis_coords_error,
                    data_error=newerror,
                    other_info=self.other_info,
                )
            except Exception:
                raise ValueError(
                    strm(
                        "likely some problem recasting the data when"
                        "trying to initialize a new nddata: shape of"
                        "self.data",
                        self.data.shape,
                        "indexlist",
                        indexlist,
                    )
                )
            retval.axis_coords_units = axis_coords_units
            retval.data_units = self.data_units
            return retval
        else:
            retval = nddata(
                self.data[indexlist],
                self.data[indexlist].shape,
                newlabels,
                other_info=self.other_info,
            )
            retval.axis_coords_units = self.axis_coords_units
            retval.data_units = self.data_units
            return retval

    def _possibly_one_axis(self, *args):
        if len(args) == 1:
            return args[0]
        if len(args) > 1:
            raise ValueError("you can't pass more than one argument!!")
        if len(args) == 0:
            if len(self.dimlabels) == 1:
                axes = self.dimlabels
            elif len(self.dimlabels) == 0:
                raise ValueError(
                    "You're trying to do something to data with no dimensions"
                )
            else:
                raise ValueError(
                    "If you have more than one dimension, you need to tell me"
                    " which one!!"
                )
        return axes

    def get_range(self, dimname, start, stop):
        """get raw indices that can be used to generate a slice for the start
        and (non-inclusive) stop

        Uses the same code as the standard slicing format (the 'range' option
        of parseslices)

        Parameters
        ==========
        dimname: str
            name of the dimension
        start: float
            the coordinate for the start of the range
        stop: float
            the coordinate for the stop of the range

        Return
        ======
        start: int
            the index corresponding to the start of the range
        stop: int
            the index corresponding to the stop of the range
        """
        axesdict = self.mkd(self.axis_coords)
        if len(axesdict) == 0:
            raise ValueError(
                f"possible that no axes are labeled? {ndshape(self)}"
            )
        if axesdict[dimname] is None:
            raise ValueError(
                "You passed a range-type slice"
                + " selection, but to do that, your axis coordinates need to"
                + f" be labeled! (The axis coordinates of {dimname} aren't"
                + " labeled)"
            )
        temp = np.diff(axesdict[dimname])
        if not all(temp * np.sign(temp[0]) > 0):
            raise ValueError(
                strm(
                    "you can only use the range format on data where the axis"
                    " is in consecutively increasing or decreasing order, and"
                    " the differences that I see are",
                    temp * np.sign(temp[0]),
                ),
                "if you like, you can still do this by first calling .sort( on"
                " the %s axis" % dimname,
            )
        if np.sign(temp[0]) == -1:
            thisaxis = axesdict[dimname][::-1]
        else:
            thisaxis = axesdict[dimname]
        if start is None:
            start = -inf
        if stop is None:
            stop = inf
        if start > stop:
            start, stop = stop, start
        # at this point, start is indeed the lower value, and stop indeed the
        # higher
        if start == inf:
            raise ValueError(
                strm(
                    "this is not going to work -- I interpret range",
                    start,
                    stop,
                    "I get to",
                    start,
                    ",",
                    stop,
                )
            )
        elif start == -inf:
            start = 0
        else:
            logger.debug(strm("looking for", start))
            start = np.searchsorted(thisaxis, start)
            if start >= len(thisaxis):
                raise ValueError(
                    'the lower value of your slice %s on the "%s" axis (which'
                    " runs from %g to %g) is higher than the highest value of"
                    " the axis coordinates!"
                    % (
                        (
                            str((start, stop)),
                            dimname,
                        )
                        + tuple(self.getaxis(dimname)[r_[0, -1]])
                    )
                )
        stop_float = stop
        if stop == inf:
            stop = len(
                thisaxis
            )  # not an exact match (inf doesn't match the index), so needs to
            #    be inclusive already
        elif stop == -inf:
            raise ValueError(
                strm(
                    "this is not going to work -- I I get to",
                    start,
                    ",",
                    stop,
                )
            )
        else:
            logger.debug(strm("looking for", stop))
            stop = np.searchsorted(thisaxis, stop)
        # at this point, the result is inclusive if stop is
        # not an exact match, but exclusive if it is
        if stop < len(thisaxis) and thisaxis[stop] == stop_float:
            stop += 1  # make it inclusive
        if np.sign(temp[0]) == -1:
            stop = len(thisaxis) - 1 - stop
            start = len(thisaxis) - 1 - start
            stop, start = start, stop
        del temp
        if start == stop:
            stop += 1
        return start, stop

    def _parse_slices(self, args):
        """This controls nddata slicing:
        it previously took
        \'axisname\',value
        pairs where value was an index or a lambda function.
        Now, it also takes
        \'axisname\':value
        and
        \'axisname\':(value1,value2)
        pairs, where the values give either a single value or an inclusive
        range on the axis, respectively
        """
        logger.debug(
            strm(
                "about to start parsing slices",
                args,
                "for data with axis_coords of length",
                len(self.axis_coords),
                "and dimlabels",
                self.dimlabels,
                "for ndshape of",
                ndshape(self),
            )
        )
        errordict = None  # in case it's not set
        if self.axis_coords_units is not None:
            unitsdict = self.mkd(self.axis_coords_units)
        axesdict = None  # in case it's not set
        if isinstance(args, slice):
            args = [args]
        # {{{ make a sensible list of tuples that's easier to understand
        sensible_list = []  # type, dimension, arguments
        testf = lambda x: x + 1
        j = 0
        while j < len(args):
            if isinstance(args[j], str):  # works for str and np.str_
                dimname = args[j]
                if isinstance(dimname, np.str_):
                    dimname = str(
                        dimname
                    )  # on upgrading + using on windows, this became
                    #    necessary, for some reason I don't understand
                if isinstance(args[j + 1], type(testf)):
                    sensible_list.append((hash("func"), dimname, args[j + 1]))
                else:
                    sensible_list.append((hash("np"), dimname, args[j + 1]))
                j += 2
            elif type(args[j]) is slice:
                dimname = args[j].start
                if isinstance(dimname, np.str_):
                    dimname = str(dimname)
                target = args[j].stop
                if np.isscalar(target):
                    sensible_list.append((hash("idx"), dimname, target))
                elif type(target) in [tuple, list]:
                    assert len(target) in [1, 2], strm(
                        "for",
                        args[j],
                        "I expected a 'dimname':(range_start,range_stop)",
                    )
                    if len(target) == 1:
                        sensible_list.append(
                            (hash("range"), dimname, target[0], None)
                        )
                    else:
                        sensible_list.append(
                            (hash("range"), dimname, target[0], target[1])
                        )
                elif isinstance(target, np.ndarray) and target.size == 2:
                    sensible_list.append(
                        (hash("range"), dimname, target[0], target[1])
                    )
                else:
                    raise ValueError(
                        "for part of your slice, you said for dimension",
                        dimname,
                        "you wanted",
                        target,
                        "but the second argument must be a tuple, list, or"
                        " array of length 2!",
                    )
                j += 1
            else:  # works for str and np.str_
                raise ValueError(
                    "I have read in slice argument",
                    args[:j],
                    "but then I get confused!",
                )

        def pprint(a):
            b = {hash(j): j for j in ["idx", "range", "np", "func"]}
            return (b[a[0]],) + a[1:]

        logger.debug(
            strm("Here is the sensible list:", [str(j) for j in sensible_list])
        )
        # }}}
        if type(args) in [float, np.int32, int, np.double]:
            raise ValueError(
                strm("You tried to pass just a nddata[", type(args), "]")
            )
        if isinstance(args[0], str) or isinstance(args[0], slice):
            # {{{ create a slicedict and errordict to store the slices
            slicedict = dict(
                list(
                    zip(
                        list(self.dimlabels),
                        [slice(None, None, None)] * len(self.dimlabels),
                    )
                )
            )  # initialize to all none
            if len(self.axis_coords) > 0:
                logger.debug(
                    strm(
                        "trying to make dictionaries from axis coords of len",
                        len(self.axis_coords),
                        "and axis_coords_error of len",
                        len(self.axis_coords_error),
                        "when dimlabels has len",
                        len(self.dimlabels),
                    )
                )
                axesdict = self.mkd(self.axis_coords)
                if len(self.axis_coords_error) > 0:
                    errordict = self.mkd(self.axis_coords_error)
            else:
                axesdict = self.mkd(self.axis_coords)
                logger.debug(
                    strm(
                        "length of axis_coords not greater than 0, generated"
                        " dictionary",
                        axesdict,
                    )
                )
            # }}}
            # {{{ map the slices onto the axis coordinates and errors
            for thistuple in sensible_list:
                thisop = thistuple[0]
                thisdim = thistuple[1]
                thisargs = thistuple[2:]
                # print "DEBUG, type of slice",x,"is",type(y)
                if thisop == hash("np"):
                    slicedict[thisdim] = thisargs[0]
                    if np.isscalar(thisargs[0]):
                        axesdict.pop(
                            thisdim
                        )  # pop the axes for all scalar dimensions
                    else:
                        if axesdict[thisdim] is not None:
                            axesdict[thisdim] = axesdict[thisdim][
                                slicedict[thisdim]
                            ]
                elif thisop == hash("func"):
                    mask = thisargs[0](axesdict[thisdim])
                    slicedict[thisdim] = mask
                    if axesdict[thisdim] is not None:
                        axesdict[thisdim] = axesdict[thisdim][mask]
                elif thisop == hash("range"):
                    if axesdict[thisdim] is None:
                        raise ValueError(
                            "You passed a range-type slice"
                            + " selection, but to do that, your axis"
                            " coordinates need to"
                            + " be labeled! (The axis coordinates of"
                            f" {thisdim} aren't"
                            + " labeled)"
                        )
                    temp = np.diff(axesdict[thisdim])
                    if not all(temp * np.sign(temp[0]) > 0):
                        raise ValueError(
                            strm(
                                "you can only use the range format on data"
                                " where the axis is in consecutively"
                                " increasing or decreasing order, and the"
                                " differences that I see are",
                                temp * np.sign(temp[0]),
                            ),
                            "if you like, you can still do this by first"
                            " calling .sort( on the %s axis" % thisdim,
                        )
                    if np.sign(temp[0]) == -1:
                        thisaxis = axesdict[thisdim][::-1]
                    else:
                        thisaxis = axesdict[thisdim]
                    if len(thisargs) > 2:
                        raise ValueError(
                            "range with more than two values not currently"
                            " supported"
                        )
                    elif len(thisargs) == 1:
                        temp_low = thisargs[0]
                        temp_high = inf
                    else:
                        temp_low = thisargs[0]
                        temp_high = thisargs[1]
                        if temp_low is None:
                            temp_low = -inf
                        if temp_high is None:
                            temp_high = inf
                        if temp_low > temp_high:
                            temp_low, temp_high = temp_high, temp_low
                    # at this point, temp_low is indeed the lower value, and
                    # temp_high indeed the higher
                    logger.debug(
                        strm(
                            "after initial processing, range is",
                            temp_low,
                            temp_high,
                        )
                    )
                    if temp_low == inf:
                        raise ValueError(
                            strm(
                                "this is not going to work -- I interpret"
                                " range",
                                thisargs,
                                "I get to",
                                temp_low,
                                ",",
                                temp_high,
                            )
                        )
                    elif temp_low == -inf:
                        temp_low = 0
                    else:
                        logger.debug(strm("looking for", temp_low))
                        temp_low = np.searchsorted(thisaxis, temp_low)
                        if temp_low >= len(thisaxis):
                            raise ValueError(
                                'the lower value of your slice %s on the "%s"'
                                " axis (which runs from %g to %g) is higher"
                                " than the highest value of the axis"
                                " coordinates!"
                                % (
                                    (
                                        str((thisargs[0], thisargs[1])),
                                        thisdim,
                                    )
                                    + tuple(self.getaxis(thisdim)[r_[0, -1]])
                                )
                            )
                        logger.debug(
                            strm(
                                "i found",
                                thisaxis[temp_low],
                                "for the low end of the slice",
                                thisargs,
                            )
                        )
                    temp_high_float = temp_high
                    if temp_high == inf:
                        temp_high = len(
                            thisaxis
                        )  # not an exact match (inf doesn't match the index),
                        #    so needs to be inclusive already
                    elif temp_high == -inf:
                        raise ValueError(
                            strm(
                                "this is not going to work -- I interpret"
                                " range",
                                thisargs,
                                "I get to",
                                temp_low,
                                ",",
                                temp_high,
                            )
                        )
                    else:
                        logger.debug(strm("looking for", temp_high))
                        temp_high = np.searchsorted(thisaxis, temp_high)
                    # at this point, the result is inclusive if temp_high is
                    # not an exact match, but exclusive if it is
                    if (
                        temp_high < len(thisaxis)
                        and thisaxis[temp_high] == temp_high_float
                    ):
                        temp_high += 1  # make it inclusive
                    logger.debug(
                        strm(
                            "before looking at direction of axis, I have",
                            temp_low,
                            temp_high,
                        )
                    )
                    if np.sign(temp[0]) == -1:
                        logger.debug("identified descending axis")
                        temp_high = len(thisaxis) - temp_high
                        temp_low = len(thisaxis) - 1 - temp_low
                        temp_high, temp_low = temp_low, temp_high
                    del temp
                    if temp_low == temp_high:
                        temp_high += 1
                    slicedict[thisdim] = slice(
                        temp_low, temp_high, None
                    )  # inclusive
                    axesdict[thisdim] = axesdict[thisdim][slicedict[thisdim]]
                elif thisop == hash("idx"):
                    if thisdim not in axesdict.keys():
                        raise ValueError(f"{thisdim} not in {axesdict.keys()}")
                    if axesdict[thisdim] is None:
                        raise ValueError(
                            "You passed a labeled index"
                            + " selection, but to do that, your axis"
                            " coordinates need to"
                            + " be labeled! (The axis coordinates of"
                            f" {thisdim} aren't"
                            + " labeled)"
                        )
                    temp = abs(axesdict[thisdim] - thisargs[0]).argmin()
                    slicedict[thisdim] = temp
                    axesdict.pop(thisdim)
            if errordict is not None and errordict != np.array(None):
                for x, y in slicedict.items():
                    if errordict[x] is not None:
                        if np.isscalar(y):
                            errordict.pop(x)
                        elif isinstance(y, type(emptyfunction)):
                            mask = y(axesdict[x])
                            errordict[x] = errordict[x][mask]
                        else:
                            try:
                                errordict[x] = errordict[x][y]  # default
                            except Exception:
                                raise IndexError(
                                    strm(
                                        "Trying to index",
                                        errordict,
                                        "-->",
                                        x,
                                        "=",
                                        errordict[x],
                                        "with",
                                        y,
                                        "error started as",
                                        self.axis_coords_error,
                                    )
                                )
            if unitsdict is not None and unitsdict != np.array(None):
                for x, y in slicedict.items():
                    if unitsdict[x] is not None:
                        if np.isscalar(y):
                            unitsdict.pop(x)
            logger.debug(
                strm(
                    "Here is the slice dict:",
                    slicedict,
                    "and the axes dict",
                    axesdict,
                )
            )
            return slicedict, axesdict, errordict, unitsdict
            # }}}
        else:
            raise ValueError(
                strm(
                    "label your freaking dimensions! (type of args[0] is ",
                    type(args[0]),
                    "and it should be str!)",
                )
            )

    # }}}
    # {{{ hdf5 write
    def hdf5_write(self, h5path, directory="."):
        r"""Write the nddata to an HDF5 file.

        `h5path` is the name of the file followed by the node path where
        you want to put it -- it does **not** include the directory where
        the file lives.
        The directory can be passed to the `directory` argument.

        You can use either :func:`~pyspecdata.find_file` or
        :func:`~pyspecdata.nddata_hdf5` to read the data, as shown below.
        When reading this, please note that HDF5 files store *multiple*
        datasets,
        and each is named (here, the name is `test_data`).

        .. figure:: ../doc_src/_static/presentation_images/image39.png
           :align: center

           View of an HDF5 file with nddata arrays and metadata inside
           ViTables.

        .. code-block:: python

            from pyspecdata import *
            init_logging('debug')
            a = nddata(r_[0:5:10j], 'x')
            a.name('test_data')
            try:
                a.hdf5_write('example.h5',getDATADIR(exp_type='Sam'))
            except Exception:
                print("file already exists, not creating again -- delete the
                file or node if wanted")
            # read the file by the "raw method"
            b = nddata_hdf5('example.h5/test_data',
                    getDATADIR(exp_type='Sam'))
            print("found data:",b)
            # or use the find file method
            c = find_file('example.h5', exp_type='Sam',
                    expno='test_data')
            print("found data:",c)

        Parameters
        ----------
        h5path : str
            The name of the file followed by the node path where
            you want to put it -- it does **not** include the directory where
            the file lives.
            (Because HDF5 files contain an internal directory-like group
            structure.)
        directory : str
            the directory where the HDF5 file lives.
        """
        for thisax in self.dimlabels:
            if self.getaxis(thisax) is None or len(self.getaxis(thisax)) == 0:
                raise ValueError(
                    strm(
                        "The axis",
                        thisax,
                        "appears not to have a label!  I refuse to save data"
                        " to HDF5 if you do not label all your axes!!",
                    )
                )
        # {{{ add the final node based on the name stored in the nddata
        #     structure
        if h5path[-1] != "/":
            h5path += "/"  # make sure it ends in a slash first
        try:
            thisname = self.get_prop("name")
        except Exception:
            raise ValueError(
                strm(
                    "You're trying to save an nddata object which",
                    "does not yet have a name, and you can't do this! Run",
                    "yourobject.name('setname')",
                )
            )
        if isinstance(thisname, str):
            h5path += thisname
        else:
            raise ValueError(
                strm(
                    "problem trying to store HDF5 file; you need to",
                    "set the ``name'' property of the nddata object to a"
                    " string",
                    "first!",
                )
            )
        h5file, bottomnode = h5nodebypath(
            h5path, directory=directory
        )  # open the file and move to the right node
        try:
            # print 'DEBUG 1: bottomnode is',bottomnode
            # }}}
            # {{{ print out the attributes of the data
            myattrs = normal_attrs(self)
            # {{{ separate them into data and axes
            mydataattrs = list(filter((lambda x: x[0:4] == "data"), myattrs))
            myotherattrs = list(filter((lambda x: x[0:4] != "data"), myattrs))
            myotherattrs = [
                x
                for x in myotherattrs
                if x not in ["C", "sin", "cos", "exp", "log10"]
            ]
            myaxisattrs = list(
                filter((lambda x: x[0:4] == "axis"), myotherattrs)
            )
            myotherattrs = list(
                filter((lambda x: x[0:4] != "axis"), myotherattrs)
            )
            logger.debug(
                strm(
                    lsafe(
                        "data attributes:",
                        list(
                            zip(
                                mydataattrs,
                                [
                                    type(self.__getattribute__(x))
                                    for x in mydataattrs
                                ],
                            )
                        ),
                    ),
                    "\n\n",
                )
            )
            logger.debug(
                strm(
                    lsafe(
                        "axis attributes:",
                        list(
                            zip(
                                myaxisattrs,
                                [
                                    type(self.__getattribute__(x))
                                    for x in myaxisattrs
                                ],
                            )
                        ),
                    ),
                    "\n\n",
                )
            )
            logger.debug(
                strm(
                    lsafe(
                        "other attributes:",
                        list(
                            zip(
                                myotherattrs,
                                [
                                    type(self.__getattribute__(x))
                                    for x in myotherattrs
                                ],
                            )
                        ),
                    ),
                    "\n\n",
                )
            )
            # }}}
            # }}}
            # {{{ write the data table
            if "data" in mydataattrs:
                if (
                    "data_error" in mydataattrs
                    and self.get_error() is not None
                    and len(self.get_error()) > 0
                ):
                    thistable = np.rec.fromarrays(
                        [self.data, self.get_error()], names="data,error"
                    )
                    mydataattrs.remove("data_error")
                else:
                    thistable = np.rec.fromarrays([self.data], names="data")
                mydataattrs.remove("data")
                datatable = h5table(bottomnode, "data", thistable)
                # print 'DEBUG 2: bottomnode is',bottomnode
                # print 'DEBUG 2: datatable is',datatable
                logger.debug(strm("Writing remaining axis attributes\n\n"))
                if len(mydataattrs) > 0:
                    h5attachattributes(datatable, mydataattrs, self)
            else:
                raise ValueError(
                    "I can't find the data object when trying to save the HDF5"
                    " file!!"
                )
            # }}}
            # {{{ write the axes tables
            if "axis_coords" in myaxisattrs:
                if len(self.axis_coords) > 0:
                    # {{{ create an 'axes' node
                    axesnode = h5child(
                        bottomnode,  # current node
                        "axes",  # the child
                        create=True,
                    )
                    # }}}
                    for j, axisname in enumerate(
                        self.dimlabels
                    ):  # make a table for each different dimension
                        myaxisattrsforthisdim = dict([
                            (x, self.__getattribute__(x)[j])
                            for x in list(myaxisattrs)
                            if len(self.__getattribute__(x)) > 0
                        ])  # collect the attributes for this dimension and
                        #    their values
                        logger.debug(
                            strm(
                                lsafe(
                                    "for axis",
                                    axisname,
                                    "myaxisattrsforthisdim=",
                                    myaxisattrsforthisdim,
                                )
                            )
                        )
                        if (
                            "axis_coords" in list(myaxisattrsforthisdim.keys())
                            and myaxisattrsforthisdim["axis_coords"]
                            is not None
                        ):
                            if (
                                "axis_coords_error"
                                in list(myaxisattrsforthisdim.keys())
                                and myaxisattrsforthisdim["axis_coords_error"]
                                is not None
                                and len(
                                    myaxisattrsforthisdim["axis_coords_error"]
                                )
                                > 0
                            ):  # this is needed to avoid all errors, though I
                                # guess I could use try/except
                                thistable = np.rec.fromarrays(
                                    [
                                        myaxisattrsforthisdim["axis_coords"],
                                        myaxisattrsforthisdim[
                                            "axis_coords_error"
                                        ],
                                    ],
                                    names="data,error",
                                )
                                myaxisattrsforthisdim.pop("axis_coords_error")
                            else:
                                thistable = np.rec.fromarrays(
                                    [myaxisattrsforthisdim["axis_coords"]],
                                    names="data",
                                )
                            myaxisattrsforthisdim.pop("axis_coords")
                        datatable = h5table(axesnode, axisname, thistable)
                        # print 'DEBUG 3: axesnode is',axesnode
                        logger.debug(
                            strm(
                                "Writing remaining axis attributes for",
                                axisname,
                                "\n\n",
                            )
                        )
                        if len(myaxisattrsforthisdim) > 0:
                            h5attachattributes(
                                datatable,
                                list(myaxisattrsforthisdim.keys()),
                                list(myaxisattrsforthisdim.values()),
                            )
            # }}}
            # {{{ Check the remaining attributes.
            logger.debug(
                strm(
                    lsafe(
                        "other attributes:",
                        list(
                            zip(
                                myotherattrs,
                                [
                                    type(self.__getattribute__(x))
                                    for x in myotherattrs
                                ],
                            )
                        ),
                    ),
                    "\n\n",
                )
            )
            logger.debug(strm("Writing remaining other attributes\n\n"))
            if len(myotherattrs) > 0:
                # print 'DEBUG 4: bottomnode is',bottomnode
                test = repr(
                    bottomnode
                )  # somehow, this prevents it from claiming that the
                    #    bottomnode is None --> some type of bug?
                logger.debug(strm("bottomnode", test))
                if "dimlabels" in myotherattrs:
                    bottomnode._v_attrs.__setattr__(
                        "dimlabels", np.array(self.dimlabels, dtype="S")
                    )
                    myotherattrs.remove("dimlabels")
                h5attachattributes(
                    bottomnode,
                    [
                        j
                        for j in myotherattrs
                        if not self._contains_symbolic(j)
                    ],
                    self,
                )
                warnlist = [
                    j
                    for j in myotherattrs
                    if (not self._contains_symbolic(j))
                    and isinstance(self.__getattribute__(j), dict)
                ]
                # {{{ to avoid pickling, test that none of the attributes I'm
                #     trying to write are dictionaries or lists
                if len(warnlist) > 0:
                    print(
                        "WARNING!!, attributes", warnlist, "are dictionaries!"
                    )
                warnlist = [
                    j
                    for j in myotherattrs
                    if (not self._contains_symbolic(j))
                    and isinstance(self.__getattribute__(j), list)
                ]
                if len(warnlist) > 0:
                    print("WARNING!!, attributes", warnlist, "are lists!")
                # }}}
                logger.debug(
                    strm(
                        lsafe(
                            "other attributes:",
                            list(
                                zip(
                                    myotherattrs,
                                    [
                                        type(self.__getattribute__(x))
                                        for x in myotherattrs
                                    ],
                                )
                            ),
                        ),
                        "\n\n",
                    )
                )
            # }}}
        finally:
            h5file.close()

    # }}}


class testclass:
    def __getitem__(self, *args, **kwargs):
        logger.debug(
            strm(
                "you called __getitem__ with args", args, "and kwargs", kwargs
            )
        )
        return

    def __getattribute__(self, *args, **kwargs):
        logger.debug(
            strm(
                "you called __getattribute__ with args",
                args,
                "and kwargs",
                kwargs,
            )
        )
        return


class nddata_hdf5(nddata):
    r"""Load an :class:`nddata` object saved with
    :meth:`nddata.hdf5_write`.

    This subclass opens an array from an HDF5 file and exposes it as a
    regular ``nddata`` instance.  Use :func:`pyspecdata.find_file` to
    conveniently locate the desired file and then instantiate this class
    or call :func:`nddata_hdf5` directly.
    """

    def __repr__(self):
        if hasattr(self, "_node_children"):
            return repr(self.datanode)
        else:
            return nddata.__repr__(self)
        atexit.register(self._cleanup)

    def _cleanup(self):
        if hasattr(self, "_node_children"):
            self.h5file.close()
            del self.h5file
            del self.datanode
        return

    def __init__(self, pathstring, directory=".", mode="r"):
        self.pathstring = pathstring
        # try:
        self.h5file, self.datanode = h5nodebypath(
            pathstring, check_only=True, directory=directory, mode=mode
        )
        logger.debug("about to call _init_datanode")
        self._init_datanode(self.datanode)
        atexit.register(self._cleanup)

    def _init_datanode(self, datanode, **kwargs):
        datadict = h5loaddict(datanode)
        # {{{ load the data, and pop it from datadict
        try:
            dataentry = datadict["data"]
            datarecordarray = dataentry["data"]  # the table is called data
            mydata = datarecordarray["data"]
        except Exception:
            raise ValueError("I can't find the nddata.data")
        try:
            kwargs.update({"data_error": datarecordarray["error"]})
        except Exception:
            logger.debug(strm("No error found\n\n"))
        data_units = dataentry.get("data_units")
        if data_units is not None and isinstance(data_units, (bytes, np.bytes_)):
            data_units = data_units.decode("utf-8")
        if data_units is not None:
            kwargs.update({"data_units": data_units})
        datadict.pop("data")
        # }}}
        # {{{ be sure to load the dimlabels
        mydimlabels = [j.decode("utf-8") for j in datadict["dimlabels"]]
        if len(mydimlabels) == 1:
            if len(mydimlabels[0]) == 1:
                mydimlabels = list(
                    [mydimlabels[0][0]]
                )  # for some reason, think I need to do this for length 1
        # }}}
        # {{{ load the axes and pop them from datadict
        datadict.pop("dimlabels")
        if "axes" in list(datadict.keys()):
            myaxiscoords = [None] * len(mydimlabels)
            myaxiscoordserror = [None] * len(mydimlabels)
            myaxis_units = [None] * len(mydimlabels)
            logger.debug(
                strm(
                    "about to read out the various axes:",
                    list(datadict["axes"].keys()),
                )
            )
            for axisname in list(datadict["axes"].keys()):
                try:
                    axisnumber = mydimlabels.index(axisname)
                except AttributeError:
                    raise AttributeError(
                        strm(
                            "mydimlabels is not in the right format!\nit looks"
                            " like this:\n",
                            mydimlabels,
                            type(mydimlabels),
                        )
                    )
                except ValueError:
                    raise ValueError(
                        strm(
                            "mydimlabels is not in the right format!\nit looks"
                            " like this:\n",
                            mydimlabels,
                            type(mydimlabels),
                        )
                    )
                recordarrayofaxis = datadict["axes"][axisname]["data"]
                if "axis_coords_units" in datadict["axes"][axisname].keys():
                    myaxis_units[axisnumber] = datadict["axes"][axisname][
                        "axis_coords_units"
                    ]
                else:
                    if ("Scans" in axisname) or ("ph" in axisname):
                        pass
                    else:
                        print(
                            "You didn't set units for %s before saving the"
                            " data!!!" % axisname
                        )
                myaxiscoords[axisnumber] = recordarrayofaxis["data"]
                if "error" in recordarrayofaxis.dtype.names:
                    myaxiscoordserror[axisnumber] = recordarrayofaxis["error"]
                datadict["axes"][axisname].pop("data")
                for k in list(datadict["axes"][axisname].keys()):
                    logger.debug(
                        strm(
                            "Warning, attribute",
                            k,
                            "of axis table",
                            axisname,
                            "remains, but the code to load this is not yet"
                            " supported",
                        )
                    )
                datadict["axes"].pop(axisname)
            kwargs.update({"axis_coords": myaxiscoords})
            kwargs.update({"axis_coords_units": myaxis_units})
            kwargs.update({"axis_coords_error": myaxiscoordserror})
        elif len(mydimlabels) > 1:
            raise ValueError(
                "The current version uses the axis labels to"
                "figure out the shape of the data\nBecause you stored"
                "unlabeled data, I can't figure out the shape of the"
                "data!!"
            )
            # the reshaping this refers to is done below
        # }}}
        logger.debug(
            strm(
                "about to initialize data with shape",
                mydata.shape,
                "labels",
                mydimlabels,
                "and kwargs",
                kwargs,
            )
        )
        nddata.__init__(self, mydata, mydata.shape, mydimlabels, **kwargs)
        # {{{ reshape multidimensional data to match the axes
        if len(mydimlabels) > 1:
            det_shape = []
            for thisdimlabel in mydimlabels:
                try:
                    temp = self.getaxis(thisdimlabel)
                except Exception:
                    temp = -1  # no axis is given
                if isinstance(temp, np.ndarray):
                    temp = len(temp)
                det_shape.append(temp)
            try:
                self.data = self.data.reshape(det_shape)
                if self.data_error is not None:
                    self.data_error = np.array(self.data_error).reshape(det_shape)
            except Exception:
                raise RuntimeError(
                    strm(
                        "The data is of shape",
                        self.data.shape,
                        "and I try to reshape it into",
                        det_shape,
                        "corresponding to the dimensions",
                        mydimlabels,
                        "--> this fails!",
                    )
                )
        # }}}
        for remainingattribute in list(datadict.keys()):
            self.__setattr__(remainingattribute, datadict[remainingattribute])
        self.h5file.close()
        del self.h5file
        del self.datanode
        return


# }}}


class ndshape(ndshape_base):
    r"""A class for describing the shape and dimension names of nddata objects.

    A main goal of this class is to allow easy generation (allocation) of new
    arrays -- see :func:`alloc`.

    """

    def __or__(self, *args):
        retval = super().__or__(*args)
        retval.__class__ = type(self)
        return retval

    __ror__ = __or__

    def alloc(self, dtype=np.complex128, labels=False, format=0):
        r"""Use the shape object to allocate an empty nddata object.

        Parameters
        ----------
        labels :
            Needs documentation
        format : 0, 1, or None
            What goes in the allocated array.
            `None` uses numpy empty.

        Example
        -------

        If you want to create new empty array that's 10x3 with dimensions "x"
        and "y":

        >>> result = ndshape([10,3],['x','y']).alloc(format=None)

        You can also do things like creating a new array based on the size of
        an existing array (create a new array without dimension x, but with new
        dimension z)

        >>> myshape = ndshape(mydata)
        >>> myshape.pop('x')
        >>> myshape + (10,'z')
        >>> result = myshape.alloc(format=None)
        """
        try:
            if format == 0:
                try:
                    emptyar = np.zeros(tuple(self.shape), dtype=dtype)
                except TypeError:
                    raise TypeError(
                        "You passed a type of "
                        + repr(dtype)
                        + ", which was likely not understood (you also passed"
                        " a shape of "
                        + repr(tuple(self.shape))
                        + ")"
                    )
            elif format == 1:
                emptyar = np.ones(tuple(self.shape), dtype=dtype)
            elif format is None:
                emptyar = np.empty(tuple(self.shape), dtype=dtype)
            else:
                emptyar = format * np.ones(tuple(self.shape), dtype=dtype)
        except TypeError:
            raise TypeError(
                strm(
                    "Wrong type for self.shape",
                    list(map(type, self.shape)),
                    "this probably means that you swapped the size and name"
                    " arguments -- ",
                    self.shape,
                    "should be numbers, not names",
                )
            )
        retval = nddata(emptyar, self.shape, self.dimlabels)
        if labels:
            retval.labels(
                self.dimlabels, [np.double(r_[0:x]) for x in self.shape]
            )
        return retval


image = this_plotting.image.image
# }}}


# {{{ fitdata
class fitdata(nddata):
    r"""Inherits from an nddata and enables curve fitting through use of a
    sympy expression.

    The user creates a fitdata class object from an existing nddata
    class object, and on this fitdata object can define the
    :func:`functional_form` of the curve it would like to fit to the
    data of the original nddata.
    This functional form must be provided as a sympy expression, with
    one of its variables matching the name of the dimension that the
    user would like to fit to.
    The user provides fit coefficients using :func:`fit_coeff` and
    obtains output using :func:`fit` and :func:`eval`.

    If you haven't done this before,
    create a jupyter notebook (not checked in, just for your own playing
    around) with:
    ```
    import sympy as s
    s.init_printing()
    ```
    you can then use `s.symbols(` to create symbols/variables that
    allow you to build the mathematical expression for your fitting
    function
    """

    def __init__(self, *args, **kwargs):
        # {{{ manual kwargs
        fit_axis = None
        if "fit_axis" in list(kwargs.keys()):
            fit_axis = kwargs.pop("fit_axis")
        # }}}
        if isinstance(args[0], nddata):
            myattrs = normal_attrs(args[0])
            for j in range(0, len(myattrs)):
                self.__setattr__(
                    myattrs[j], args[0].__getattribute__(myattrs[j])
                )
            # nddata.__init__(self,
            #        args[0].data,
            #        args[0].data.shape,
            #        args[0].dimlabels,
            #        axis_coords = args[0].axis_coords,
            #        data_error = args[0].data_error,
            #        axis_coords_error = args[0].axis_coords_error,
            #        axis_coords_units = args[0].axis_coords_units,
            #        data_units = args[0].data_units,
            #        other_info = args[0].other_info,
            #        **kwargs)
        else:
            # self.__base_init(*args,**kwargs)
            nddata.__init__(self, *args, **kwargs)
        if fit_axis is None:
            if len(self.dimlabels) == 1:
                fit_axis = self.dimlabels[0]
            else:
                raise IndexError(
                    "Right now, we can only auto-determine the fit axis if"
                    " there is a single axis"
                )
        self.fit_axis = fit_axis
        # {{{ in the class, only store the forced values and indices they are
        #     set to
        self.set_to = None
        self.set_indices = None
        self.active_indices = None
        # }}}
        return

    def parameter_derivatives(self, xvals, set=None, set_to=None):
        r"""return a matrix containing derivatives of the parameters, can set
        dict set, or keys set, vals set_to"""
        logger.debug(strm("parameter derivatives is called!"))
        if np.iscomplex(self.data.flatten()[0]):
            print(lsafen("Warning, taking only real part of fitting data!"))
        if isinstance(set, dict):
            set_to = list(set.values())
            set = list(set.keys())
        solution_list = dict([
            (
                (self.symbolic_dict[k], set_to[j])
                if k in set
                else (self.symbolic_dict[k], self.output(k))
            )
            for j, k in enumerate(self.symbol_list)
        ])  # load into the solution list
        number_of_i = len(xvals)
        parameters = self._active_symbols()
        mydiff_sym = [[]] * len(self.symbolic_vars)
        x = self.symbolic_x
        fprime = np.zeros([len(parameters), number_of_i])
        for j in range(0, len(parameters)):
            thisvar = self.symbolic_dict[parameters[j]]
            mydiff_sym[j] = sp.core.diff(self.symbolic_func, thisvar)
            try:
                mydiff = mydiff_sym[j].subs(solution_list)
            except Exception:
                raise ValueError(
                    strm(
                        "error trying to substitute",
                        mydiff_sym[j],
                        "with",
                        solution_list,
                    )
                )
            try:
                fprime[j, :] = np.array([
                    complex(mydiff.subs(x, xvals[k]))
                    for k in range(0, len(xvals))
                ])
            except ValueError:
                raise ValueError(
                    strm(
                        "Trying to set index",
                        j,
                        "np.shape(fprime)",
                        np.shape(fprime),
                        "np.shape(xvals)",
                        np.shape(xvals),
                        "the thing I'm trying to",
                        "compute looks like this",
                        [
                            mydiff.subs(x, xvals[k])
                            for k in range(0, len(xvals))
                        ],
                    )
                )
            except Exception:
                raise ValueError(
                    strm(
                        "Trying to set index",
                        j,
                        "np.shape(fprime)",
                        np.shape(fprime),
                        "np.shape(xvals)",
                        np.shape(xvals),
                    )
                )
        return fprime

    @property
    def function_string(self):
        r"""A property of the fitdata class which stores a string
        output of the functional form of the desired fit expression
        provided in func:`functional_form` in LaTeX format"""
        retval = sp.printing.latex(self.symbolic_expr).replace("$", "")
        return (
            r"$f(%s)=" % (sp.printing.latex(sp.Symbol(self.fit_axis)))
            + retval
            + r"$"
        )

    @function_string.setter
    def function_string(self):
        raise ValueError(
            "You cannot set the string directly -- change the functional_form"
            " property instead!"
        )

    @property
    def functional_form(self):
        r"""A property of the fitdata class which is set by the user,
        takes as input a sympy expression of the desired fit
        expression"""
        logger.debug("Getting symbolic function")
        return self.symbolic_expr

    @functional_form.setter
    def functional_form(self, sym_expr):
        r"""The functional form, given as a sympy expression, to
        which you would like to fit the data."""
        assert issympy(
            sym_expr
        ), "for now, the functional form must be a sympy expression!"
        self.symbolic_expr = sym_expr
        # {{{ adapted from fromaxis, trying to adapt the variable
        symbols_in_expr = self.symbolic_expr.atoms(sp.Symbol)
        logger.debug(
            strm(
                "identified this as a sympy expression (",
                self.symbolic_expr,
                ") with symbols",
                symbols_in_expr,
            )
        )
        symbols_in_expr = set(map(str, symbols_in_expr))
        # the next are the parameters
        self.fit_axis = set(self.dimlabels) & symbols_in_expr
        if len(self.fit_axis) == 0:
            raise ValueError(
                "I can't find any variables that might correspond to a"
                " dimension you want to fit along.The variables are",
                symbols_in_expr,
                "and the dimensions are",
                self.dimlabels,
            )
        elif len(self.fit_axis) > 1:
            raise ValueError(
                "currently only 1D fitting is supported, though this should be"
                " easyto change -- I see potential fit axes %s"
                % str(self.fit_axis)
            )
        # the next line gives the parameters
        self.symbolic_vars = symbols_in_expr - self.fit_axis
        # this gets used later in p_ini
        self.number_of_parameters = len(self.symbolic_vars)
        # }}}
        self.fit_axis = list(self.fit_axis)[0]
        # redefine as real to avoid weird piecewise derivatives
        self.fit_axis_sym = sp.core.var(self.fit_axis, real=True)
        self.symbolic_vars = list(self.symbolic_vars)
        self.symbolic_vars.sort()  # so I get consistent behavior
        self.symbolic_vars = [
            sp.core.var(j, real=True) for j in self.symbolic_vars
        ]
        self.symbol_list = [str(j) for j in self.symbolic_vars]
        args = self.symbolic_vars + [self.fit_axis]
        self.fitfunc_multiarg = sp.utilities.lambdify(
            tuple(args), self.symbolic_expr, modules=mat2array
        )

        def fn(p, x):
            p = self.add_inactive_p(p)
            assert len(p) == len(self.symbolic_vars), (
                "length of parameter passed to fitfunc doesn't match number of"
                " symbolic parameters"
            )
            return self.fitfunc_multiarg(*tuple(list(p) + [x]))

        self.fitfunc = fn
        # leave the gradient for later

    def analytical_covariance(self):
        r"""Not up to date"""
        covarmatrix = np.zeros([len(self._active_symbols())] * 2)
        # {{{ try this ppt suggestion --> his V is my fprime, but
        fprime = self.parameter_derivatives(self.getaxis(self.fit_axis))
        dirproductform = False
        if dirproductform:
            sigma = self.get_error()
            f1 = fprime.shape[0]
            f2 = fprime.shape[1]
            fprime1 = fprime.reshape(f1, 1, f2)  # j index
            fprime2 = fprime.reshape(1, f1, f2)  # k index
            fprime_prod = fprime1 * fprime2
            fprime_prod = fprime_prod.reshape(-1, f2).T  # direct product form
            try:
                covarmat = np.dot(
                    np.linalg.pinv(fprime_prod), (sigma**2).reshape(-1, 1)
                )
            except ValueError:
                raise ValueError(
                    strm(
                        "shape of fprime_prod",
                        np.shape(fprime_prod),
                        "shape of inverse",
                        np.shape(np.linalg.pinv(fprime_prod)),
                        "shape of sigma",
                        np.shape(sigma),
                    )
                )
            covarmatrix = covarmat.reshape(f1, f1)
            for l in range(0, f1):
                for m in range(0, f1):
                    if l != m:
                        covarmatrix[l, m] /= 2
        else:
            # Note that lots of commented out code was deleted when this
            # comment was added
            sigma = self.get_error()
            J = np.matrix(fprime.T)
            S = np.matrix(self.get_covariance())
            Omegainv = S**-1
            minimizer = scipy.linalg.inv(J.T * Omegainv * J) * J.T * Omegainv
            covarmatrix = minimizer * S * minimizer.T
        # }}}
        return covarmatrix

    def copy(
        self,
    ):  # for some reason, if I don't override this with the same thing, it
        # doesn't override
        namelist = []
        vallist = []
        for j in dir(self):
            if self._contains_symbolic(j):
                namelist.append(j)
                vallist.append(self.__getattribute__(j))
                self.__delattr__(j)
        try:
            new = deepcopy(self)
        except TypeError:
            raise RuntimeError(
                "Detailed failure:\n" + _find_bad_attr(self, "")
            )
        for j in range(0, len(namelist)):
            new.__setattr__(namelist[j], vallist[j])
        for j in range(0, len(namelist)):
            self.__setattr__(namelist[j], vallist[j])
        return new

    def gen_indices(self, this_set, set_to):
        r"""pass this this_set and this_set\_to parameters, and it will return:
        indices,values,mask
        indices --> gives the indices that are forced
        values --> the values they are forced to
        mask --> p[mask] are actually active in the fit"""
        if not isinstance(this_set, list):
            this_set = [this_set]
        if not isinstance(set_to, list):
            set_to = [set_to]
        if len(this_set) != len(set_to):
            raise ValueError(
                strm(
                    "length of this_set=",
                    this_set,
                    "and set_to",
                    set_to,
                    "are not the same!",
                )
            )
        logger.debug("*** *** *** *** ***")
        logger.debug(str(this_set))
        logger.debug("*** *** *** *** ***")
        set_indices = list(
            map(self.symbol_list.index, this_set)
        )  # calculate indices once for efficiency
        active_mask = np.ones(len(self.symbol_list), dtype=bool)
        active_mask[set_indices] = (
            False  # generate the mask of indices that are actively fit
        )
        return set_indices, set_to, active_mask

    def remove_inactive_p(self, p):
        return p[self.active_mask]

    def add_inactive_p(self, p):
        if self.set_indices is not None:
            # {{{ uncollapse the function
            temp = p.copy()
            p = np.zeros(len(self.symbol_list))
            p[self.active_mask] = temp
            # }}}
            p[self.set_indices] = (
                self.set_to
            )  # then just set the forced values to their given values
        return p

    def fitfunc(self, p, x):
        r"""This is the function that does the actual fitting, and takes a
        properly ordered list of parameters as well as an np.ndarray for the x
        axis."""
        raise ValueError(
            "this should have been overwritten when you set functional_form!"
        )

    def residual(self, p, x, y, sigma):
        """just the residual (error) function"""
        fit = self.fitfunc(p, x)
        normalization = np.sum(1.0 / sigma)
        # print 'DEBUG: y=',y,'\nfit=',fit,'\nsigma=',sigma,'\n\n'
        sigma[sigma == 0.0] = 1
        try:
            # as noted here: https://stackoverflow.com/questions/6949370/sc\
            #                ipy-scipy.optimize.leastsq-dfun-usage
            # this needs to be fit - y, not vice versa
            retval = (fit - y) / sigma * normalization
        except ValueError:
            raise ValueError(
                strm(
                    "your error (",
                    np.shape(sigma),
                    ") probably doesn't match y (",
                    np.shape(y),
                    ") and fit (",
                    np.shape(fit),
                    ")",
                )
            )
        return retval

    def pinv(self, *args, **kwargs):
        retval = self.linear(*args, **kwargs)
        y = retval.data
        yerr = retval.get_error()
        x_axis = retval.dimlabels[0]
        x = retval.getaxis(x_axis)
        nopowerindex = np.argmax(x)
        mask = np.logical_not(r_[0 : len(x)] == nopowerindex)
        y = y[mask]
        yerr = yerr[mask]
        x = x[mask]
        L = c_[x.reshape((-1, 1)), np.ones((len(x), 1))]
        retval = np.dot(np.linalg.pinv(L, rcond=1e-17), y)
        logger.debug(
            strm(
                r"\label{fig:pinv_figure_text}y=",
                y,
                "yerr=",
                yerr,
                "%s=" % x_axis,
                x,
                "L=",
                L,
            )
        )
        logger.debug("\n\n")
        logger.debug(strm("recalc y = ", np.dot(L, retval)))
        logger.debug(strm("recalc E = ", 1.0 - 1.0 / np.dot(L, retval)))
        logger.debug(strm("actual E = ", self.data))
        return retval

    def linear(self, *args, **kwargs):
        r"""return the linear-form function, either smoothly along the fit
        function, or on the raw data, depending on whether or not the taxis
        argument is given
        can take optional arguments and pass them on to eval"""
        # print "DEBUG called linear"
        if len(args) == 1:
            taxis = self._taxis(args[0])  # handle integer as well
            return self.linfunc(
                taxis, self.eval(taxis, **kwargs).data
            )  # if we pass an argument, return the function across the entire
            #    time axis passed
        else:
            return self.linfunc(
                self.getaxis(self.fit_axis),
                self.data,
                yerr=self.get_error(),
                xerr=self.get_error(self.fit_axis),
            )  # otherwise, return the raw data

    def output(self, *name):
        r"""give the fit value of a particular symbol, or a dictionary of all
        values.

        Parameters
        ----------
        name: str (optional)
            name of the symbol.
            If no name is passed, then output returns a dictionary of the
            resulting values.

        Returns
        -------
        retval: dict or float
            Either a dictionary of all the values, or the value itself.
        """
        if not hasattr(self, "fit_coeff") or self.fit_coeff is None:
            return None
        p = self.fit_coeff.copy()
        if self.set_indices is not None:
            # {{{ uncollapse the function
            temp = p.copy()
            p = np.zeros(len(self.symbol_list))
            p[self.active_mask] = temp
            # }}}
            p[self.set_indices] = (
                self.set_to
            )  # then just set the forced values to their given values
        # this should also be generic
        if len(name) == 1:
            try:
                return p[self.symbol_list.index(name[0])]
            except Exception:
                raise ValueError(
                    strm(
                        "While running output: couldn't find",
                        name,
                        "in",
                        self.symbol_list,
                    )
                )
        elif len(name) == 0:
            return {self.symbol_list[j]: p[j] for j in range(len(p))}
        else:
            raise ValueError(
                strm("You can't pass", len(name), "arguments to .output()")
            )

    def _pn(self, name):
        return self.symbol_list.index(name)

    def _active_symbols(self):
        if not hasattr(self, "active_symbols"):
            if self.set_indices is not None:
                self.active_symbols = [
                    x
                    for x in self.symbol_list
                    if self.active_mask[self._pn(x)]
                ]
            else:
                self.active_symbols = list(self.symbol_list)
        return self.active_symbols

    def _pn_active(self, name):
        return self._active_symbols().index(name)

    def covar(self, *names):
        r"""give the covariance for the different symbols"""
        if len(names) == 1:
            names = [names[0], names[0]]
        if self.covariance is not None:
            return self.covariance[
                self._pn_active(names[0]), self._pn_active(names[1])
            ].copy()
        else:
            return None

    def covarmat(self, *names):
        if (len(names) == 1) and (names[0] == "recarray"):
            if hasattr(self, "active_mask"):
                active_symbols = [
                    x
                    for x in self.symbol_list
                    if self.active_mask[self._pn(x)]
                ]
            else:
                active_symbols = list(self.symbol_list)
            if len(active_symbols) != self.covariance.shape[0]:
                raise ValueError(
                    strm(
                        "length of active symbols",
                        active_symbols,
                        "doesnt match covariance matrix size(",
                        self.covariance.shape[0],
                        ")!",
                    )
                )
            recnames = ["labels"] + active_symbols
            recdata = []
            for j in range(0, self.covariance.shape[0]):
                thisdata = [active_symbols[j]] + list(
                    np.double(self.covariance[j, :].copy())
                )  # the first index is the row
                recdata.append(make_rec(thisdata, recnames))
            return r_[tuple(recdata)]
        if len(names) > 0:
            indices = list(
                map(self._pn_active, names)
            )  # slice out only these rows and columns
            return self.covariance[r_[indices], :][:, r_[indices]].copy()
        else:
            try:
                return self.covariance.copy()
            except Exception:
                return np.zeros([len(self.fit_coeff)] * 2, dtype="double")

    def latex(self):
        r"""show the latex string for the function, with all the symbols
        substituted by their values"""
        # this should actually be generic to fitdata
        p = self.fit_coeff
        retval = self.function_string
        printfargs = []
        allsymb = []
        locations = []
        # {{{ I replace the symbols manually
        #     Note that I came back and tried to use sympy to do this,
        #     but then realize that sympy will automatically simplify,
        #     e.g. numbers in the denominator, so it ends up changing the
        #     way the function looks.  Though this is a pain, it's
        #     better.
        for j in range(0, len(self.symbol_list)):
            symbol = sp.printing.latex(self.symbolic_vars[j]).replace("$", "")
            logger.debug(strm('DEBUG: replacing symbol "', symbol, '"'))
            location = retval.find(symbol)
            while location != -1:
                if retval[location - 1] == "-":
                    newstring = (
                        retval[: location - 1]
                        + dp(-1 * p[j])
                        + retval[location + len(symbol) :]
                    )  # replace the symbol in the written function with the
                    #    appropriate number
                else:
                    newstring = (
                        retval[:location]
                        + dp(p[j])
                        + retval[location + len(symbol) :]
                    )  # replace the symbol in the written function with the
                    #    appropriate number
                logger.debug(
                    strm(
                        r"trying to replace",
                        retval[location : location + len(symbol)],
                    )
                )
                retval = newstring
                locations += [location]
                allsymb += [symbol]
                location = retval.find(symbol)
        # }}}
        logger.debug(
            strm(
                r"trying to generate",
                self.function_string,
                "\n",
                retval,
                "\n",
                [allsymb[x] for x in np.argsort(locations)],
                "\n",
                printfargs,
            )
        )
        return retval

    def settoguess(self):
        "a debugging function, to easily plot the initial guess"
        self.fit_coeff = np.real(self.guess())
        return self

    def _taxis(self, taxis):
        r"""You can enter None, to get the fit along the same range as the
        data, an integer to give the number of points, or a range of data,
        which will return with 300 points"""
        if taxis is None:
            taxis = self.getaxis(self.fit_axis).copy()
        elif isinstance(taxis, int):
            taxis = np.linspace(
                self.getaxis(self.fit_axis).min(),
                self.getaxis(self.fit_axis).max(),
                taxis,
            )
        elif not np.isscalar(taxis) and len(taxis) == 2:
            taxis = np.linspace(taxis[0], taxis[1], 300)
        return taxis

    def eval(self, taxis, set_what=None, set_to=None):
        """calculate the fit function along the axis taxis.

        Parameters
        ----------
        taxis: ndarray, int
            :if ndarray: the new axis coordinates along which we want to
                calculate the fit.
            :if int: number of evenly spaced points along the t-axis along the
                fit
        set_what: 'str', optional
            forcibly sets a specific symbol
        set_to: double, optional
            the specific value (int) you are assigning the symbol you included

        Returns
        -------
        self: nddata
            the fit function evaluated along the axis coordinates that were
            passed
        """
        if isinstance(set_what, dict):
            set_to = list(set_what.values())
            set_what = list(set_what.keys())
        taxis = self._taxis(taxis)
        if hasattr(self, "fit_coeff") and self.fit_coeff is not None:
            p = self.fit_coeff.copy()
        else:
            p = np.array([np.nan] * len(self.symbol_list))
        # {{{ LOCALLY apply any forced values
        # changed line below from set to set_what, and now it works
        if set_what is not None:
            if self.set_indices is not None:
                raise ValueError(
                    "you're trying to set indices in an eval"
                    " function for a function that was fit constrained; this"
                    " is not currently supported"
                )
            set_indices, set_to, active_mask = self.gen_indices(
                set_what, set_to
            )
            p[set_indices] = set_to
        # }}}
        # {{{ make a new, blank np.array with the fit axis expanded to fit
        #     taxis
        newdata = ndshape(self)
        newdata[self.fit_axis] = np.size(taxis)
        newdata = newdata.alloc()
        newdata.set_plot_color(self.get_plot_color())
        # }}}
        # {{{ keep all axis labels the same, except the expanded one
        newdata.axis_coords = list(newdata.axis_coords)
        newdata.labels([self.fit_axis], list([taxis]))
        # }}}
        newdata.data[:] = self.fitfunc(p, taxis).flatten()
        return newdata

    def makereal(self):
        self.data = np.real(self.data)
        return

    def rename(self, previous, new):
        if previous == self.fit_axis:
            self.fit_axis = new
        nddata.rename(self, previous, new)
        return self

    def fit(self, set_what=None, set_to=None, force_analytical=False):
        r"""actually run the fit"""
        if isinstance(set_what, dict):
            set_to = list(set_what.values())
            set_what = list(set_what.keys())
        x = self.getaxis(self.fit_axis)
        if np.iscomplex(self.data.flatten()[0]):
            logger.debug(
                strm("Warning, taking only real part of fitting data!")
            )
        y = np.real(self.data)
        sigma = self.get_error()
        if sigma is None:
            print(
                "{\\bf Warning:} You have no error associated with your plot,"
                " and I want to flag this for now\n\n"
            )
            warnings.warn(
                "You have no error associated with your plot, and I want to"
                " flag this for now",
                Warning,
            )
            sigma = np.ones(np.shape(y))
        if set_what is None:
            p_ini = self.guess()
        if set_what is not None:
            self.set_indices, self.set_to, self.active_mask = self.gen_indices(
                set_what, set_to
            )
            p_ini = self.remove_inactive_p(p_ini)
        leastsq_args = (self.residual, p_ini)
        leastsq_kwargs = {
            "args": (x, y, sigma),
            "full_output": True,
        }  # 'maxfev':1000*(len(p_ini)+1)}
        p_out, this_cov, infodict, mesg, success = scipy.optimize.leastsq(
            *leastsq_args, **leastsq_kwargs
        )
        try:
            p_out, this_cov, infodict, mesg, success = scipy.optimize.leastsq(
                *leastsq_args, **leastsq_kwargs
            )
        # {{{ just give various explicit errors
        except TypeError:
            if not isinstance(x, np.ndarray) and not isinstance(y, np.ndarray):
                raise TypeError(
                    strm(
                        "scipy.optimize.leastsq failed because the two arrays",
                        "aren't of the right",
                        "type",
                        "type(x):",
                        type(x),
                        "type(y):",
                        type(y),
                    )
                )
            else:
                if np.any(np.shape(x) != np.shape(y)):
                    raise RuntimeError(
                        strm(
                            "scipy.optimize.leastsq failed because the two"
                            " arrays donot match in size size",
                            "np.shape(x):",
                            np.shape(x),
                            "np.shape(y):",
                            np.shape(y),
                        )
                    )
            raise TypeError(
                strm(
                    "scipy.optimize.leastsq failed because of a type error!",
                    "type(x):",
                    showtype(x),
                    "type(y):",
                    showtype(y),
                    "type(sigma)",
                    showtype(sigma),
                    "np.shape(x):",
                    np.shape(x),
                    "np.shape(y):",
                    np.shape(y),
                    "np.shape(sigma)",
                    np.shape(sigma),
                    "p_ini",
                    type(p_ini),
                    p_ini,
                )
            )
        except ValueError as err:
            raise ValueError(
                strm(
                    'scipy.optimize.leastsq failed with "',
                    err,
                    '", maybe there is something wrong with the input:',
                    self,
                )
            )
        except Exception:
            raise ValueError("scipy.optimize.leastsq failed; I don't know why")
        # }}}
        if success not in [1, 2, 3, 4]:
            # {{{ up maximum number of evals
            if mesg.find("maxfev"):
                leastsq_kwargs.update({"maxfev": 50000})
                (
                    p_out,
                    this_cov,
                    infodict,
                    mesg,
                    success,
                ) = scipy.optimize.leastsq(*leastsq_args, **leastsq_kwargs)
                if success != 1:
                    if mesg.find("two consecutive iterates"):
                        print(
                            r"{\Large\color{red}{\bf Warning data is not"
                            r" fit!!! output shown for debug purposes only!}}",
                            "\n\n",
                        )
                        print(
                            r"{\color{red}{\bf Original message:}",
                            lsafe(mesg),
                            "}",
                            "\n\n",
                        )
                        infodict_keys = list(infodict.keys())
                        infodict_vals = list(infodict.values())
                        if "nfev" in infodict_keys:
                            infodict_keys[infodict_keys.index("nfev")] = (
                                "nfev, number of function calls"
                            )
                        if "fvec" in infodict_keys:
                            infodict_keys[infodict_keys.index("fvec")] = (
                                "fvec, the function evaluated at the output"
                            )
                        if "fjac" in infodict_keys:
                            infodict_keys[infodict_keys.index("fjac")] = (
                                "fjac, A permutation of the R matrix of a QR"
                                " factorization of the final approximate"
                                " Jacobian matrix, stored column wise."
                                " Together with ipvt, the covariance of the"
                                " estimate can be approximated."
                            )
                        if "ipvt" in infodict_keys:
                            infodict_keys[infodict_keys.index("ipvt")] = (
                                "ipvt, an integer np.array of length N which"
                                " defines a permutation matrix, p, such that"
                                " fjac*p = q*r, where r is upper triangular"
                                " with diagonal elements of nonincreasing"
                                " magnitude.  Column j of p is column ipvt(j)"
                                " of the identity matrix"
                            )
                        if "qtf" in infodict_keys:
                            infodict_keys[infodict_keys.index("qtf")] = (
                                "qtf, the vector (transpose(q)*fvec)"
                            )
                        for k, v in zip(infodict_keys, infodict_vals):
                            print(r"{\color{red}{\bf %s:}%s}" % (k, v), "\n\n")
                        # self.fit_coeff = None
                        # self.settoguess()
                        # return
                    else:
                        raise RuntimeError(
                            strm(
                                "scipy.optimize.leastsq finished with an error"
                                " message:",
                                mesg,
                            )
                        )
                    # }}}
            else:
                raise RuntimeError(
                    strm(
                        "scipy.optimize.leastsq finished with an error"
                        " message:",
                        mesg,
                    )
                )
        else:
            logger.debug(
                "Fit finished successfully with a code of %d and a message"
                " ``%s''" % (success, mesg)
            )
        self.fit_coeff = p_out  # note that this is stored in HIDDEN form
        dof = len(x) - len(p_out)
        if hasattr(self, "symbolic_x") and force_analytical:
            self.covariance = self.analytical_covariance()
        else:
            if force_analytical:
                raise RuntimeError(
                    strm(
                        "I can't take the analytical",
                        "covariance!  This is problematic.",
                    )
                )
            if this_cov is None:
                print(
                    r"{\color{red}"
                    + lsafen(
                        "cov is none! why?!, x=",
                        x,
                        "y=",
                        y,
                        "sigma=",
                        sigma,
                        "p_out=",
                        p_out,
                        "success=",
                        success,
                        "output:",
                        p_out,
                        this_cov,
                        infodict,
                        mesg,
                        success,
                    ),
                    "}\n",
                )
            self.covariance = this_cov
        if self.covariance is not None:
            try:
                self.covariance *= (
                    np.sum(infodict["fvec"] ** 2) / dof
                )  # scale by chi_v "RMS of residuals"
            except TypeError:
                raise TypeError(
                    strm(
                        "type(self.covariance)",
                        type(self.covariance),
                        "type(infodict[fvec])",
                        type(infodict["fvec"]),
                        "type(dof)",
                        type(dof),
                    )
                )
        logger.debug(
            strm(
                "at end of fit covariance is shape",
                np.shape(self.covariance),
                "fit coeff shape",
                np.shape(self.fit_coeff),
            )
        )
        return

    def bootstrap(
        self, points, swap_out=np.exp(-1.0), minbounds={}, maxbounds={}
    ):
        print(r"\begin{verbatim}")
        fitparameters = list(self.symbol_list)
        recordlist = np.array(
            [tuple([0] * len(fitparameters))] * points,
            {
                "names": tuple(fitparameters),
                "formats": tuple(["double"] * len(fitparameters)),
            },
        )  # make an instance of the recordlist
        for runno in range(0, points):
            success = False  # because sometimes this doesn't work
            while success is False:
                thiscopy = self.copy()
                # {{{ discard datapoints
                origsizecheck = np.double(np.size(thiscopy.data))
                mask = thiscopy.random_mask(
                    thiscopy.fit_axis, threshold=swap_out
                )
                thiscopy.data = thiscopy.data[mask]
                derr = thiscopy.get_error()
                x = thiscopy.getaxis(thiscopy.fit_axis)
                x = x[mask]  # note that x is probably no longer a pointer
                derr = derr[mask]
                # }}}
                # {{{ now extend
                number_to_replace = origsizecheck - thiscopy.data.size
                # print 'DEBUG: number_to_replace',number_to_replace
                random_indices = np.int32(
                    (
                        np.random.rand(number_to_replace)
                        * (thiscopy.data.size - 1.0)
                    ).round()
                )
                thiscopy.data = r_[
                    thiscopy.data, thiscopy.data.copy()[random_indices]
                ]
                thiscopy.labels(
                    [thiscopy.fit_axis], [r_[x, x.copy()[random_indices]]]
                )
                thiscopy.set_error(r_[derr, derr.copy()[random_indices]])
                # }}}
                try:
                    thiscopy.fit()
                    success = True
                    if len(minbounds) > 0:
                        for k, v in minbounds.items():
                            if thiscopy.output(k) < v:
                                success = False
                    if len(maxbounds) > 0:
                        for k, v in maxbounds.items():
                            if thiscopy.output(k) > v:
                                success = False
                except Exception:
                    # print 'WARNING, didn\'t fit'
                    success = False
                # here, use the internal routines, in case there are
                # constraints, etc
                if success is True:
                    for (
                        name
                    ) in thiscopy.symbol_list:  # loop over all fit coeff
                        recordlist[runno][name] = thiscopy.output(name)
        print(r"\end{verbatim}")
        return recordlist  # collect into a single recordlist np.array

    def set_guess(self, dict_of_values):
        """sets parameters to guess/estimated value to compare fit.

        Parameters
        ----------
        dict_of_values: dict
            dictionary of values set to parameters in fit equation.
            Allows for the setting of multiple variables depending on
            what's defined in this dictionary. The keys of the dictionary
            must be sympy symbols

        Returns
        -------
        self: nddata
            The modified nddata
        """

        input_guesses = set(dict_of_values.keys())
        logger.debug(str(input_guesses))
        symbols_not_present = input_guesses - set(self.symbolic_vars)
        if len(symbols_not_present) > 0:
            raise ValueError(
                strm(
                    "You specified the symbol(s)",
                    symbols_not_present,
                    "but I can't find this in the symbols for the fitting"
                    " function, which are",
                    self.symbolic_vars,
                )
            )
        symbols_not_set = set(self.symbolic_vars) - input_guesses
        self.guess_dict = dict_of_values
        self.guess_dict.update({k: 1 for k in symbols_not_set})
        return self

    def guess(self, use_pseudoinverse=False):
        r"""old code that I am preserving here -- provide the guess for our
        parameters; by default, based on pseudoinverse"""
        if use_pseudoinverse:
            self.has_grad = False
            if np.iscomplex(self.data.flatten()[0]):
                print(
                    lsafen("Warning, taking only real part of fitting data!")
                )
            y = np.real(self.data)
            # I ended up doing the following, because as it turns out
            # T1 is a bad fit function, because it has a singularity!
            # this is probably why it freaks out if I set this to zero
            # on the other hand, setting a value of one seems to be
            # bad for very short T1 samples
            which_starting_guess = 0
            thisguess = self.starting_guesses[which_starting_guess]
            numguesssteps = 20
            # {{{ for some reason (not sure) adding a dimension to y
            new_y_shape = list(y.shape)
            new_y_shape.append(1)
            y = y.reshape(tuple(new_y_shape))
            # }}}
            # {{{ evaluate f, fprime and residuals
            guess_dict = dict(list(zip(self.symbol_list, list(thisguess))))
            fprime = self.parameter_derivatives(
                self.getaxis(self.fit_axis), set=guess_dict
            )
            f_at_guess = np.real(self.eval(None, set=guess_dict).data)
            try:
                f_at_guess = f_at_guess.reshape(tuple(new_y_shape))
            except Exception:
                raise ValueError(
                    strm(
                        "trying to reshape f_at_ini_guess from",
                        f_at_guess.shape,
                        "to",
                        new_y_shape,
                    )
                )
            thisresidual = sqrt((y - f_at_guess) ** 2).sum()
            # }}}
            lastresidual = thisresidual
            for j in range(0, numguesssteps):
                logger.debug(
                    strm(
                        "\n\n.core.guess) " + r"\begin{verbatim} fprime = \n",
                        fprime,
                        "\nf_at_guess\n",
                        f_at_guess,
                        "y=\n",
                        y,
                        "\n",
                        r"\end{verbatim}",
                    )
                )
                logger.debug(
                    strm(
                        "\n\n.core.guess) shape of parameter derivatives",
                        np.shape(fprime),
                        "shape of output",
                        np.shape(y),
                        "\n\n",
                    )
                )
                regularization_bad = True
                alpha_max = 100.0
                alpha_mult = 2.0
                alpha = 0.1  # maybe I can rather estimate this based on the
                #              change in the residual, similar to in L-M?
                logger.debug(
                    strm(
                        "\n\n.core.guess) value of residual before"
                        " regularization %d:" % j,
                        thisresidual,
                    )
                )
                while regularization_bad:
                    newguess = np.real(
                        np.array(thisguess)
                        + np.dot(
                            pinvr(fprime.T, alpha), (y - f_at_guess)
                        ).flatten()
                    )
                    mask = newguess < self.guess_lb
                    newguess[mask] = self.guess_lb[mask]
                    mask = newguess > self.guess_ub
                    newguess[mask] = self.guess_ub[mask]
                    if np.any(np.isnan(newguess)):
                        logger.debug(
                            strm(
                                "\n\n.core.guess) Regularization blows up"
                                " $\\rightarrow$ increasing $\\alpha$ to"
                                " %0.1f\n\n" % alpha
                            )
                        )
                        alpha *= alpha_mult
                    else:
                        # {{{ evaluate f, fprime and residuals
                        guess_dict = dict(
                            list(zip(self.symbol_list, list(newguess)))
                        )
                        # only evaluate fprime once we know this is good, below
                        f_at_guess = np.real(
                            self.eval(None, set=guess_dict).data
                        )
                        try:
                            f_at_guess = f_at_guess.reshape(tuple(new_y_shape))
                        except Exception:
                            raise IndexError(
                                strm(
                                    "trying to reshape f_at_ini_guess from",
                                    f_at_guess.shape,
                                    "to",
                                    new_y_shape,
                                )
                            )
                        thisresidual = sqrt((y - f_at_guess) ** 2).sum()
                        # }}}
                        if (thisresidual - lastresidual) / lastresidual > 0.10:
                            alpha *= alpha_mult
                            logger.debug(
                                strm(
                                    "\n\n.core.guess) Regularized Pinv gave a"
                                    " step uphill $\\rightarrow$ increasing"
                                    " $\\alpha$ to %0.1f\n\n" % alpha
                                )
                            )
                        else:  # accept the step
                            regularization_bad = False
                            thisguess = newguess
                            lastresidual = thisresidual
                            fprime = self.parameter_derivatives(
                                self.getaxis(self.fit_axis), set=guess_dict
                            )
                    if alpha > alpha_max:
                        logger.debug(
                            strm(
                                "\n\n.core.guess) I can't find a new guess"
                                " without increasing the alpha beyond %d\n\n"
                                % alpha_max
                            )
                        )
                        if (
                            which_starting_guess
                            >= len(self.starting_guesses) - 1
                        ):
                            logger.debug(
                                strm(
                                    "\n\n.core.guess) {\\color{red}"
                                    " Warning!!!} ran out of guesses!!!%d\n\n"
                                    % alpha_max
                                )
                            )
                            return thisguess
                        else:
                            which_starting_guess += 1
                            thisguess = self.starting_guesses[
                                which_starting_guess
                            ]
                            logger.debug(
                                strm(
                                    "\n\n.core.guess) try a new starting"
                                    " guess:",
                                    lsafen(thisguess),
                                )
                            )
                            j = 0  # restart the loop
                            # {{{ evaluate f, fprime and residuals for the new
                            #     starting guess
                            guess_dict = dict(
                                list(zip(self.symbol_list, list(thisguess)))
                            )
                            fprime = self.parameter_derivatives(
                                self.getaxis(self.fit_axis), set=guess_dict
                            )
                            f_at_guess = np.real(
                                self.eval(None, set=guess_dict).data
                            )
                            try:
                                f_at_guess = f_at_guess.reshape(
                                    tuple(new_y_shape)
                                )
                            except Exception:
                                raise RuntimeError(
                                    strm(
                                        "trying to reshape f_at_ini_guess"
                                        " from",
                                        f_at_guess.shape,
                                        "to",
                                        new_y_shape,
                                    )
                                )
                            thisresidual = sqrt((y - f_at_guess) ** 2).sum()
                            # }}}
                            regularization_bad = False  # jump out of this loop
                logger.debug(
                    strm(
                        "\n\n.core.guess) new value of guess after"
                        " regularization:",
                        lsafen(newguess),
                    )
                )
                logger.debug(
                    strm(
                        "\n\n.core.guess) value of residual after"
                        " regularization:",
                        thisresidual,
                    )
                )
            return thisguess
        else:
            if hasattr(self, "guess_dict"):
                return [self.guess_dict[k] for k in self.symbolic_vars]
            else:
                return [1.0] * self.number_of_parameters


# }}}
def sqrt(arg):
    if isinstance(arg, nddata):
        return arg**0.5
    elif isinstance(arg, sp.Symbol):
        return sympy_sqrt(arg)
    else:
        return np.sqrt(arg)


# {{{ determine the figure style, and load the appropriate modules
# this must come at end to prevent circular imports
if _figure_mode_setting == "latex":
    from .fornotebook import figlistl, obs

    figlist_var = figlistl
    lsafe = orig_lsafe
elif _figure_mode_setting == "standard":
    from .figlist import figlist

    def obsn(*x):  # because this is used in fornotebook, and I want it defined
        print("".join(x), "\n")

    def obs(*x):  # because this is used in fornotebook, and I want it defined
        print("".join(map(repr, x)))

    def lrecordarray(*x, **kwargs):
        return repr(
            x
        )  # if I'm not using tex, it's easier to not use the formatting

    def lsafe(*string, **kwargs):
        "replacement for normal lsafe -- no escaping"
        if len(string) > 1:
            lsafewkargs = lambda x: lsafe(x, **kwargs)
            return " ".join(list(map(lsafewkargs, string)))
        else:
            string = string[0]
        # {{{ kwargs
        if "wrap" in list(kwargs.keys()):
            wrap = kwargs.pop("wrap")
        else:
            wrap = None
        # }}}
        if not isinstance(string, str):
            string = repr(string)
        if wrap is True:
            wrap = 60
        if wrap is not None:
            string = "\n".join(textwrap.wrap(string, wrap))
        return string

    figlist_var = figlist
else:
    raise ValueError(
        "I don't understand the figures mode " + _figure_mode_setting
    )
# }}}<|MERGE_RESOLUTION|>--- conflicted
+++ resolved
@@ -1368,13 +1368,7 @@
             }
             err = self.get_error(lbl)
             if err is not None:
-<<<<<<< HEAD
                 axes[lbl]["error"] = err
-
-=======
-                axis_state["error"] = err
-            axes[lbl] = axis_state
->>>>>>> 3a74a7d7
         def serialize_other_info(obj):
             if isinstance(obj, dict):
                 return {k: serialize_other_info(v) for k, v in obj.items()}
@@ -1388,17 +1382,11 @@
                 return rec
             return obj
 
-<<<<<<< HEAD
         if getattr(self, "data_error", None) is not None:
             data_state = {"data": self.data}
             data_state["error"] = self.data_error
         else:
             data_state = self.data
-=======
-        data_state = {"data": self.data}
-        if getattr(self, "data_error", None) is not None:
-            data_state["error"] = self.data_error
->>>>>>> 3a74a7d7
 
         return {
             "data": data_state,
@@ -1444,23 +1432,15 @@
 
         data_state = state["data"]
         if isinstance(data_state, dict):
-<<<<<<< HEAD
             self.data = data_state.get("data").reshape(shape)
-=======
-            self.data = np.array(data_state.get("data")).reshape(shape)
->>>>>>> 3a74a7d7
             err = data_state.get("error")
             self.data_error = (
                 np.array(err).reshape(shape) if err is not None else None
             )
         else:
-<<<<<<< HEAD
             self.data = data_state.reshape(shape)
-=======
-            self.data = np.array(data_state).reshape(shape)
             err = state.get("data_error")
-            self.data_error = np.array(err).reshape(shape) if err is not None else None
->>>>>>> 3a74a7d7
+            self.data_error = err.reshape(shape) if err is not None else None
 
         self.data_units = decode_if_bytes(state.get("data_units"))
 
