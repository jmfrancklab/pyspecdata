--- conflicted
+++ resolved
@@ -4408,32 +4408,17 @@
                 "in the list of axes",self.dimlabels))
         temp = list(self.data.shape)
         temp[thisaxis] = 1
-<<<<<<< HEAD
-        all_args = func.__code__.co_argcount
-        if func.__defaults__ is not None:
-            kwargs = len(func.__defaults__)
-        else:
-            kwargs = 0
-        numargs = all_args - kwargs
-        if numargs == 2:
-            try:
-=======
         func_sig = signature(func)
         numnonoptargs = len([v.default for v in func_sig.parameters.values() if v.default==Parameter.empty])
         kwargnames =  [k for k,v in func_sig.parameters.items() if v.default!=Parameter.empty]
         if numnonoptargs == 2:
             if 'axis' in kwargnames:
->>>>>>> 7f546a31
                 self.data = func(self.getaxis(axis),self.data,axis=thisaxis)
             if 'axes' in kwargnames:
                 self.data = func(self.getaxis(axis),self.data,axes=thisaxis)
             else:
                 raise ValueError("Your function doesn't have axis or axes as a keyword argument!")
         else:
-<<<<<<< HEAD
-            if numargs == 1 or numargs>0:
-                try:
-=======
             if numnonoptargs == 1:
                 paramnames = [k for k in func_sig.parameters.keys()]
                 if len(paramnames) == 1:
@@ -4443,7 +4428,6 @@
                         except:
                             self.data = func(self.data,axes=thisaxis)
                 if 'axis' in kwargnames:
->>>>>>> 7f546a31
                     self.data = func(self.data,axis=thisaxis)
                 if 'axes' in kwargnames:
                     self.data = func(self.data,axes=thisaxis)
