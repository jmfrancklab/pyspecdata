r'''Provides the core components of pyspecdata.
Currently, this is a very large file that we will slowly break down into separate modules or packages.

The classes :class:`nddata`, :class:`nddata_hdf`, :class:`ndshape`, the
function :func:`plot`, and the class :class:`fitdata`
are the core components of the N-Dimensional processing routines.
Start by familiarizing yourself with those.

The :class:`figlist` is the base class for "Figure lists."
Figure lists allows you to organize plots and text and to refer to plots
by name, rather than number.
They are designed so that same code can be used seamlessly from within
ipython, jupyter, a python script, or a python environment within latex
(JMF can also distribute latex code for this -- nice python based
installer is planned).
The user does not initialize the figlist class directly,
but rather initializes ``figlist_var``.
At the end of this file,
there is a snippet of code that sets
``figlist_var`` to choice that's appropriate for the working environment
(*i.e.*, python, latex environment, *etc.)

There are many helper and utility functions that need to be sorted an documented by JMF,
and can be ignored.
These are somewhat wide-ranging in nature.
For example, :func:`box_muller` is a helper function (based on numerical recipes) used by :func:`nddata.add_noise`,
while h5 functions are helper functions for using pytables in a fashion that
will hopefull be intuitive to those familiar with SQL, etc.
'''
from .datadir import pyspec_config, unknown_exp_type_name
<<<<<<< HEAD
=======
from .dict_utils import make_ndarray, unmake_ndarray
>>>>>>> 68aae8a7
from .matrix_math.dot import dot as MM_dot
from .matrix_math.dot import matmul as MM_matmul
from .matrix_math.dot import along as MM_along
from .matrix_math.nnls import nnls as MM_nnls
from sys import exc_info
from os import environ
from os.path import sep as path_sep

# {{{ determine the figure style, and load the appropriate modules
_figure_mode_setting = pyspec_config.get_setting('figures', section='mode', environ='pyspecdata_figures')
if _figure_mode_setting is None:
    print("Warning!  Figure mode is not set, so I'm going to set it to standard by default!!!")
    _figure_mode_setting = 'standard'
    pyspec_config.set_setting('mode','figures','standard')
if _figure_mode_setting == 'latex':
    environ['ETS_TOOLKIT'] = 'qt4'
    import matplotlib; matplotlib.use('Agg')
# }}} -- continued below
from .general_functions import inside_sphinx
import numpy as np
import time
from numpy import r_,c_,nan,inf,newaxis
from numpy import pi
from matplotlib.pyplot import rc, rcParams, plot, figure, title, text, show
import matplotlib.pyplot as plt
import matplotlib.ticker as mticker
from types import FunctionType as function
import textwrap
import atexit
import matplotlib
import matplotlib.transforms as mtransforms
from distutils.version import LooseVersion
from numpy import sqrt as np_sqrt
from numpy.lib.recfunctions import rename_fields,drop_fields
from mpl_toolkits.mplot3d import axes3d
from matplotlib.collections import PolyCollection
from matplotlib.colors import LightSource
from matplotlib.lines import Line2D
from scipy.interpolate import griddata as scipy_griddata
import tables
import warnings
import re
from inspect import ismethod,signature,Parameter
from numpy.core import rec
from matplotlib.pyplot import cm
from copy import deepcopy 
import traceback
# {{{ have to do this, or sympy spews meaningless warnings
from sympy.core import Symbol as sympy_symbol# doesn't like to be imported from fornotebook as part of a *
from sympy.core import Expr as sympy_expr # doesn't like to be imported from fornotebook as part of a *
from sympy.utilities import lambdify
from sympy.core import var as sympy_var
from sympy.core import diff as sympy_diff
from sympy.printing import latex as sympy_latex
from sympy.functions.elementary.miscellaneous import sqrt as sympy_sqrt
# }}}
from scipy.optimize import leastsq
from scipy.signal import fftconvolve
import scipy.sparse as sparse
import numpy.lib.recfunctions as recf
from scipy.interpolate import interp1d
from scipy.interpolate import UnivariateSpline
from .datadir import getDATADIR,log_fname,proc_data_target_dir
from . import fourier as this_fourier
from . import axis_manipulation
from . import plot_funcs as this_plotting
from .general_functions import CustomError, emptytest, balance_clims, process_kwargs, autostringconvert, check_ascending_axis, level_str_to_int, init_logging, strm, reformat_exp, complex_str, render_matrix, redim_F_to_C, redim_C_to_F, fname_makenice, explain_error, lsafen, lsafe, copy_maybe_none, whereblocks, box_muller, dp, fa, ndgrid, pinvr, sech, myfilter
from .hdf_utils import gensearch, h5searchstring, h5loaddict, h5child, h5remrows, h5addrow, h5table, h5nodebypath, h5attachattributes, h5inlist, h5join
from .mpl_utils import gridandtick, gridon, othergridandtick, autolegend, autopad_figure, expand_x, expand_y, plot_label_points, addlabels, plot_color_counter, contour_plot, plot_updown, nextfigure, figlistret, figlistini, figlistini_old, text_on_plot, spectrogram, colormap
from .ndshape import ndshape_base
import logging
#rc('image',aspect='auto',interpolation='bilinear') # don't use this, because it gives weird figures in the pdf
rc('image',aspect='auto',interpolation='nearest')
#rcParams['text.usetex'] = True
rc('font', family='Arial')# I need this to render unicode
rcParams['xtick.direction'] = 'out'
rcParams['ytick.direction'] = 'out'
#rcParams['ytick.major.size'] = 12
#rcParams['ytick.minor.size'] = 6
#rcParams['lines.linewidth'] = 3.0
#rcParams['legend.fontsize'] = 12
#rcParams['font.size'] = 6
rcParams['axes.grid'] = False
rcParams['image.cmap'] = 'jet'
rcParams['figure.figsize']=(7*(1+np.sqrt(5))/2,7)
mat2array = [{'ImmutableMatrix': np.array}, 'numpy']# for sympy returns arrays rather than the stupid matrix class
logger = logging.getLogger('pyspecdata.core')
#{{{ constants
k_B = 1.380648813e-23
mu_0 = 4e-7*pi
mu_B = 9.27400968e-24#Bohr magneton
epsilon_0 = 8.854187817e-12
hbar = 6.6260695729e-34/2./pi
N_A = 6.02214179e23
gammabar_H = 4.258e7
gammabar_D = gammabar_H*61.422391/400.13 # ratio from Bruker BF
gammabar_e = 2.807e10 # this is for a nitroxide
#}}}
def det_oom(data_to_test):
    """determine the average order of magnitude -- for prefixing units

    Parameters
    ==========
    data_to_test: ndarray
        a numpy array (e.g. the result of a .getaxis( call
    Returns
    =======
    average_oom: int
        the average order of magnitude, rounded to the nearest multiple of 3
    """
    try:
        data_to_test = data_to_test[np.isfinite(data_to_test)]
    except:
        raise ValueError(strm('data_to_test is',data_to_test,'isfinite is',np.isfinite(data_to_test)))
    if len(data_to_test) == 0:
        raise ValueError("this axis doesn't seem to have any sensible values!")
    #{{{ find the average order of magnitude, rounded down to the nearest power of 3
    average_oom = abs(data_to_test)
    average_oom = average_oom[average_oom != 0]
    average_oom = np.log10(average_oom)/3.
    logger.debug(strm("dtype",data_to_test.dtype))
    logger.debug(strm("oom:",average_oom))
    average_oom = average_oom[np.isfinite(average_oom)].mean()
    #}}}
    logger.debug(strm("the average oom is",average_oom*3))
    average_oom = 3*np.floor(average_oom)
    logger.debug(strm("I round this to",average_oom))
    return average_oom
def apply_oom(average_oom,numbers,prev_label=''):
    """scale numbers by the order of magnitude average_oom and change the
    name of the units by adding the appropriate SI prefix

    Parameters
    ----------
    average_oom: int or float
        the average order of magnitude to use
    numbers: np.ndarray
        The numbers to be scaled by average_oom.
        The np.array is modified in-place.
    prev_label: str
        a string representing the units

    Returns
    -------
    new_label: str
        prev_label is prefixed by the appropriate SI prefix
    """
    oom_names =   ['T' , 'G' , 'M' , 'k' , '' , 'm' , '\\mu ' , 'n' , 'p']
    oom_values = r_[12 , 9   , 6   , 3   , 0  , -3  , -6     , -9  , -12]
    eq = oom_values == average_oom
    if not np.any(eq):
        if all(average_oom < oom_values):
            oom_index = len(oom_values)-1
        elif all(average_oom > oom_values):
            oom_index = 0
        else:
            raise ValueError(strm("you passed",average_oom,"which I can't find a prefix for"))
    else:
        oom_index = np.nonzero(eq)[0][0]
    if numbers.dtype in ['int32','int64']:
        # this is not necessary unless we have an integer type
        logger.warning("you are trying to determine the SI prefix of a"
                "set of numbers that are described by integers.  This is"
                "probably not a good idea!!")
        new_values = numbers / 10.**oom_values[oom_index]
        numbers[:] = new_values.astype(numbers.dtype)
    else:
        numbers[:] /= 10.**oom_values[oom_index]
    return oom_names[oom_index]+prev_label
def mybasicfunction(first_figure = None):
    r'''this gives the format for doing the image thing
note also
nextfigure(fl,'name')
and
nextfigure({'lplotproperty':value})
'''
    fl = figlistini_old(first_figure)
    return figlistret(first_figure,figurelist,other)

def issympy(x):
    'tests if something is sympy (based on the module name)'
    return isinstance(x,sympy_expr)

#{{{ function trickery
def mydiff(data,axis = -1):
    '''this will replace np.diff with a version that has the same number of indices, with the last being the copy of the first'''
    newdata = np.zeros(np.shape(data),dtype = data.dtype)
    indices = [slice(None,None,None)]*len(data.shape)
    indices[axis] = slice(None,-1,None)
    newdata[indices] = np.diff(data,axis = axis)
    #setfrom = list(indices)
    #indices[axis] = -1
    #setfrom[axis] = 0
    #newdata[indices] = newdata[setfrom]
    return newdata
#}}}
def normal_attrs(obj):
    myattrs = [x for x in dir(obj) if not ismethod(obj.__getattribute__(x))]
    myattrs = [x for x in myattrs if not x[0:2] == '__']
    # next line filters out properties
    myattrs = [x for x in myattrs if x not in ['C','angle','imag','real']]
    return myattrs
def showtype(x):
    if isinstance(x, np.ndarray):
        return np.ndarray,x.dtype
    else:
        return type(x)
def emptyfunction():
    pass
#{{{ structured np.array helper functions
def make_bar_graph_indices(mystructarray,list_of_text_fields,
        recursion_depth = 0,
        spacing = 0.1):
    r"This is a recursive function that is used as part of textlabel_bargraph; it does NOT work without the sorting given at the beginning of that function"
    #{{{ if there are still text fields left, then break down the np.array further, otherwise, just return the indices for this subarray
    if len(list_of_text_fields) > 0:
        unique_values = np.unique(mystructarray[list_of_text_fields[0]])# the return_index argument doesn't do what it's supposed to all the time, so I have to manually find the start indices, as given in the following line
        start_indices = [np.nonzero(mystructarray[list_of_text_fields[0]] == val)[0][0] for val in unique_values]
        # find the structured np.array for the unique value
        index_values = []
        label_values = []
        start_indices = r_[start_indices,len(mystructarray)] # I add this so I can do the next step
        logger.debug(strm('recursion depth is',recursion_depth,'and I am analyzing',list_of_text_fields[0],': '))
        logger.debug(strm('I found these unique values:',unique_values,'at these start indices:',start_indices[:-1]))
        for k in range(0,len(start_indices)-1):
            logger.debug(strm('recursion depth is',recursion_depth,'and I am analyzing',list_of_text_fields[0],': '))
            logger.debug(strm('trying to extract unique value',unique_values[k],'using the range',start_indices[k],start_indices[k+1]))
            logger.debug(strm('which has this data'))
            indiv_struct_array = mystructarray[start_indices[k]:start_indices[k+1]]
            logger.debug(strm(lsafen(indiv_struct_array)))
            these_index_values,these_labels = make_bar_graph_indices(indiv_struct_array,list_of_text_fields[1:],recursion_depth = recursion_depth+1)
            index_values.append(these_index_values)
            label_values.append([str(unique_values[k])+','+j for j in these_labels])
        #{{{ scale the result of each call down to the equal size (regardless of number of elements), shift by the position in this np.array, and return
        logger.debug(strm('recursion depth is',recursion_depth,'and I just COMPLETED THE LOOP, which gives a list of index values like this',index_values))
        max_indices = max(np.array(list(map(len,index_values)),dtype='double'))# the maximum width of the np.array inside
        index_values = [x+(max_indices-len(x))/2.0 for x in index_values]# if the bar is less than max indices, shift it over, so it's still in the center
        logger.debug(strm('recursion depth is',recursion_depth,'and I centered each set like this',index_values))
        index_values = [x/max_indices*(1-spacing)+(1-spacing)/2 for x in index_values]# scale down, so the width from left edge of bar to right edge of largest bar runs 0--> 1
        logger.debug(strm('recursion depth is',recursion_depth,'and I scaled down so each runs zero to one*(1-spacing) (centered) like this',index_values))
        # this adds an index value, and also collapses down to a single dimension list
        retval_indices = [x+num for num,val in enumerate(index_values) for x in val]
        # now collapse labels down to a single dimension
        retval_labels = [k for j in label_values for k in j]
        logger.debug(strm('recursion depth is',recursion_depth,'and I am passing up indices',retval_indices,'and labels',retval_labels))
        return retval_indices,retval_labels
        #}}}
    else:
        logger.debug(strm('recursion depth is',recursion_depth))
        N = len(mystructarray)
        logger.debug(strm('hit innermost (no text labels left) and passing up a list of indices that looks like this:',r_[0:N]))
        return r_[0:N],['']*N
    #}}}
def textlabel_bargraph(mystructarray,othersort = None,spacing = 0.1,ax = None,tickfontsize = 8):
    if ax is None:
        thisfig = plt.gcf()
        ax = thisfig.add_axes([0.2,0.5,0.8,0.5])
        try:
            ax.tick_params(axis = 'both',which = 'major',labelsize = tickfontsize)
            ax.tick_params(axis = 'both',which = 'minor',labelsize = tickfontsize)
        except:
            print('Warning, in this version I can\'t set the tick params method for the axis')
    #{{{ find the text fields, put them first, and sort by them
    mystructarray = mystructarray.copy()
    list_of_text_fields = [str(j[0]) for j in mystructarray.dtype.descr if j[1][0:2] == '|S']
    mystructarray = sorted(mystructarray[list_of_text_fields + [x[0]
        for x in mystructarray.dtype.descr
        if x[0] not in list_of_text_fields]])
    logger.debug(strm('test --> now, it has this form:',lsafen(mystructarray)))
    #}}}
    error_fields = [str(j) for j in mystructarray.dtype.names if j[-6:] == '_ERROR']
    if len(error_fields) > 0:
        mystructarray_errors = mystructarray[error_fields]
        logger.debug(strm("found error fields:",mystructarray_errors))
    mystructarray = mystructarray[[str(j) for j in mystructarray.dtype.names if j not in error_fields]]
    if othersort is not None:
        list_of_text_fields.append(othersort)
    logger.debug(strm('list of text fields is',lsafen(list_of_text_fields)))
    indices,labels = make_bar_graph_indices(mystructarray,list_of_text_fields,spacing = spacing)
    temp = list(zip(indices,labels))
    logger.debug(strm('(indices,labels) (len %d):'%len(temp),lsafen(temp)))
    logger.debug(strm('I get these labels (len %d):'%len(labels),labels,'for the data (len %d)'%len(mystructarray),lsafen(mystructarray)))
    indices = np.array(indices)
    indiv_width = min(np.diff(indices))*(1-spacing)
    remaining_fields = [x for x in mystructarray.dtype.names if x not in list_of_text_fields] # so they are in the right order, since set does not preserve order
    logger.debug(strm('The list of remaining (i.e. non-text) fields is',lsafen(remaining_fields)))
    colors = ['b','g','r','c','m','k']
    rects = []
    for j,thisfield in enumerate(remaining_fields):
        field_bar_width = indiv_width/len(remaining_fields)
        thiserror = None
        if thisfield+'_ERROR' in error_fields:
            thiserror = mystructarray_errors[thisfield+'_ERROR']
        try:
            rects.append(ax.bar(indices+j*field_bar_width,
                    mystructarray[thisfield],
                    field_bar_width,color = colors[j],
                    yerr = thiserror,#just to test
                    ecolor = 'k',
                    label = '$%s$'%thisfield))
        except Exception as e:
            raise RuntimeError(strm('Problem with bar graph: there are %d indices, but %d pieces of data'%(len(indices),
                len(mystructarray[thisfield])),
                'indices:', indices, 'data',mystructarray[thisfield])+explain_error(e))
    ax.set_xticks(indices+indiv_width/2)
    ax.set_xticklabels(labels)
    ax.legend([j[0] for j in rects],
            ['$%s$'%j for j in remaining_fields],loc = 'best')
    return
def lookup_rec(A,B,indexpair):
    r'''look up information about A in table B (i.e. chemical by index, etc)
    indexpair is either the name of the index
    or -- if it's differently named -- the pair of indices
    given in (A,B) respectively
    
    This will just drop any fields in B that are also in A,
    and the output uses the first indexname
    
    note that it it seems like the join_rec function above may be more efficient!!'''
    raise RuntimeError('You should now use decorate_rec!!')
    if type(indexpair) not in [tuple,list]:
        indexpair = (indexpair,indexpair)
    Bini = copy(B)
    B = recf.drop_fields(B,( set(B.dtype.names) & set(A.dtype.names) ) - {indexpair[1]}) # indexpair for B gets dropped later anyways
    joined = []
    for j in A:
        matchedrows =  B[B[indexpair[1]] == j[indexpair[0]]]
        for matchedrow in matchedrows:
            joined.append((j,matchedrow))
    if len(joined) == 0:
        raise IndexError(strm('Unable to find any matches between',
            A[indexpair[0]], 'and', B[indexpair[1]], '!'))
    whichisindex = joined[0][1].dtype.names.index(indexpair[1])
    allbutindex = lambda x: list(x)[0:whichisindex]+list(x)[whichisindex+1:]
    joined = np.concatenate([np.array(tuple(list(j[0])+allbutindex(j[1])),
                    dtype = np.dtype(j[0].dtype.descr+allbutindex(j[1].dtype.descr))).reshape(1) for j in joined])
    return joined
def reorder_rec(myarray,listofnames,first = True):
    try:
        indices_to_move = [myarray.dtype.names.index(j) for j in listofnames]
    except Exception as e:
        stuff_not_found = [j for j in listofnames if j not in myarray.dtype.names]
        if len(stuff_not_found) > 0:
            raise IndexError(strm(stuff_not_found,'is/are in the list you passed,',
            'but not one of the fields, which are', myarray.dtype.names))
        else:
            raise RuntimeError('unknown problem' + explain_error(e))
    old_type = list(myarray.dtype.descr)
    new_type = [old_type[j] for j in indices_to_move] + [old_type[j] for j in range(0,len(old_type)) if j not in indices_to_move]
    new_list_of_data = [myarray[j[0]] for j in new_type]
    return rec.fromarrays(new_list_of_data,dtype = new_type)
def lambda_rec(myarray,myname,myfunction,*varargs):
    r'''make a new field "myname" which consists of "myfunction" evaluated with the fields given by "myargs" as arguments
    the new field is always placed after the last argument name
    if myname is in myargs, the original row is popped'''
    if len(varargs) == 1:
        myargs = varargs[0]
    elif len(varargs) == 0:
        myargs = [myname]
    else:
        raise IndexError("For the fourth argument, you must pass either a list"
                " with the names of the arguments, or nothing (to use the field"
                " itself as an argument)")
    myargs = autostringconvert(myargs)
    if isinstance(myargs, str):
        myargs = (myargs,)
    if not isinstance(myargs, tuple):
        myargs = tuple(myargs)
    argdata = list(map((lambda x: myarray[x]),myargs))
    try:
        newrow = myfunction(*tuple(argdata))
    except TypeError:
        newrow = np.array([myfunction(*tuple([x[rownumber] for x in argdata])) for rownumber in range(0,len(argdata[0]))])
    if isinstance(newrow, list) and isinstance(newrow[0], str):
        newrow = np.array(newrow,dtype = '|S100')
    try:
        new_field_type = list(newrow.dtype.descr[0])
    except AttributeError as e:
        raise IndexError(strm("evaluated function on", argdata, "and got back",
            newrow, "which appears not to be a numpy np.array")+explain_error(e))
    new_field_type[0] = myname
    starting_names = myarray.dtype.names
    #{{{ make the dtype
    new_dtype = list(myarray.dtype.descr)
    #{{{ determine if I need to pop one of the existing rows due to a name conflict
    eliminate = None
    if myname in myargs:
        eliminate = myname
        insert_before = starting_names.index(myname) # if we are replacing, we want it in the same place
        new_dtype = [j for j in new_dtype if j[0] != eliminate]
    #}}}
    # if we haven't already eliminated, determine where to put it
    if eliminate is None:
        insert_before = starting_names.index(myargs[-1])+1
    # insert the new field where it goes
    new_dtype.insert(insert_before,tuple(new_field_type))
    #}}}
    #{{{ separate starting_names and ending_names
    if eliminate is None:
        ending_names = starting_names[insert_before:]
        starting_names = starting_names[:insert_before]
    else: # if I'm eliminating, I don't want to include the eliminated one
        ending_names = starting_names[insert_before+1:]
        starting_names = starting_names[:insert_before]
    #}}}
    return rec.fromarrays([myarray[x] for x in starting_names if x != eliminate]+[newrow]+[myarray[x] for x in ending_names if x != eliminate],dtype = new_dtype)
def join_rec(xxx_todo_changeme, xxx_todo_changeme1):
    (A,a_ind) = xxx_todo_changeme
    (B,b_ind) = xxx_todo_changeme1
    raise RuntimeError('You should now use decorate_rec!!')
def decorate_rec(xxx_todo_changeme2, xxx_todo_changeme3,drop_rows = False):
    r'''Decorate the rows in A with information in B --> if names overlap,
    keep the np.ones in A
    b_ind and a_ind can be either a single key, or a list of keys;
    if more than one element in B matches that in A, include both options!!'''
    (A,a_ind) = xxx_todo_changeme2
    (B,b_ind) = xxx_todo_changeme3
    dropped_rows = None
    # first find the list of indices that give us the data we want
    #{{{ process the arguments
    if (isinstance(b_ind, str)) and (isinstance(a_ind, str)):
        b_ind = [b_ind]
        a_ind = [a_ind]
    if ((isinstance(b_ind, list)) and (isinstance(a_ind, list))) and (len(b_ind) == len(a_ind)):
        pass
    else:
        raise ValueError('If you call a list for b_ind and/or a_ind, they must match in length!!!')
    if np.any([x not in B.dtype.names for x in b_ind]):
        problem_index = [x for x in b_ind if x not in B.dtype.names]
        raise ValueError(repr(problem_index)+' not in second argument, which has fields'+repr(B.dtype.names)+'!!!')
    if np.any([x not in A.dtype.names for x in a_ind]):
        problem_index = [x for x in a_ind if x not in A.dtype.names]
        raise ValueError(repr(problem_index)+' not in first argument, which has fields'+repr(A.dtype.names)+'!!!')
    #}}}
    B_reduced = B[b_ind] # a version of B reduced to only include the keys
    B_reduced = reorder_rec(B_reduced,b_ind)# again, because it doesn't do this just based on the indexing
    A_reduced = A[a_ind] # same for A
    A_reduced = reorder_rec(A_reduced,a_ind)# again, because it doesn't do this just based on the indexing
    # now, I need to generate a mapping from the b_ind to a_ind
    field_mapping = dict(list(zip(b_ind,a_ind)))
    # now I change the names so they match and I can compare them
    B_reduced.dtype.names = tuple([field_mapping[x] for x in B_reduced.dtype.names])
    #{{{ now find the list of indices for B that match each value of A
    old_B_reduced_names,old_B_reduced_types = tuple(zip(*tuple(B_reduced.dtype.descr)))
    B_reduced.dtype = np.dtype(list(zip(A_reduced.dtype.names,old_B_reduced_types)))
    if A_reduced.dtype != B_reduced.dtype:
        B_reduced.dtype = np.dtype(list(zip(old_B_reduced_names,old_B_reduced_types)))
        raise TypeError(strm('The datatype of A_reduced=', A_reduced.dtype,
            'and B_reduced=', B_reduced.dtype,
            'are not the same,  which is going to create problems!'))
    try:
        list_of_matching = [np.nonzero(B_reduced == j)[0] for j in A_reduced]
    except Exception as e:
        raise RuntimeError(strm('When trying to decorate,  A_reduced=', A_reduced,
            'with B_reduced=', B_reduced,
            'one or more of the following is an np.empty tuple,  which is wrong!:',
            [np.nonzero(B_reduced == j) for j in A_reduced])+explain_error(e))
    logger.debug(strm("(decorate\\_rec):: original list of matching",list_of_matching))
    length_of_matching = np.array([len(j) for j in list_of_matching])
    logger.debug(strm("(decorate\\_rec):: length of matching is",length_of_matching))
    if np.any(length_of_matching == 0):
        if drop_rows:
            if drop_rows == 'return':
                dropped_rows = A[length_of_matching == 0].copy()
            else:
                dropped_rows = A_reduced[length_of_matching == 0]
                print(r'{\color{red}Warning! decorate\_rec dropped fields in the first argument',lsafen(repr(list(zip(A_reduced.dtype.names * len(dropped_rows),dropped_rows.tolist())))),r'}')
            #{{{ now, remove all trace of the dropped fields
            A = A[length_of_matching != 0]
            list_of_matching = [j for j in list_of_matching if len(j)>0]
            length_of_matching = [len(j) for j in list_of_matching]
            #}}}
        else:
            raise ValueError(strm('There is no data in the second argument that has',
                b_ind,'fields to match the',a_ind,
                'fields of the first argument for the following records:',
                A_reduced[length_of_matching == 0],
                "if this is correct, you can set the drop_rows = True",
                "keyword argument to drop these fields"))
    # now, do a neat trick of stackoverflow to collapse a nested list
    # this gives just the indices in B that match the values of A
    list_of_matching = [j for i in list_of_matching for j in i]
    #}}}
    logger.debug(strm("(decorate\\_rec):: list of matching is",list_of_matching))
    # now grab the data for these rows
    add_data = B[list_of_matching]
    #{{{ finally, smoosh the two sets of data together
    #{{{ Now, I need to replicate the rows that have multiple matchesjk
    if np.any(length_of_matching > 1):
        index_replication_vector = [k for j in range(0,len(length_of_matching))
                for k in [j]*length_of_matching[j]]
        retval = A[index_replication_vector]
    else:
        retval = A.copy()
    #}}}
    #{{{ add the new fields
    new_dtypes = [j for j in B.dtype.descr if j[0] not in A.dtype.names]
    logger.debug(strm("(decorate\\_rec):: new dtypes:",repr(new_dtypes)))
    try:
        retval = newcol_rec(retval,new_dtypes)
    except Exception as e:
        raise ValueError(strm("Problem trying to add new columns with the dtypes",
            new_dtypes)+explain_error(e))
    #}}}
    logger.debug(strm("(decorate\\_rec):: add data:",repr(add_data)))
    for name in np.dtype(new_dtypes).names:
        logger.debug(strm("(decorate\\_rec):: trying to add data for",name,':',add_data[name][:]))
        retval[name][:] = add_data[name][:]
    #}}}
    if drop_rows == 'return':
        return retval,dropped_rows
    else:
        return retval
def newcol_rec(A,new_dtypes):
    r'''add new, np.empty (i.e. random numbers) fields to A, as given by new_dtypes
    --> note that there are deeply nested numpy functions to do this, but the options are confusing, and I think the way these work is efficient'''
    if isinstance(new_dtypes, np.dtype):
        new_dtypes = new_dtypes.descr
    elif isinstance(new_dtypes, tuple):
        new_dtypes = [new_dtypes]
    elif isinstance(new_dtypes, list):
        if not isinstance(new_dtypes[0], tuple):
            new_dtypes = [tuple(new_dtypes)]
    retval = np.empty(A.shape,dtype = A.dtype.descr + new_dtypes)
    for name in A.dtype.names:
        retval[name][:] = A[name][:]
    return retval
def applyto_rec(myfunc,myarray,mylist):
    r'apply myfunc to myarray with the intention of collapsing it to a smaller number of values'
    if not isinstance(mylist, list) and isinstance(mylist, str):
        mylist = [mylist]
    combined = []
    j = 0
    #{{{ make the list "combined", which I later concatenate
    while len(myarray) > 0:
        thisitem = myarray[0] # always grab the first row of what's left
        #{{{ initialize the np.empty new row
        if j == 0:
            newrow = thisitem.reshape(1)
        newrow = newrow.copy()
        #}}}
        #{{{ make a mask for all items that are identified as the same data
        # and copy the identical data to newrow
        mask = myarray[mylist[0]] == thisitem[mylist[0]]
        newrow[mylist[0]] = thisitem[mylist[0]]
        for k in range(1,len(mylist)):
            mask &= myarray[mylist[k]] == thisitem[mylist[k]]
            newrow[mylist[k]] = thisitem[mylist[k]]
        #}}}
        logger.debug(strm(lsafen('(applyto rec): for row %d, I select these:'%j)))
        myarray_subset = myarray[mask]
        logger.debug(strm(lsafen('(applyto rec): ',repr(myarray_subset))))
        other_fields = set(mylist)^set(thisitem.dtype.names)
        logger.debug(strm(lsafen('(applyto rec): other fields are:',other_fields)))
        for thisfield in list(other_fields):
            try:
                newrow[thisfield] = myfunc(myarray_subset[thisfield])
            except Exception as e:
                raise ValueError(strm("error in applyto_rec:  You usually get this",
                    "when one of the fields that you have NOT passed in the",
                    "second argument is a string.  The fields and types",
                    "are:",repr(myarray_subset.dtype.descr)) + explain_error(e))
        logger.debug(strm(lsafen("(applyto rec): for row %d, I get this as a result:"%j,newrow)))
        combined.append(newrow) # add this row to the list
        myarray = myarray[~mask] # mask out everything I have used from the original matrix
        logger.debug(strm(lsafen("(applyto rec): the np.array is now",repr(myarray))))
        j += 1
    #}}}
    combined = np.concatenate(combined)
    logger.debug(strm(lsafen("(applyto rec): final result",repr(combined),"has length",len(combined))))
    return combined
def meanstd_rec(myarray,mylist,standard_error = False):
    r'this is something like applyto_rec, except that it applies the mean and creates new rows for the "error," where it puts the standard deviation'
    if not isinstance(mylist, list) and isinstance(mylist, str):
        mylist = [mylist]
    combined = []
    other_fields = set(mylist)^set(myarray.dtype.names)
    logger.debug(strm('(meanstd_rec): other fields are',lsafen(other_fields)))
    newrow_dtype = [[j,('%s_ERROR'%j[0],)+j[1:]] if j[0] in other_fields else [j] for j in myarray.dtype.descr]
    newrow_dtype = [k for j in newrow_dtype for k in j]
    logger.debug(strm(lsafen('(meanstd rec): other fields are:',other_fields)))
    #{{{ make the list "combined", which I later concatenate
    j = 0
    while len(myarray) > 0:
        thisitem = myarray[0] # always grab the first row of what's left
        #{{{ initialize the np.empty new row
        newrow = np.zeros(1,dtype = newrow_dtype)
        #}}}
        #{{{ make a mask for all items that are identified as the same data
        # and copy the identical data to newrow
        mask = myarray[mylist[0]] == thisitem[mylist[0]]
        newrow[mylist[0]] = thisitem[mylist[0]]
        for k in range(1,len(mylist)):
            mask &= myarray[mylist[k]] == thisitem[mylist[k]]
            newrow[mylist[k]] = thisitem[mylist[k]]
        #}}}
        logger.debug(strm(lsafen('(meanstd rec): for row %d, I select these:'%j)))
        myarray_subset = myarray[mask]
        logger.debug(strm(lsafen('(meanstd rec): ',repr(myarray_subset))))
        for thisfield in list(other_fields):
            try:
                newrow[thisfield] = np.mean(myarray_subset[thisfield])
                if standard_error:
                    newrow[thisfield+"_ERROR"] = np.std(myarray_subset[thisfield])/sqrt(len(myarray_subset[thisfield]))
                else:
                    newrow[thisfield+"_ERROR"] = np.std(myarray_subset[thisfield])
            except:
                raise RuntimeError("error in meanstd_rec:  You usually get this",
                        "when one of the fields that you have NOT passed in the",
                        "second argument is a string.  The fields and types",
                        "are:",repr(myarray_subset.dtype.descr))
            #print 'for field',lsafe(thisfield),'I find',lsafen(newrow[thisfield])
        logger.debug(strm(lsafen("(meanstd rec): for row %d, I get this as a result:"%j,newrow)))
        combined.append(newrow) # add this row to the list
        myarray = myarray[~mask] # mask out everything I have used from the original matrix
        logger.debug(strm(lsafen("(meanstd rec): the np.array is now",repr(myarray))))
        j += 1
    #}}}
    combined = np.concatenate(combined)
    logger.debug(strm(lsafen("(meanstd rec): final result",repr(combined),"has length",len(combined))))
    return combined
def make_rec(*args,**kwargs):
    r'input,names or a single argument, which is a dictionary\nstrlen = 100 gives length of the strings (which need to be specified in record arrays)\nyou can also specify (especially useful with the dictionary format) the list order = [str1,str2,...] which orders the output records with the field containing str1 first, then the field containing str2, then any remaining fields'
    strlen,order,zeros_like = process_kwargs([('strlen',100),
        ('order',None),
        ('zeros_like',False)],kwargs)
    if len(args) == 1 and (isinstance(args[0], dict)):
        names = list(args[0].keys())
        input = list(args[0].values())
    elif len(args) == 2:
        input = args[0]
        names = args[1]
    else:
        raise ValueError(strm("I don't understand the arguments you passed to",
                "make_rec!!!\nshould be (list of values, list of field names),",
                "or a dictionary"))
    #{{{ apply the order kwarg
    if order is not None:
        newindices = []
        for orderitem in order:
            newindices += [j for j,k in enumerate(names) if (k.find(orderitem)>-1 and j not in newindices)]
        newindices += [j for j,k in enumerate(names) if j not in newindices]
        names = [names[j] for j in newindices]
        input = [input[j] for j in newindices]
    #}}}
    if not (isinstance(input, list) and isinstance(names, list)):
        raise TypeError('you must enter a list for both')
    types = list(map(type,input))
    shapes = list(map(shape,input))
    if all([j == shapes[0] for j in shapes]):
        if shapes[0] == ():# if it's one dimensional
            equal_shapes = False
            shapes = [(1)]*len(shapes)
        else:
            equal_shapes = True
            shape_of_array = shapes[0]
            shapes = [()]*len(shapes)
    else:
        equal_shapes = False
    for j,k in enumerate(input):
        if isinstance(k, list) and equal_shapes:
            k = k[0]
        if isinstance(k, str):
            types[j] = '|S%d'%strlen
        if isinstance(k, np.ndarray):
            types[j] = k.dtype
    try:
        mydtype = np.dtype(list(zip(names,types,shapes)))
    except Exception as e:
        raise ValueError(strm('problem trying to make names',names,' types',
            types,'shapes',shapes)+explain_error(e))
    if np.zeros_like:
        retval = np.zeros(np.zeros_like,dtype = mydtype)
        return retval
    if equal_shapes:
        retval = np.empty(shape_of_array,dtype = mydtype)
        for j,thisname in enumerate(names):
            try:
                retval[thisname][:] = input[j][:]
            except Exception as e:
                raise RuntimeError("error trying to load input for '"+thisname
                        +"' of shape "+repr(np.shape(input[j]))+" into retval field of shape "
                        +repr(np.shape(retval[thisname])))
        return retval
    else:
        try:
            return np.array([tuple(input)],dtype = mydtype)
        except:
            raise ValueError(strm('problem trying to assign data of type',list(map(type,input)),
                '\nvalues',input,'\nonto',mydtype,'\ndtype made from tuple:',
                list(zip(names,types,shapes))))
#}}}
def maprep(*mylist):
    mylist = list(mylist)
    for j in range(0,len(mylist)):
        if not isinstance(mylist[j], str):
            mylist[j] = mylist[j].__repr__()
    return ' '.join(mylist)
#{{{ plot wrapper
global OLDplot
OLDplot = plot
global myplotfunc
myplotfunc = OLDplot
def plot(*args,**kwargs):
    """The base plotting function that wraps around matplotlib to do a couple convenient things.

    Parameters
    ----------
    label_format_string: str
        If supplied, it formats the values of the other dimension to turn them into a label string.
    human_units: bool
    """
    global myplotfunc
    has_labels = False
    #{{{ deal with axes and some other kwargs
    ax,human_units,label_format_string,normalize,noerr,longest_is_x = process_kwargs([('ax',plt.gca()),
        ('human_units',False),
        ('label_format_string',None),
        ('normalize',False),
        ('noerr',False),
        ('longest_is_x',True),
        ],kwargs,pass_through = True)
    #}}}
    myplotfunc = ax.plot # default
    #{{{ all possible properties
    myformat = None 
    myxlabel = None
    myylabel = None
    myx = None
    myy = None
    #}}}
    #{{{assign all the possible combinations
    if len(args)==1:
        myy = args[0]
    elif (len(args)==2) and (isinstance(args[1], str)):
        myy = args[0]
        myformat = args[1]
    else:
        myx = args[0]
        myy = args[1]
    if len(args)==3:
        myformat = args[2]
    if np.isscalar(myx):
        myx = np.array([myx])
    if np.isscalar(myy):
        myy = np.array([myy])
    #}}}
    x_inverted = False
    #{{{ parse nddata
    if isinstance(myy,nddata):
        myy = myy.copy()
        if myy.get_error() is not None:
            logging.debug(strm("shapes at top of function",ndshape(myy), myy.data.shape, myy.data_error.shape))
        # {{{ automatically reduce any singleton dimensions
        if not len(myy.dimlabels) == 1:
            if np.any(np.array(myy.data.shape) == 1):
                for singleton_dim in [lb for j,lb in enumerate(myy.dimlabels) if myy.data.shape[j] == 1]:
                    myy = myy[singleton_dim,0]
        # }}}
        if len(myy.data.shape)>1 and longest_is_x:
            longest_dim = np.argmax(myy.data.shape)
            all_but_longest = set(range(len(myy.data.shape)))^set((longest_dim,))
            if len(all_but_longest) > 0:
                last_not_longest = max(all_but_longest)
            else:
                last_not_longest = -1
            all_but_longest = list(all_but_longest) # seems to be sorted by default
        else:
            longest_dim = 0 # treat first as x, like before
            last_not_longest = -1
            if len(myy.data.shape)>1:
                all_but_longest = set(range(len(myy.data.shape)))^set((longest_dim,))
                all_but_longest = list(all_but_longest)
            else:
                all_but_longest = []
        if human_units: myy = myy.human_units()
        if myy.get_plot_color() is not None\
            and 'color' not in list(kwargs.keys()):# allow override
            kwargs.update({'color':myy.get_plot_color()})
        if myy.name() is not None:
            myylabel = myy.name()
        else:
            myylabel = 'data'
        myylabel = myy.unitify_axis(myylabel,is_axis = False)
        if (len(myy.dimlabels)>0):
            myxlabel = myy.unitify_axis(longest_dim)
        if myx is None:
            try:
                myx = myy.getaxis(myy.dimlabels[longest_dim])
            except:
                if len(myy.data.shape) == 0:
                    raise ValueError("I can't plot zero-dimensional data (typically arises when you have a dataset with one point)")
                myx = r_[0:myy.data.shape[longest_dim]]
        if not noerr and isinstance(myy.data_error, np.ndarray) and len(myy.data_error)>0: #then this should be an errorbar plot
            def thiserrbarplot(*tebargs,**tebkwargs):
                if 'capsize' not in tebkwargs:
                    tebkwargs.update({'capsize':6})
                if isinstance(tebargs[-1], str):
                    tebkwargs.update({'fmt':tebargs[-1]})
                    return ax.errorbar(*tebargs[:-1],**tebkwargs)
                else:
                    return ax.errorbar(*tebargs,**tebkwargs)
            myplotfunc = thiserrbarplot
            logger.debug("this is an errorbar plot")
            #{{{ pop any singleton dims
            myyerror = myy.get_error()
            myyerror = np.squeeze(myyerror)
            #}}}
            kwargs.update({'yerr':None})
            valueforxerr = myy.get_error(myy.dimlabels[longest_dim])
            if valueforxerr is not None: # if we have x errorbars too
                #print "DEBUG decided to assign to xerr:",valueforxerr
                kwargs.update({'xerr':valueforxerr})
            logging.debug(strm("shapes after splitting nddata",myy.data.shape, myyerror.shape))
        #{{{ deal with axis labels along y
        try:
            yaxislabels = myy.getaxis(myy.dimlabels[last_not_longest])
        except:
            yaxislabels = None
        # at this point, if there is no axis label, it will break and go to pass
        if yaxislabels is not None:
            if len(yaxislabels) > 0:
                if isinstance(yaxislabels[0], np.string_):
                    has_labels = True
                elif label_format_string is not None:
                    yaxislabels = [label_format_string%j for j in yaxislabels]
                    has_labels = True
        #}}}
        # {{{ add label if name is present, and squeeze -- could do this instead of ylabel, above
        if myy.get_prop('x_inverted'):
            x_inverted=True
        #myy_name = myy.name()
        if len(myy.data.shape) == 1:
            myy = myy.data
        else:
            myy = np.squeeze(myy.data.transpose([longest_dim]+all_but_longest))
            if 'yerr' in kwargs.keys():
                myyerror = np.squeeze(myyerror.transpose([longest_dim]+all_but_longest))
        if 'yerr' in kwargs.keys():
            logging.debug(strm("halfway checkpoint",myy.shape, myyerror.shape))
        #if len(myy.data) == 1 and 'label' not in kwargs.keys() and myy_name is not None:
        #    kwargs.update('label',myy_name)
        # }}}
    #}}}
    # {{{ allow list arguments
    if type(myy) is list:
        myy = np.array(myy)
    if type(myx) is list:
        myx = np.array(myx)
    # }}}
    #{{{ semilog where appropriate
    if (myx is not None) and (len(myx)>1) and all(myx>0.0): # by doing this and making myplotfunc global, we preserve the plot style if we want to tack on one point
        try:
            b = np.diff(np.log10(myx))
        except Exception as e:
            raise Exception(strm('likely a problem with the type of the x label, which is',myx))
        if (np.size(b)>3) and all(abs((b-b[0])/b[0])<1e-4) and not ('nosemilog' in list(kwargs.keys())):
            if 'plottype' not in list(kwargs.keys()):
                myplotfunc = ax.semilogx
    if ('nosemilog' in list(kwargs.keys())):
        #print 'this should pop nosemilog'
        kwargs.pop('nosemilog')
    if 'yerr' in kwargs.keys():
        logging.debug(strm("halfway checkpoint",myy.data.shape, myyerror.shape))
    if 'plottype' in list(kwargs.keys()):
        if kwargs['plottype'] == 'semilogy':
            myplotfunc = ax.semilogy
        elif kwargs['plottype'] == 'semilogx':
            myplotfunc = ax.semilogx
        elif kwargs['plottype'] == 'loglog':
            myplotfunc = ax.loglog
        elif kwargs['plottype'] == 'linear':
            myplotfunc = ax.plot
        else:
            raise ValueError(strm("plot type",kwargs['plottype'],"not allowed!"))
        kwargs.pop('plottype')
    #}}}
    #{{{ take care of manual colors
    if myformat is not None:
        colorpos = myformat.find('#')
        if  colorpos > -1:
            kwargs.update({'color':myformat[colorpos:colorpos+7]})
            myformat = myformat[0:colorpos] + myformat[colorpos+7:]
        ##kwargs.update({'fmt':myformat})
        linematched = False
        for linestyle in ['-','--','-.',':','None','  ']:
            if myformat.find(linestyle) > -1:
                linematched = True
                myformat.replace(linestyle,'')
                kwargs.update({'linestyle':linestyle})
        for markerlabel in ['o','.','d']:
            if myformat.find(markerlabel) > -1:
                if not linematched: kwargs.update({'linestyle':''})
                myformat.replace(markerlabel,'')
                kwargs.update({'marker':markerlabel})
        if len(myformat) == 0:
            myformat = None
    #}}}
    if normalize is not None and normalize:
        myy /= myy.max()
    #{{{ hsv plots when we have multiple lines
    if len(np.shape(myy.squeeze()))>1 and np.sum(np.array(np.shape(myy))>1):
        #{{{ hsv plots
        retval = []
        if 'yerr' in kwargs.keys():
            logger.debug("I see error")
        else:
            logger.debug("I do not see error")
        for j in range(0,myy.shape[1]):
            #{{{ this is the way to assign plot arguments
            plotargs = [k for k in (myx,myy[:,j],myformat) if k is not None]
            #}}}
            if 'yerr' in kwargs.keys():
                kwargs['yerr'] = myyerror[:,j]
            #{{{ here, i update the kwargs to include the specific color for this line
            newkwargs = kwargs.copy() # kwargs is a dict
            newkwargs.update({'color':cm.hsv(np.double(j)/np.double(myy.shape[1]))})
            #}}}
            #{{{ here, I update to use the labels
            if has_labels:
                newkwargs.update({'label':yaxislabels[j]})
            #}}}
            if 'yerr' in newkwargs.keys():
                logging.debug(strm("shapes before plot",plotargs[0].shape,
                    plotargs[1].shape, newkwargs['yerr'].shape))
                #myplotfunc = ax.plot
                #newkwargs.pop('yerr')
            elif len(plotargs)>1 and isinstance(plotargs[1],np.ndarray):
                logging.debug(strm("shapes before plot",plotargs[0].shape,
                    plotargs[1].shape))
            if np.any(np.isinf(myy)):
                myy[np.isinf(myy)] = NaN # added this to prevent an overflow error
            try:
                retval += [myplotfunc(*tuple(plotargs),**newkwargs)]
            except Exception as e:
                raise RuntimeError(strm("Error trying to plot using function",
                    myplotfunc, '\nwith',len(plotargs), "arguments",
                    '\nwhich were\n',plotargs, "\nand had len\n",
                    list(map(len, plotargs)), "and", len(newkwargs),
                    "\noptions", newkwargs, "of len",
                    ', '.join([str(type(j)) + " " + str(j) if np.isscalar(j)
                        else str(len(j)) for j in list(newkwargs.values())])))
            if x_inverted:
                these_xlims = ax.get_xlim()
                ax.set_xlim((max(these_xlims),min(these_xlims)))
        #}}}
        #}}}
    else:
        logger.debug(strm("here are the kwargs",kwargs))
        if 'yerr' in kwargs.keys() and kwargs['yerr'] is None:
            kwargs['yerr'] = myyerror
        plotargs = [j for j in [myx,np.real(myy),myformat] if j is not None]
        try:
            #print 'DEBUG plotting with args',plotargs,'and kwargs',kwargs,'\n\n'
            retval = myplotfunc(*plotargs,**kwargs)
        except Exception as e:
            raise RuntimeError(strm('error trying to plot',type(myplotfunc),'with value',myplotfunc,
                    '\nlength of the np.ndarray arguments:',['shape:'+str(np.shape(j)) if isinstance(j, np.ndarray) else j for j in plotargs],
                    '\nsizes of np.ndarray kwargs',dict([(j,np.shape(kwargs[j])) if isinstance(kwargs[j], np.ndarray) else (j,kwargs[j]) for j in list(kwargs.keys())]),
                    '\narguments = ',plotargs,
                    '\nkwargs =',kwargs)+explain_error(e))
        if x_inverted:
            these_xlims = ax.get_xlim()
            ax.set_xlim((max(these_xlims),min(these_xlims)))
    #{{{ attach labels and such
    if (myxlabel!=None):
        ax.set_xlabel(myxlabel)
    if (myylabel!=None):
        ax.set_ylabel(myylabel)
    try:
        ax.axis('tight')
    except Exception as e:
        raise Exception(strm('error trying to set axis tight after plot',
            myplotfunc, 'with arguments', plotargs, 'and kwargs', kwargs,
            '\nsizes of arguments:', [np.shape(j) for j in plotargs],
            '\nsizes of np.ndarray kwargs:',
            dict([(j, np.shape(kwargs[j])) for j in
                list(kwargs.keys()) if isinstance(kwargs[j], np.ndarray)])))
    #plt.grid(True)
    #}}}
    return retval
#}}}

#{{{ concatenate datalist along dimname
def concat(datalist,dimname,chop = False):
    """concatenate multiple datasets together along a new dimension.

    Parameters
    ==========
    datalist: list of nddata
        the data you want to concatenate -- they must have the same ndshape! 
    dimname: str
        name of the new dimension
    """
    #{{{ allocate a new datalist structure  
    newdimsize = 0
    #print 'DEBUG: type(datalist)',type(datalist)
    try:
        shapes = list(map(ndshape,datalist))
    except Exception as e:
        if not isinstance(datalist, list):
            raise TypeError(strm('You didn\'t pass a list, you passed a',type(datalist)))
        raise RuntimeError(strm('Problem with what you passed to concat, list of types,',
            list(map(type,datalist)))+explain_error(e))
    other_info_out = datalist[0].other_info
    for j in range(0,len(datalist)):
        #{{{ make list for the shape to check, which contains the dimensions we are NOT concatting along
        if dimname in shapes[j].dimlabels:
            newdimsize += shapes[j][dimname]
            shapetocheck = list(shapes[j].shape)
            shapetocheck.pop(shapes[j].axn(dimname))
        else:
            newdimsize += 1
            shapetocheck = list(shapes[j].shape)
        #}}}
        if j == 0:
            shapetocheckagainst = shapetocheck
        else:
            if np.any(~(np.array(shapetocheck) == np.array(shapetocheckagainst))):
                if chop:
                    logger.debug(strm(repr(shapetocheck),lsafen(repr(shapetocheckagainst))))
                    raise ValueError(strm('For item ',j,'in concat, ',
                        shapetocheck,'!=',shapetocheckagainst,
                        'where all the shapes of the things',
                        'you\'re trying to concat are:',
                        shapes))
                else:
                    raise ValueError(strm('For item ',j,'in concat, ',
                        shapetocheck,'!=',shapetocheckagainst,
                        'where all the shapes of the things you\'re trying to concat are:',
                        shapes))
    newdatalist = ndshape(datalist[-1])
    if dimname in newdatalist.dimlabels:
        newdatalist[dimname] = newdimsize
    else:
        newdatalist += ([newdimsize],[dimname])
    #print "DEBUG newdatalist is shaped like",newdatalist
    try:
        newdatalist = newdatalist.alloc()
    except:
        raise ValueError(strm("trying to alloc the newdatalist",newdatalist,
            "created a problem") + explain_error(e))
    if datalist[0].get_error() is not None:
        newdatalist.set_error(np.zeros(np.shape(newdatalist.data)))
    #}}}
    #{{{ actually contract the datalist
    newdimsize = 0 # now use it to track to position
    for j in range(0,len(datalist)):
        if dimname in shapes[j].dimlabels:
            newdatalist[dimname,newdimsize:newdimsize+shapes[j][dimname]] = datalist[j]
            newdimsize += shapes[j][dimname]
        else:
            newdatalist[dimname,newdimsize:newdimsize+1] = datalist[j]
            newdimsize += 1
    #}}}
    #{{{ pull the axis labels from the last item in the list
    if len(datalist[-1].axis_coords)>0:
        dimlabels = list(datalist[-1].dimlabels)
        axis_coords = list(datalist[-1].axis_coords)
        #print "axis_coords are",axis_coords,"for",dimlabels
        if dimname in dimlabels:
            thisindex = dimlabels.index(dimname)
            dimlabels.pop(thisindex)
            axis_coords.pop(thisindex)
        dimlabels += [dimname]
        axis_coords += [r_[0:newdimsize]]
        try:
            newdatalist.labels(dimlabels,axis_coords)
        except Exception as e:
            raise ValueError(strm("trying to attach axes of lengths",
                list(map(len,axis_coords)),"to",dimlabels)+explain_error(e))
    #}}}
    newdatalist.other_info = other_info_out
    return newdatalist
#}}}
class nddata (object):
    """This is the detailed API reference.
    For an introduction on how to use ND-Data, see the :ref:`Main ND-Data Documentation <nddata-summary-label>`.
    """
    want_to_prospa_decim_correct = False
    # {{{ initialization
    def __init__(self, *args, **kwargs):
        """initialize nddata -- several options.
        Depending on the information available, one of several formats can be used.

        3 arguments:
            ``nddata(inputarray, shape, dimlabels)``

            :inputarray:
                np.ndarray storing the data -- note that the size is ignored
                and the data is reshaped as needed
            :shape:
                a list (or np.array, *etc.*) giving the size of each dimension, in order
            :dimlabels:
                a list giving the names of each dimension, in order
        2 arguments:
            ``nddata(inputarray, dimlabels)``

            :inputarray:
                np.ndarray storing the data -- the data is *not* reshaped
            :dimlabels:
                a list giving the names of each dimension, in order
        2 arguments:
            ``nddata(inputarray, single_dimlabel)``

            :inputarray:
                np.ndarray storing the data -- must be 1D  
                inputarray is *also* used to label the single axis
            :single_dimlabel:
                a list giving the name of the single axis
        1 argument:
            ``nddata(inputarray, shape, dimlabels)``

            :inputarray:
                np.ndarray storing the data -- reduced to 1D  
                A single dimension, called "INDEX" is set.
                This suppresses the printing of axis labels.  
                This is used to store numbers and arrays
                that might have error and units,
                but aren't gridded data.
        keyword args
            these can be used to set the labels, etc, and are passed to :func:`__my_init__`

        """
        logger.debug('called init')
        if len(args) > 1:
            logger.debug('more than one argument -- args: '+strm(args))
            if isinstance(args[0],nddata): raise ValueError("you can't initialize an nddata from another nddata!!!")
            if len(args) == 2:
                if len(args[0].shape) == 1 and isinstance(args[1], str):
                    logger.debug('constructing 1D np.array')
                    self.__my_init__(args[0],[len(args[0])],[args[1]])
                    self.labels(args[1],args[0].copy())# needs to be a copy, or when we write data, we will change the axis
                elif all([isinstance(j, str) for j in args[1]]):
                    logger.debug('passed only axis labels')
                    self.__my_init__(args[0],
                            list(args[0].shape),args[1])
                else:
                    raise ValueError('You can pass two arguments only if you pass a 1d np.ndarray and a name for the axis') 
            elif len(args) == 3:
                self.__my_init__(args[0],args[1],args[2],**kwargs)
            else:
                raise ValueError(strm("You passed",len(args),"to nddata.  I don't know what to do with this."))
        else:
            logger.debug('only one argument')
            self.__my_init__(args[0],[-1],['INDEX'],**kwargs)
        return
    def __my_init__(self, data, sizes, dimlabels, axis_coords=[],
            ft_start_time=None, data_error=None, axis_coords_error=None,
            axis_coords_units=None, data_units=None, other_info={}):
        if ft_start_time is not None:
            raise ValueError('ft_start_time is obsolete -- you will want to pass a float value to the shift keyword argument of either .ft() or .ift()')
        self.genftpairs = False
        if not (isinstance(data, np.ndarray)):
            #if (type(data) is np.float64) or (type(data) is np.complex128) or (type(data) is list):
            if np.isscalar(data) or (isinstance(data, list)) or (isinstance(data, tuple)):
                data = np.array(data)
            else:
                raise TypeError(strm('data is not an np.array, it\'s',type(data),'!'))
        if not (isinstance(dimlabels, list)):
            raise TypeError(strm('you provided a multi-dimensional np.ndarray but a set of dimension labels of type',type(dimlabels),"if you want a 1D nddata, give a 1D np.array, or if you want a ND nddata, give a list of dimensions"))
        try:
            self.data = np.reshape(data,sizes)
        except:
            try:
                error_string = strm("While initializing nddata, you are trying trying to reshape a",data.shape,"array (",data.size,"data elements) with list of sizes",list(zip(dimlabels,sizes)),"(implying that there are ",np.prod(sizes),"data elements)")
            except TypeError:
                error_string = strm("While initializing nddata, you are trying trying to reshape a",data.shape,"array (",data.size,"data elements) with list of sizes",sizes)
            raise ValueError(error_string)
        self.dimlabels = dimlabels
        self.axis_coords = axis_coords
        #if len(axis_coords) > 0:
        #    testshape = data.shape
        #    if not all([len(axis_coords[j])==testshape[j] if axis_coords[j] is not None else True for j in range(0,len(axis_coords))]):
        #        raise IndexError('The length of your axis labels (axis_coords) (shape %s) and your axis data (shape %s) does not match!!!'%(repr([len(thiscoord) for thiscoord in axis_coords]),repr(data.shape)))
        self.data_error = data_error
        self.data_units = data_units
        self.other_info = deepcopy(other_info)
        if axis_coords_error is None:
            self.axis_coords_error = [None]*len(axis_coords)
        else:
            self.axis_coords_error = axis_coords_error
        if axis_coords_units is None:
            self.axis_coords_units = [None]*len(axis_coords)
        else:
            self.axis_coords_units = axis_coords_units 
        return
    # }}}
    def _contains_symbolic(self,string):
        return string[:9] == 'symbolic_' and hasattr(self,string)
    #{{{ for printing
    def __repr_pretty__(self, p, cycle):
        if cycle:
            p.text('...')
        else:
            p.text(str(self))
    def __repr__(self):
        return str(self)
    def __str__(self):
        def show_array(x,indent = ''):
            x = repr(x)
            if x.startswith('np.array('):
                x = x.split('\n')
                # need to remove the "np.array(" and aligning spaces
                return ('\n'+indent).join(j[6:-1] for j in x)
            else: return x
        retval = show_array(self.data) 
        retval += '\n\t\t+/-'
        retval += show_array(self.get_error())
        if len(self.dimlabels) > 1 or len(self.dimlabels) == 0 or self.dimlabels[0] != "INDEX":
            retval += '\n\tdimlabels='
            retval += repr(self.dimlabels)
            retval += '\n\taxes='
            def rep_this_dict(starting_indent,thisdict,errordict):
                dictrep = []
                for k,v in thisdict.items():
                    dictrep.append('`'+k+'\':'+show_array(v,starting_indent)+starting_indent+'\t\t+/-'+repr(errordict[k]))
                return '{'+(','+starting_indent+'\t').join(dictrep)+'}' # separate with an extra comma, the existing indent, and a tab
            retval += rep_this_dict('\n\t',self.mkd(self.axis_coords),self.mkd(self.axis_coords_error))
        #retval += '\n\t\t+/-'
        #retval += rep_this_dict('\n\t\t',self.mkd(self.axis_coords_error))
        retval += '\n'
        return retval
    #}}}
    #{{{ for plotting
    def gnuplot_save(self,filename):
        x = self.getaxis(self.dimlabels[0])[:5]
        y = self.getaxis(self.dimlabels[1])[:5]
        z = self.data[:5,:5]
        print("size of x",np.size(x),"size of y",np.size(y),"size of z",np.size(z))
        print("x",x,"y",y,"z",z)
        data = np.empty((z.shape[0]+1,z.shape[1]+1))
        data[1:,1:] = z[:]
        data[0,0] = z.shape[1]
        data[0,1:] = y.flatten()
        data[1:,0] = x.flatten()
        print("data",data)
        fp = open('auto_figures/'+filename+'.dat','w')
        fp.write(float32(data).tostring())
        fp.write('\n')
        fp.close()
        return
    #{{{ sort and shape the data for 3d plotting
    def sort_and_xy(self):
        self.sort(self.dimlabels[0])
        self.sort(self.dimlabels[1])
        if len(self.dimlabels) > 2:
            raise ValueError("I don't know how to handle something with more than two dimensions for a surface plot!")
        #{{{ shared to both
        x_dim = self.dimlabels[0]
        y_dim = self.dimlabels[1]
        x_axis = self.retaxis(x_dim).data
        y_axis = self.retaxis(y_dim).data
        #}}}
        return x_axis,y_axis
    def matrices_3d(self,also1d = False,invert = False,max_dimsize = 1024,downsample_self = False):
        ''' returns X,Y,Z,x_axis,y_axis
        matrices X,Y,Z, are suitable for a variety of mesh plotting, etc, routines
        x_axis and y_axis are the x and y axes
        '''
        this_size = np.array(self.data.shape)
        sortedself = self.copy()
        if np.any(this_size > max_dimsize):
            print(lsafen("Warning! The data is big (%s), so I'm automatically downsampling"%(ndshape(self))))
            for j in np.where(this_size > max_dimsize):
                downsampling = np.ceil(np.double(this_size[j]) / max_dimsize)
                print('downsampling',self.dimlabels[j],'by',downsampling)
                sortedself = sortedself[self.dimlabels[j],0::downsampling]
            print(lsafen("I reduced to a max of max_dimsize = %d so the data is now %s"%(max_dimsize,ndshape(sortedself))))

        x_axis,y_axis = sortedself.sort_and_xy()
        if invert:
            print("trying to invert meshplot-like data")
        X = x_axis*np.ones(np.shape(y_axis))
        Y = np.ones(np.shape(x_axis))*y_axis
        Z = np.real(sortedself.data)
        if invert:
            X = X[:,::-1]
            Y = Y[:,::-1]
            Z = Z[:,::-1]
        if downsample_self:
            self.data = sortedself.data
            self.setaxis(self.dimlabels[0],x_axis)
            self.setaxis(self.dimlabels[1],y_axis)
        if also1d:
            if invert:
                return X,Y,Z,x_axis[::-1],y_axis[::-1]
            else:
                return X,Y,Z,x_axis,y_axis
        else:
            return X,Y,Z
    #}}}
    def mayavi_surf(self):
        """use the mayavi surf function, assuming that we've already loaded mlab
        during initialization"""
        X,Y,Z = self.matrices_3d()
        s = self.mlab.surf(X,Y,Z)
        return s
    #{{{ 3D mesh plot
    def meshplot(self,stride = None,alpha = 1.0,onlycolor = False,light = None,rotation = None,cmap = cm.gray,ax = None,invert = False,**kwargs):
        r'''takes both rotation and light as elevation, azimuth
        only use the light kwarg to generate a black and white shading display'''
        X,Y,Z = self.matrices_3d()
        if light == True:
            light = [0,0]# I think this is 45 degrees up shining down from the left of the y axis
        if not onlycolor:
            if ax is None: 
                ax = self._init_3d_axis(ax,rotation = rotation)
            else:
                if rotation is not None:
                    raise ValueError("you can only set the rotation once! (you tried"+repr(rotation)+")")
        rstride = 1
        cstride = 1
        x_dim = self.dimlabels[0]
        y_dim = self.dimlabels[1]
        if stride is not None:
            if x_dim in list(stride.keys()):
                rstride = stride[x_dim]
            if y_dim in list(stride.keys()):
                cstride = stride[y_dim]
        if light is not None:
            ls = LightSource(azdeg = light[1],altdeg = light[0])
            if cmap is not None:
                rgb = ls.shade(Z,cmap)
        else:
            mask = np.isfinite(Z.flatten())
            for_rgb = Z-Z.flatten()[mask].min()
            for_rgb /= for_rgb.flatten()[mask].max()
            if cmap is not None:
                rgb = cmap(for_rgb)
        if onlycolor:
            imshow(rgb)
        else:
            if light is None:
                if cmap is not None:
                    kwargs.update({'cmap':cmap})
                ax.plot_surface(X,Y,Z,
                        rstride = rstride,
                        cstride = cstride,
                        shade = True,
                        **kwargs)
            else:
                newkwargs = {}
                newkwargs['linewidth'] = 0.0
                newkwargs.update(kwargs)
                if cmap is not None:
                    newkwargs['facecolors'] = rgb
                ax.plot_surface(X,Y,Z,
                        rstride = rstride,
                        cstride = cstride,
                        alpha = alpha,
                        shade = False,
                        **newkwargs)
            ax.set_xlabel(x_dim)
            ax.set_ylabel(y_dim)
            ax.set_zlabel(self.name())
        if onlycolor:
            return
        else:
            return ax
    def contour(self,labels = True,**kwargs):
        """Contour plot -- kwargs are passed to the matplotlib
        `contour` function.

        See docstring of `figlist_var.image()` for an example

        Attributes
        ----------
        labels : boolean
            Whether or not the levels should be labeled.
            Defaults to True
        """
        x_axis,y_axis = self.dimlabels
        x = self.getaxis(x_axis)[:,None]
        y = self.getaxis(y_axis)[None,:]
        if 'levels' not in list(kwargs.keys()):
            levels = r_[self.data.min():self.data.max():30j]
        cs = contour(x*np.ones_like(y),np.ones_like(x)*y,self.data,**kwargs)
        if labels:
            plt.clabel(cs,inline = 1)
        xlabel(self.unitify_axis(x_axis))
        ylabel(self.unitify_axis(y_axis))
        return cs
    def waterfall(self,alpha = 0.3,ax = None,rotation = None,color = 'b',edgecolor = 'k'):
        if ax is None: 
            ax = self._init_3d_axis(ax,rotation = rotation)
        else:
            if rotation is not None:
                raise ValueError("you can only set the rotation once!")
        if len(self.dimlabels) > 2:
            raise ValueError("I don't know how to handle something with more than two dimensions for a surface plot!")
        #{{{ shared to both
        x_dim = self.dimlabels[0]
        y_dim = self.dimlabels[1]
        try:
            x_axis = self.retaxis(x_dim).data
        except Exception as e:
            raise ValueError(strm('trying to get the info on axis', x_dim, 'which is',
                self.getaxis(x_dim))
                +explain_error(e))
        y_axis = self.retaxis(y_dim).data
        #}}}
        ax.set_xlabel(self.unitify_axis(x_dim))
        ax.set_ylabel(self.unitify_axis(y_dim))
        ax.set_zlabel(self.unitify_axis(self.name(),is_axis = False))
        verts = []
        xs = x_axis.flatten()
        xs = r_[xs[0],xs,xs[-1]] # add points for the bottoms of the vertices
        ys = y_axis.flatten()
        for j in range(0,len(ys)):
            zs = self[y_dim,j].data.flatten()
            zs = r_[0,zs,0]
            verts.append(list(zip(xs,zs))) # one of the faces
        poly = PolyCollection(verts, facecolors = [color]*len(verts), edgecolors = edgecolor) # the individual facecolors would go here
        poly.set_alpha(alpha)
        fig = plt.gcf()
        #ax = fig.add_subplot(111,projection = '3d')
        ax.add_collection3d(poly,zs = ys, zdir = 'y')
        ax.set_zlim3d(self.data.min(),self.data.max())
        ax.set_xlim3d(xs.min(),xs.max())
        ax.set_ylim3d(ys.min(),ys.max())
        return ax
    def _init_3d_axis(self,ax,rotation = None):
        # other things that should work don't work correctly, so use this to initialize the 3D axis
        #ax.view_init(elev = rotation[0],azim = rotation[1])
        if rotation is None:
            rotation = [0,0]
        if ax is None:
            fig = plt.gcf()
            ax = axes3d.Axes3D(fig)
            print("I'm trying to rotate to",rotation)
            #ax.view_init(20,-120)
            #ax.view_init(elev = 20 + rotation[1],azim = -120 + rotation[0])
            ax.view_init(azim = rotation[0],elev = rotation[1])
        return ax
    def oldtimey(self,alpha = 0.5,ax = None,linewidth = None,sclinewidth = 20.,light = True,rotation = None,invert = False,**kwargs):
        sortedself = self.copy()
        self.sort(self.dimlabels[0])
        self.sort(self.dimlabels[1])
        if invert:
            print("trying to invert oldtimey")
        if linewidth is None:
            linewidth = sclinewidth/sortedself.data.shape[1]
            print("setting linewidth to %0.1f"%linewidth)
        if ax is None: 
            ax = sortedself._init_3d_axis(ax,rotation = rotation)
        else:
            if rotation is not None:
                raise ValueError("you can only set the rotation once!")
        ax = sortedself.meshplot(linewidth = 0,light = light,ax = ax,invert = invert)
        #return
        if len(sortedself.dimlabels) > 2:
            raise ValueError("I don't know how to handle something with more than two dimensions for a surface plot!")
        #{{{ shared to both
        x_dim = sortedself.dimlabels[0]
        y_dim = sortedself.dimlabels[1]
        x_axis = sortedself.retaxis(x_dim).data
        y_axis = sortedself.retaxis(y_dim).data
        #}}}
        verts = []
        xs = x_axis.flatten()
        ys = y_axis.flatten() # this is the depth dimension
        if invert:
            ys = ys[::-1]
        for j in range(0,len(ys)):
            zs = sortedself[y_dim,j].data.flatten() # pulls the data (zs) for a specific y slice
            if invert:
                zs = zs[::-1]
            ax.plot(xs,np.ones(len(xs))*ys[j],zs,'k',linewidth = linewidth)
        fig = plt.gcf()
        ax.set_zlim3d(sortedself.data.min(),sortedself.data.max())
        ax.set_xlim3d(xs.min(),xs.max())
        #if invert:
        #    ax.set_ylim3d(ys.max(),ys.min())
        #else:
        ax.set_ylim3d(ys.min(),ys.max())
        return ax
    #}}}
    #}}}
    #{{{ error-related functions
    def normalize(self,axis,first_figure = None):#,whichpoint = slice(0,1,None)):
        x = self.data
        n = len(x)
        S = sparse.lil_matrix((n,n))
        S.setdiag((self.get_error())**2)
        self.set_error(None)
        first_point = self[axis,0:1].copy() # this makes another instance that contains just the first point, for error propagation
        B = sparse.lil_matrix((n,n))
        B.setdiag(1./x)
        B[0,:] = -x/(x[0]**2) # Sparse seems to only support row assignment, so make the transpose to give it what it wants
        B[0,0] = 0.0
        B = B.T
        E = B * S * (B.T) # verified that this is matrix multiplication
        self /= first_point # this gives the experimentally measured E
        #{{{ now, chop out the first point, which is meaningless
        self = self[axis,1:]
        E = E[1:,1:]
        #}}}
        self.set_error(sqrt(E.diagonal()))
        E.setdiag(np.zeros(n-1))
        self.data_covariance = E
        return self
    def get_covariance(self):
        '''this returns the covariance matrix of the data'''
        if hasattr(self,'data_covariance'):
            E = self.data_covariance.copy()
        else:
            n = np.size(self.data)
            E = sparse.lil_matrix((n,n))
        try:
            E.setdiag(self.get_error()**2)
        except Exception as e:
            raise ValueError(strm('Problem getting covariance because error is',self.get_error())+explain_error(e))
        return E.toarray()
    #}}}
    #{{{ shortcuts for axes
    def axlen(self,axis):
        r"""return the size (length) of an axis, by name
        
        Parameters
        ----------

        axis: str
            name of the axis whos length you are interested in
        """
        return np.shape(self.data)[self.axn(axis)]
    def axn(self,axis):
        r'''Return the index number for the axis with the name "axis"

        This is used by many other methods.
        As a simple example,
        self.:func:`axlen`(axis) (the axis length) returns
        ``np.shape(self.data)[self.axn(axis)]``

        Parameters
        ----------

        axis: str
            name of the axis
        '''
        try:
            return self.dimlabels.index(axis)
        except:
            raise ValueError(' '.join(map(repr,['there is no axis named',axis,'all axes are named',self.dimlabels])))
    def indices(self,axis_name,values):
        r'Return a string of indeces that most closely match the axis labels corresponding to values. Filter them to make sure they are unique.'
        x = self.getaxis(axis_name)
        retval = []
        for j in values:
            retval.append(np.argmin(abs(x - j)))
        retval = np.array(retval)
        return np.unique(retval)
    #}}}
    #{{{ dictionary functions -- these convert between two formats:
    # dictionary -- stuff labeled according the dimension label.
    # list -- same information, but it's assumed they are listed in the order given by "dimlabels"
    def mkd(self,*arg,**kwargs):
        'make dictionary format'
        give_None = process_kwargs([("give_None",True)],kwargs)
        if len(arg) == 1:
            input_list = arg[0]
            if emptytest(input_list):
                return dict(zip(self.dimlabels,
                    [None]*len(self.dimlabels)))
            if len(input_list) != len(self.dimlabels):
                print(r"{\color{red}WARNING! mkd error (John will fix this later):}")
                print("When making a dictionary with mkd, you must pass a list that has one element for each dimension!  dimlabels is "+repr(self.dimlabels)+" and you passed "+repr(arg)+'\n\n')
                raise ValueError("When making a dictionary with mkd, you must pass a list that has one element for each dimension!  dimlabels is "+repr(self.dimlabels)+" and you passed "+repr(arg))
            for i,v in enumerate(input_list):
                if isinstance(v, np.ndarray):
                    if v.shape == () and v.size == 0:
                        input_list[i] = None
                    if v.dtype.type in [np.str_, np.bytes_]:
                        input_list[i] = str(v)
            if give_None:
                return dict(zip(self.dimlabels,input_list))
            else:
                #{{{ don't return values for the things that are None
                mykeys = [self.dimlabels[j] for j in range(0,len(self.dimlabels)) if input_list[j] is not None]
                myvals = [input_list[j] for j in range(0,len(self.dimlabels)) if input_list[j] is not None]
                return dict(zip(mykeys,myvals))
                #}}}
        elif len(arg) == 0:
            if not give_None:
                raise ValueError("You can't tell me not to give none and then not pass me anything!!")
            return dict(zip(self.dimlabels,
                [None]*len(self.dimlabels)))
        else:
            raise ValueError(strm('.mkd() doesn\'t know what to do with %d arguments',len(arg)))
    def fld(self,dict_in,noscalar = False):
        'flatten dictionary -- return list'
        return [dict_in[x] for x in self.dimlabels]
    #}}}
    #{{{ set + get the error + units
    #{{{ set units
    def set_units(self,*args):
        if len(args) == 2:
            unitval = args[1] # later, have some type of processing bojive
            if self.axis_coords_units is None or len(self.axis_coords_units) == 0:
                self.axis_coords_units = [None] * len(self.dimlabels)
            self.axis_coords_units[self.axn(args[0])] = unitval
        elif len(args) == 1:
            unitval = args[0] # later, have some type of processing bojive
            self.data_units = unitval
        else:
            raise TypeError(".set_units() takes data units or 'axis' and axis units")
        return self
    def human_units(self):
        """This function attempts to choose "human-readable" units for axes or
        *y*-values of the data.
        (Terminology stolen from "human readable" file
        sizes when running shell commands.)
        This means that it looks at the axis or at the
        *y*-values and converts *e.g.* seconds to milliseconds where
        appropriate, also multiplying or dividing the data in an appropriate
        way.
        """
        prev_label = self.get_units()
        # -- rescaling for y axis seems screwed up, so
        # just skip it
        #if prev_label is not None and len(prev_label)>0:
        #    #{{{ find the average order of magnitude, rounded down to the nearest power of 3
        #    average_oom = np.log10(abs(self.data))/3.
        #    average_oom = average_oom[np.isfinite(average_oom)].mean()
        #    #}}}
        #    logger.debug(strm("(human units): for data the average oom is",average_oom*3))
        #    if np.round(average_oom) == 0.0:
        #        average_oom = 0
        #    else:
        #        average_oom = 3*np.floor(average_oom)
        #    logger.debug(strm("(human units): for data I np.round this to",average_oom))
        #    this_str = apply_oom(average_oom,self.data,prev_label=prev_label) 
        #    self.set_units(this_str)
        #else:
        #    logger.debug(strm('data does not have a unit label'))
        for thisaxis in self.dimlabels:
            prev_label = self.get_units(thisaxis)
            if prev_label is not None and len(prev_label)>0:
                data_to_test = self.getaxis(thisaxis)
                if data_to_test is not None:
                    average_oom = det_oom(data_to_test)
                    x = self.getaxis(thisaxis)
                    result_label = apply_oom(average_oom,x,prev_label=prev_label)
                    self.set_units(thisaxis,result_label)
                else:
                    logger.debug(strm(thisaxis,'does not have an axis label'))
            else:
                logger.debug(strm(thisaxis,'does not have a unit label'))
        return self
    #}}}
    #{{{ get units
    def units_texsafe(self,*args):
        retval = self.get_units(*args)
        if retval is None:
            return None
        if retval.find('\\') > -1:
            retval = '$'+retval+'$'
        return retval
    def replicate_units(self,other):
        for thisaxis in self.dimlabels:
            if other.get_units(thisaxis) is not None:
                self.set_units(thisaxis,other.get_units(thisaxis))
        if other.get_units() is not None:
            self.set_units(other.get_units(thisaxis))
        return self
    def get_units(self,*args):
        if len(args) == 1:
            if self.axis_coords_units is None:
                return None
            if len(self.axis_coords_units) == 0:
                return None
            try:
                return self.axis_coords_units[self.axn(args[0])]
            except:
                raise RuntimeError(strm('problem getting units for',args[0],'dimension',self.dimlabels,self.axis_coords_units))
        elif len(args) == 0:
            return self.data_units
        else:
            raise ValueError(".set_units() takes axis or nothing")
    #}}}
    #{{{ set error
    def set_error(self,*args):
        r'''set the errors: either
        
        `set_error('axisname',error_for_axis)` or `set_error(error_for_data)`

        `error_for_data` can be a scalar, in which case, **all** the data errors are set to `error_for_data`

        .. todo::
                several options below -- enumerate them in the documentation
        '''
        if (len(args) == 1) and np.isscalar(args[0]):
            if args[0] == 0:
                args = (np.zeros_like(self.data),)
            else:
                args = (np.ones_like(self.data) * args[0],)
        if (len(args) == 1) and (isinstance(args[0], np.ndarray)):
            self.data_error = np.reshape(args[0],np.shape(self.data))
        elif (len(args) == 1) and (isinstance(args[0], list)):
            self.data_error = np.reshape(np.array(args[0]),np.shape(self.data))
        elif (len(args) == 2) and (isinstance(args[0], str)) and (isinstance(args[1], np.ndarray)):
            self.axis_coords_error[self.axn(args[0])] = args[1]
        elif (len(args) == 2) and (isinstance(args[0], str)) and (np.isscalar(args[1])):
            self.axis_coords_error[self.axn(args[0])] = args[1]*np.ones_like(self.getaxis(args[0]))
        elif (len(args) == 1) and args[0] is None:
            self.data_error = None
        else:
            raise TypeError(' '.join(map(repr,['Not a valid argument to set_error:',list(map(type,args))])))
        return self
    #}}}
    #{{{ random mask -- throw out points
    def random_mask(self,axisname,threshold = np.exp(-1.0),inversion = False):
        r'''generate a random mask with about 'threshold' of the points thrown out'''
        if inversion:
            threshold = threshold / (1.0 - threshold)
        myr = np.random.rand(self.data.shape[self.axn(axisname)]) # random np.array same length as the axis
        return myr > threshold
    #}}}
    #{{{ get error
    def get_error(self,*args):
        '''get a copy of the errors\neither set_error('axisname',error_for_axis) or set_error(error_for_data)'''
        if (len(args) == 0):
            if self.data_error is None:
                return None
            else:
                return np.real(self.data_error)
        elif (len(args) == 1):
            thearg = args[0]
            if isinstance(thearg, np.str_):
                thearg = str(thearg) # like in the other spot, this became necessary with some upgrade, though I'm not sure that I should maybe just change the error functions to treat the numpy string in the same way
            if (isinstance(thearg, str)):
                if len(self.axis_coords_error) == 0: self.axis_coords_error = [None] * len(self.dimlabels) # is we have an np.empty axis_coords_error, need to fill with None's
                try:
                    errorforthisaxis = self.axis_coords_error[self.axn(thearg)]
                except Exception as e:
                    raise RuntimeError(strm('Problem trying to load error',self.axn(thearg),'for axis',thearg,'out of',self.axis_coords_error)
                            +explain_error(e))
                if errorforthisaxis is None:
                    return None
                else:
                    x = self.axis_coords_error[self.axn(thearg)]
                    if isinstance(x, np.ndarray):
                        if x.shape == ():
                            return None
                        else:
                            return np.real(self.axis_coords_error[self.axn(thearg)])
                    else:
                        return np.real(self.axis_coords_error[self.axn(thearg)])
        else:
            raise ValueError(strm('Not a valid argument to get_error: *args=',args,'map(type,args)=',list(map(type,args))))
        #}}}
    #}}}
    #{{{ match dims --
    def matchdims(self,other):
        r'add any dimensions to self that are not present in other'
        #print 'diagnose: matching',ndshape(self),'to',ndshape(other)
        addeddims =  list(set(self.dimlabels)^set(other.dimlabels))
        newdims = addeddims + self.dimlabels
        newshape = [1]*len(addeddims) + list(self.data.shape)
        #print 'diagnose: newshape',newshape,'newdims',newdims
        #{{{ reshape to the new dimensions  
        new_axis_coords = [r_[1]]*len(addeddims) + self.axis_coords
        self.data = self.data.reshape(newshape)
        self.dimlabels = newdims
        if len(self.axis_coords)>0:
            self.axis_coords = new_axis_coords
        #}}}
        #{{{ if we are adding dimensions, we will need to reorder to match the order of the other   
        if len(addeddims)>0:
            self.reorder(other.dimlabels)
        #}}}
        return self
    #}}}
    #{{{ rename
    def rename(self,previous,new):
        self.dimlabels[self.dimlabels.index(previous)] = new
        return self
    #}}}
    @property
    def shape(self):
        return ndshape(self)
    @shape.setter
    def shape(self):
        raise ValueError("You can't set the shape property -- right now, it's just used to read the shape")
    #{{{ display and other properties
    #{{{ set and get prop
    def unset_prop(self,arg):
        "remove a 'property'"
        self.other_info.pop(arg)
        if len(self.other_info) == 0:
            del self.other_info
        return self
    def set_prop(self,*args):
        r"""set a 'property' of the nddata
        This is where you can put all unstructured information (e.g. experimental parameters, etc)"""
        if len(args) == 2:
            propname,val = args
            self.other_info.update({propname:val})
        elif len(args) == 1 and isinstance(args[0], dict):
            self.other_info.update(args[0])
        else:
            raise ValueError("I don't know what you're passing to set prop!!!")
        return self
    def copy_props(self,other):
        r"""Copy all properties (see :func:`get_prop`) from another nddata
        object -- note that these include properties pertaining the the FT
        status of various dimensions."""
        self.other_info.update(deepcopy(other.other_info))
        return self
    def get_prop(self,propname=None):
        r'''return arbitrary ND-data properties (typically acquisition parameters *etc.*) by name (`propname`)
        
        In order to allow ND-data to store acquisition parameters and other info that accompanies the data,
        but might not be structured in a gridded format, nddata instances
        always have a `other_info` dictionary attribute,
        which stores these properties by name.

        If the property doesn't exist, this returns `None`.
        
        Parameters
        ----------
        propname: str
            Name of the property that you're want returned.
            If this is left out or set to "None" (not given), the names of the available
            properties are returned.
            If no exact match is found, and propname contains a . or * or [, it's
            assumed to be a regular expression.
            If several such matches are found, the error message is informative.

            .. todo::
                have it recursively search dictionaries (e.g. bruker acq)

        Returns
        -------
        The value of the property (can by any type) or `None` if the property doesn't exist.
        '''
        if propname is None:
            return self.other_info.keys()
        if propname not in self.other_info.keys():
            if '.' in propname or '*' in propname or '[' in propname:
                propname_re = re.compile(propname)
                matches = [j for j in self.other_info.keys() if propname_re.match(j)]
                if len(matches) == 0:
                    return None
                assert len(matches) == 1, "I found %d matches for regexp %s in properties: %s"%(len(matches),
                        propname,
                        ' '.join(matches))
                return self.other_info[matches[0]]
            else:
                return None
        return self.other_info[propname]
    def name(self,*arg):
        r"""args:
           .name(newname) --> Name the object (for storage, etc)
           .name() --> Return the name"""
        if len(arg) == 1:
            self.set_prop('name',arg[0])
            return self
        elif len(arg) == 0:
            return self.get_prop('name')
        else:
            raise ValueError("invalid number of arguments")
    #}}}
    #{{{ set and get plot color
    def set_plot_color(self,thiscolor):
        if thiscolor is None:
            return
        if thiscolor is str:
            colordict = {'r':[1,0,0],
                    'g':[0,1,0],
                    'b':[0,0,1],
                    'k':[0,0,0],
                    'y':[0.5,0.5,0],
                    'o':[0.75,0.25,0],
                    'c':[0,0.5,0.5]}
            try:
                thiscolor = colordict[thiscolor]
            except:
                raise ValueError(strm('Color',thiscolor,'not in dictionary'))
        self.other_info.update({'plot_color':thiscolor})
        return
    def get_plot_color(self):
        if 'plot_color' in self.get_prop():
            return self.other_info['plot_color']
        else:
            return None
    #}}}
    #}}}
    #{{{ arithmetic
    along = MM_along
    dot = MM_dot
    def __add__(self,arg):
        if np.isscalar(arg):
            A = self.copy()
            if isinstance(arg, complex) and self.data.dtype not in [np.complex128,np.complex64]:
                A.data = np.complex128(A.data)
            A.data += arg
            # error does not change
            return A
        #{{{ shape and add
        A,B = self.aligndata(arg)
        logger.debug(strm('after alignment, right data looks like:',ndshape(B)))
        retval = A.copy()
        retval.data = A.data + B.data
        #}}}
        Aerr = A.get_error()
        Berr = B.get_error()
        Rerr = 0.0
        if Aerr is not None:
            Rerr += (Aerr)**2
        if Berr is not None:
            Rerr += (Berr)**2
        Rerr = sqrt(np.real(Rerr)) # convert back to stdev
        if Aerr is None and Berr is None:
            Rerr = None
        retval.set_error(Rerr)
        return retval
    def __sub__(self,arg):
        return self.__add__(-1*arg)
    def __lt__(self,arg):
        if isinstance(arg, np.ndarray):
            retval = self.copy()
            retval.data = retval.data < arg
            return retval
        elif isinstance(arg,nddata):
            retval,B = self.aligndata(arg)
            retval.data = retval.data < B.data
            return retval
        elif np.isscalar(arg):
            retval = self.copy()
            retval.data = retval.data < arg
            return retval
        else:
            raise ValueError("I don't know what to do with an argument of type"+repr(type(arg)))
    def __gt__(self,arg):
        if isinstance(arg, np.ndarray):
            retval = self.copy()
            retval.data = retval.data > arg
            return retval
        elif isinstance(arg,nddata):
            retval,B = self.aligndata(arg)
            retval.data = retval.data > B.data
            return retval
        elif np.isscalar(arg):
            retval = self.copy()
            retval.data = retval.data > arg
            return retval
        else:
            raise ValueError("I don't know what to do with an argument of type"+repr(type(arg)))
    def __le__(self,arg):
        if isinstance(arg, np.ndarray):
            retval = self.copy()
            retval.data = retval.data <= arg
            return retval
        elif isinstance(arg,nddata):
            retval,B = self.aligndata(arg)
            retval.data = retval.data <= B.data
            return retval
        elif np.isscalar(arg):
            retval = self.copy()
            retval.data = retval.data <= arg
            return retval
        else:
            raise ValueError("I don't know what to do with an argument of type"+repr(type(arg)))
    def __ge__(self,arg):
        if isinstance(arg, np.ndarray):
            retval = self.copy()
            retval.data = retval.data >= arg
            return retval
        elif isinstance(arg,nddata):
            retval,B = self.aligndata(arg)
            retval.data = retval.data >= B.data
            return retval
        elif np.isscalar(arg):
            retval = self.copy()
            retval.data = retval.data >= arg
            return retval
        else:
            raise ValueError("I don't know what to do with an argument of type"+repr(type(arg)))
    __matmul__ = MM_matmul
    def __mul__(self,arg):
        #{{{ do scalar multiplication
        if np.isscalar(arg):
            #print "multiplying",self.data.dtype,"with scalar of type",type(arg)
            A = self.copy()
            if isinstance(arg, complex) and self.data.dtype not in [np.complex128,np.complex64]:
                A.data = np.complex128(A.data)
            A.data *= arg
            if A.get_error() is not None:
                error = A.get_error()
                error *= abs(arg)
            return A
        #}}}
        #{{{ shape and multiply
        A,B = self.aligndata(arg)
        retval = A.copy()
        retval.data = A.data * B.data
        #}}}
        #{{{ if we have error for both the sets of data, I should propagate that error
        Aerr = A.get_error()
        Berr = B.get_error()
        Rerr = 0.0 # we can have error on one or both, so we're going to need to add up the variances
        if Aerr is not None:
            Rerr += (Aerr * B.data)**2
        if Berr is not None:
            Rerr += (Berr * A.data)**2
        Rerr = sqrt(np.real(Rerr)) # convert back to stdev
        if Aerr is None and Berr is None:
            Rerr = None
        #}}}
        retval.set_error(Rerr)
        return retval
    def __rpow__(self,arg):
        result = self.copy()
        result.set_error(None)
        logger.debug("error propagation for right power not currently supported (do you need this, really?)")
        assert np.isscalar(arg) or isinstance(arg, np.ndarray), "currently right power only supported for np.ndarray and scalars -- do you really need something else??"
        result.data = arg**self.data
        return result
    def __pow__(self,arg):
        if arg == -1:
            x = self.get_error()
            result = self.copy()
            result.data = 1.0/result.data
            if x is not None:
                result.set_error(abs(x.copy()/(self.data**2)))
            return result
        elif arg == 2:
            return self * self
        else:
            if self.get_error() is not None:
                raise ValueError(strm("nothing but -1 and 2 supported yet! (you tried to raise to a power of "+repr(arg)+")"))
            else:
                result = self.copy()
                result.data = result.data**arg
                return result
    def __truediv__(self,arg):
        return self.__div__(arg)
    def __rtruediv__(self,arg):
        return self.__rdiv__(arg)
    def __div__(self,arg):
        if np.isscalar(arg):
            A = self.copy()
            A.data /= arg
            if A.get_error() is not None:
                error = A.get_error()
                error /= abs(arg)
            return A
        A,B = self.aligndata(arg)
        retval = A.copy()
        retval.data = A.data / B.data
        #{{{ if we have error for both the sets of data, I should propagate that error
        Aerr = A.get_error()
        Berr = B.get_error()
        Rerr = 0.0 # we can have error on one or both, so we're going to need to add up the variances
        dt128 = np.dtype('complex128')
        if Aerr is not None:
            if (A.data.dtype is dt128) or (B.data.dtype is dt128):# this should avoid the error that Ryan gets
                Rerr += (np.complex128(Aerr)/np.complex128(B.data))**2
            else:
                Rerr += (Aerr/B.data)**2
        if Berr is not None:
            if (A.data.dtype is dt128) or (Berr.dtype is dt128) or (B.data.dtype is dt128):# this should avoid the error that Ryan gets
                Rerr += (np.complex128(A.data)*np.complex128(Berr)/(np.complex128(B.data)**2))**2
            else:
                try:
                    Rerr += (A.data*Berr/(B.data**2))**2
                except:
                    raise ValueError(strm('self was',self,
                        'arg was',arg,
                        'dtype of A.data',A.data.dtype,
                        'dtype of Berr',Berr.dtype,
                        'dtype of B.data',Berr) + explain_error(e))
        try:
            Rerr = sqrt(np.real(Rerr)) # convert back to stdev --> note that this has problems with complex numbers, hence the "abs" above
        except AttributeError as e:
            raise AttributeError(strm("Rerr gave an attribute error when you passed",Rerr) + explain_error(e))
        if Aerr is None and Berr is None:
            Rerr = None
        #}}}
        retval.set_error(Rerr)
        return retval
    def __invert__(self):
        if self.data.dtype is np.dtype('bool'):
            self.data = ~self.data
            return self
        else:
            raise ValueError('invert only implemented for boolean now')
    def __abs__(self):
        return self.runcopy(abs)
    __radd__ = __add__
    __rmul__ = __mul__
    def __rsub__(self,arg):
        return -1*(self-arg)
    def __neg__(self):
        return -1*self
    def __rdiv__(self,arg):
        return arg * (self**(-1))
    #def real(self):
    #    self.data = np.real(self.data)
    #    return self
    #}}}
    #{{{ align data
    def aligndata(self,arg):
        r'''This is a fundamental method used by all of the arithmetic operations.
        It uses the dimension labels of `self` (the current instance) and `arg`
        (an nddata passed to this method) to generate two corresponding output
        nddatas that I refer to here, respectively, as `A` and `B`.  `A` and
        `B` have dimensions that are "aligned" -- that is, they are identical
        except for singleton dimensions (note that numpy automatically tiles
        singleton dimensions).  Regardless of how the dimensions of `self.data`
        and `arg.data` (the underlying numpy data) were ordered, `A.data` and
        `B.data` are now ordered identically, where dimensions with the same
        label (`.dimlabel`) correspond to the same numpy index.  This allows
        you do do math.

        Note that, currently, both `A` and `B` are given a full set of axis
        labels, even for singleton dimensions.  This is because we're assuming
        you're going to do math with them, and that the singleton dimensions
        will be expanded.

        Parameters
        ==========
        arg : nddata or np.ndarray
            The nddata that you want to align to `self`.
            If arg is an np.ndarray, it will try to match dimensions to self based
            on the length of the dimension.
            **Note:** currently there is an issue where this will only really
            work for 1D data, since it first makes an nddata instance based on
            arg, which apparently collapses multi-D data to 1D data.

        Returns
        =======
        A : nddata
            realigned version of `self`
        B : nddata
            realigned version of `arg` (the argument)
        '''
        #{{{ if zero dimensional, fake a singleton dimension and recurse
        #{{{ unless both are zero dimensional, in which case, just leave alone
        logger.debug(strm("starting aligndata"))
        if np.isscalar(arg) or isinstance(arg, np.ndarray):
            arg = nddata(arg)
            index_dims = [j for j in r_[0:len(arg.dimlabels)]
                     if arg.dimlabels[j]=='INDEX']
            for j in index_dims:# find dimension of matching length
                match_dims = np.nonzero(arg.data.shape[j]==np.array(self.data.shape))[0]
                if len(match_dims) > 0:
                    arg.dimlabels[j] = self.dimlabels[match_dims[0]]
                if len(match_dims) != len(index_dims):
                    raise ValueError("you seem to by multiplying by something with an 'INDEX' data and something that doesn't have that -- is this really what you want?  (this is commonly produced by multiplying a mismatched np.ndarray by an nddata)")
        if ndshape(self).zero_dimensional and ndshape(arg).zero_dimensional:
            logger.debug(strm("(1) yes, I found something zero dimensional"))
            return self.copy(),arg.copy()
        #}}}
        elif ndshape(self).zero_dimensional:
            logger.debug(strm("(2) yes, I found something zero dimensional"))
            logger.debug(strm("yes, I found something zero dimensional"))
            A = self.copy()
            A.dimlabels = [arg.dimlabels[0]]
            A.data = A.data.reshape(1)
            return A.aligndata(arg)
        elif ndshape(arg).zero_dimensional:
            logger.debug(strm("(3) yes, I found something zero dimensional"))
            logger.debug(strm("yes, I found something zero dimensional"))
            arg = arg.copy()
            arg.dimlabels = [self.dimlabels[0]]
            arg.data = arg.data.reshape(1)
            return self.aligndata(arg)
        #}}}
        selfout = self.copy() # copy self
        assert len(selfout.data.shape) != 0 and len(arg.data.shape) != 0, ("neither"
         " self nor arg should be zero dimensional at this point (previous code"
         " should have taken care of that")
        # {{{create newdims, consisting of dimlabels for self, followed by the
        # names of the dimensions in arg that are not also in self -- order for
        # both is important; then create a matching selfshape
        augmentdims = [x for x in arg.dimlabels if x in
                set(self.dimlabels)^set(arg.dimlabels)] # dims in arg
        #                   but not self, ordered as they were in arg
        newdims = self.dimlabels + augmentdims
        selfshape = list(selfout.data.shape)+list(
                np.ones(len(augmentdims),dtype=np.uint64)) # there is no need to
        #       transpose self, since its order is preserved
        # }}}
        argout = arg.copy()
        # {{{ now create argshape for the reshaped argument
        new_arg_labels = [x for x in newdims if x in
                arg.dimlabels] #  only the labels valid for arg, ordered
        #                         as they are in newdims
        argshape = list(np.ones(len(newdims), dtype=np.int64))# should be a better solution
        logger.debug(strm("DEBUG 2: shape of self",ndshape(self),"self data shape",self.data.shape,"shape of arg",ndshape(arg),"arg data shape",arg.data.shape))
        logger.debug(strm("DEBUG 3: shape of selfout",ndshape(selfout),"selfout data shape",selfout.data.shape,"shape of argout",ndshape(argout),"argout data shape",argout.data.shape))
        #{{{ wherever the dimension already exists in arg, pull the shape from arg
        for j,k in enumerate(newdims):
            if k in argout.dimlabels:
                try:
                    argshape[j] = argout.data.shape[argout.axn(k)]
                except:
                    raise ValueError("There seems to be a problem because the" +
                            "shape of argout is now len:%d"%len(argout.data.shape),
                            argout.data.shape,"while the dimlabels is len:%d"%len(
                                argout.dimlabels),argout.dimlabels)
        # }}}
        # }}}
        # {{{ transpose arg to match newshape
        argorder = list(map(argout.dimlabels.index,new_arg_labels)) # for
        #          each new dimension, determine the position of the
        #          original dimension
        selfout.data = selfout.data.reshape(np.int64(selfshape)) # and reshape
        #          to its new shape
        selfout.dimlabels = newdims
        try:
            argshape = np.int64(argshape)
            argout.data = argout.data.transpose(argorder
                    ).reshape(argshape) # and reshape the data
        except ValueError as Argument:
            raise ValueError('the shape of the data is ' +
                    repr(argout.data.shape) + ' the transpose ' +
                    repr(argorder) + ' and the new shape ' +
                    repr(argshape) + ' original arg: ' +
                    repr(Argument))
        argout.dimlabels = newdims
        # }}}
        # {{{ transpose the data errors appropriately
        if selfout.get_error() is not None:
            try:
                temp = selfout.get_error().copy().reshape(selfshape)
            except ValueError as Argument:
                raise ValueError("The instance (selfout) has a shape of "
                        + repr(selfout.data.shape) +
                        " but its error has a shape of" +
                        repr(selfout.get_error().shape) +
                        "!!!\n\n(original argument:\n" +
                        repr(Argument) + "\n)")
            selfout.set_error(temp)
        if argout.get_error() is not None:
            try:
                temp = argout.get_error().copy().transpose(argorder).reshape(argshape)
            except ValueError as Argument:
                if argout.data.shape == (1,) and argout.get_error().shape == ():
                    temp = np.array(argout.get_error()).reshape((1,)).copy().transpose(argorder).reshape(argshape)
                else:
                    raise ValueError("The argument (argout) has a shape of "
                            + repr(argout.data.shape)
                            + " but its error has a shape of" +
                            repr(argout.get_error().shape) + "(it's " +
                            repr(argout.get_error()) +
                            ")!!!\n\n(original argument:\n" +
                            repr(Argument) + "\n)")
            argout.set_error(temp)
        # }}}
        if (len(selfout.axis_coords)>0) or (len(argout.axis_coords)>0):
            #{{{ transfer the errors and the axis labels
            #{{{ make dictionaries for both, and update with info from both, giving preference to self
            axesdict = selfout.mkd()
            #print "DEBUG 4: original mkd",axesdict
            errordict = selfout.mkd()
            # {{{ define a function that allows me to only update non-zero axes
            def non_empty_axes(input_data,ret_err = False):
                if ret_err:
                    temp_dict = input_data.mkd(input_data.axis_coords_error)
                else:
                    temp_dict = input_data.mkd(input_data.axis_coords)
                temp_dict = {k:v for k,v in temp_dict.items()
                        if v is not None and len(v) > 0}
                return temp_dict
            # }}}
            #{{{ add the axes and errors for B
            if isinstance(arg.axis_coords, list):
                if len(arg.axis_coords) > 0:
                    axesdict.update(non_empty_axes(arg))
            if isinstance(arg.axis_coords_error, list):
                if len(arg.axis_coords_error) > 0 and not all([x is None for x in arg.axis_coords_error]):
                    errordict.update(arg.mkd(arg.axis_coords_error))
            #}}}
            #{{{ add the axes and errors for A
            if isinstance(self.axis_coords, list):
                if len(self.axis_coords) > 0:
                    axesdict.update(non_empty_axes(self))
            if isinstance(self.axis_coords_error, list):
                if len(self.axis_coords_error) > 0 and not all([x is None for x in self.axis_coords_error]):
                    errordict.update(self.mkd(self.axis_coords_error))
            #}}}
            #}}}
            selfout.axis_coords_error = selfout.fld(errordict)
            argout.axis_coords_error = selfout.fld(errordict)
            selfout.axis_coords = selfout.fld(axesdict)
            argout.axis_coords = selfout.fld(axesdict)
            #}}}
            selfout.axis_coords_units = [None]*len(newdims)
            argout.axis_coords_units = [None]*len(newdims)
            for thisdim in newdims:
                if thisdim in self.dimlabels:
                    selfout.set_units(thisdim,self.get_units(thisdim))
                    argout.set_units(thisdim,self.get_units(thisdim))
                elif thisdim in arg.dimlabels:
                    selfout.set_units(thisdim,arg.get_units(thisdim))
                    argout.set_units(thisdim,arg.get_units(thisdim))
        return selfout,argout
    #}}}
    #{{{ integrate, differentiate, and sum
    def integrate(self, thisaxis, backwards=False, cumulative=False):
        r'''Performs an integration -- which is similar to a sum, except that it takes the axis into account, *i.e.*, it performs:
            :math:`\int f(x) dx`
            rather than
            :math:`\sum_i f(x_i)`

            Gaussian quadrature, etc, is planned for a future version.

            Parameters
            ==========
            thisaxis:
                The dimension that you want to integrate along
            cumulative: boolean (default False)
                Perform a cumulative integral (analogous to a cumulative sum)
                -- *e.g.* for ESR.
            backwards: boolean (default False)
                for cumulative integration -- perform the integration backwards
            '''
        if backwards is True:
            self.data = self[thisaxis,::-1].data
        t = None
        if len(self.axis_coords)>0:
            t = self.getaxis(thisaxis)
            dt = t[1]-t[0]
        if t is None:
            raise ValueError("You can't call integrate on an unlabeled axis")
        if cumulative:
            self.run_nopop(np.cumsum,thisaxis)
            if backwards is True:
                self.data = self[thisaxis,::-1].data
        else:
            self.run(np.sum,thisaxis)
        self.data *= dt
        return self
    def phdiff(self, axis):
        """calculate the phase gradient (units: cyc/Δx) along axis,
        setting the error appropriately"""
        if self.get_ft_prop(axis):
            dt = self.get_ft_prop(axis,'df')
        else:
            dt = self.get_ft_prop(axis,'dt')
        A = self[axis,1:]
        B = self[axis,:-1]
        A_sigma = A.get_error()
        A_sigma = 1 if A_sigma is None else A_sigma
        B_sigma = B.get_error()
        B_sigma = 1 if B_sigma is None else B_sigma
        self.data = np.angle(A.data/B.data)/2/pi/dt
        self.setaxis(axis, A.getaxis(axis))
        self.set_error(
                sqrt(
                    A_sigma**2*abs(0.5/A.data)**2
                    +
                    B_sigma**2*abs(0.5/B.data)**2
                    ) / 2 / pi/dt
                )
        return self
    def diff(self,thisaxis,backwards = False):
        if backwards is True:
            self.data = self[thisaxis,::-1].data
        self.run_nopop(mydiff,thisaxis)
        if backwards is True:
            self.data = self[thisaxis,::-1].data
        if len(self.axis_coords)>0:
            t = self.getaxis(thisaxis)
            dt = t[1]-t[0]
            self.data /= dt
        return self
    def sum(self,axes):
        "calculate the sum along axes, also transforming error as needed"
        if (isinstance(axes, str)):
            axes = [axes]
        for j in range(0,len(axes)):
            try:
                thisindex = self.dimlabels.index(axes[j])
            except:
                print('|-ERROR FINDING DIMENSION-----')
                print('| dimlabels is: ',self.dimlabels)
                print("| doesn't contain: ",axes[j])
                print('|-----------------------------')
                raise
            self.data = np.sum(self.data,
                    axis=thisindex)
            if self.get_error() is not None:
                self.set_error(
                        np.sqrt(
                            np.mean(self.get_error()**2,
                                axis=thisindex
                                )
                            )
                        )
            self._pop_axis_info(thisindex)
        return self
    def sum_nopop(self,axes):
        if (isinstance(axes, str)):
            axes = [axes]
        for j in range(0,len(axes)):
            try:
                thisindex = self.dimlabels.index(axes[j])
            except:
                print('error, dimlabels is: ',self.dimlabels)
                print("doesn't contain: ",axes[j])
                raise
            temp = list(self.data.shape)
            temp[thisindex] = 1
            self.data = np.sum(self.data,
                    axis=thisindex)
            self.data = self.data.reshape(temp)
        return self
    #}}}
    #{{{ poly. fit
    def eval_poly(self,c,axis, inplace=False):
        """Take `c` output (array of polynomial coefficents in ascending order) from :func:`~pyspecdata.nddata.polyfit`, and apply it along axis `axis`

        Parameters
        ----------
        c: ndarray
            polynomial coefficients in ascending polynomial order

        """
        thisaxis = self.fromaxis(axis)
        result = 0
        for j in range(len(c)):
            result += c[j] * thisaxis**j
        if inplace:
            self.data = result.data
            return self
        else:
            return result
    def polyfit(self,axis,order=1,force_y_intercept = None):
        '''polynomial fitting routine -- return the coefficients and the fit
        .. note:
            previously, this returned the fit data as a second argument called `formult`-- you
            very infrequently want it to be in the same size as the data, though;
            to duplicate the old behavior, just add the line ``formult = mydata.eval_poly(c,'axisname')``.

        .. seealso::
            :func:`~pyspecdata.nddata.eval_poly`

        Parameters
        ----------
        axis: str
            name of the axis that you want to fit along
            (not sure if this is currently tested for multi-dimensional data,
            but the idea should be that multiple fits would be returned.)
        order: int
            the order of the polynomial to be fit
        force_y_intercept: double or None
            force the y intercept to a particular value (e.g. 0)

        Returns
        -------
        c: np.ndarray
            a standard numpy np.array containing the coefficients (in ascending polynomial order)
        '''
        x = self.getaxis(axis).copy().reshape(-1,1)
        #{{{ make a copy of self with the relevant dimension second to last (i.e. rows)
        formult = self.copy()
        neworder = list(formult.dimlabels)
        neworder.pop(neworder.index(axis))
        if len(neworder) > 1:
            neworder = neworder[:-1] + [axis] + neworder[-1]
        else:
            neworder = [axis] + neworder
        formult.reorder(neworder)
        #}}}
        y = formult.data
        #{{{ now solve Lx = y, where x is appropriate for our polynomial
        startingpower = 0
        if force_y_intercept is not None:
            startingpower = 1
            L = [x**j for j in range(startingpower,order+1)]
            L =  np.concatenate(L, axis=1) # note the totally AWESOME way in which this is done!
            y -= force_y_intercept
            c = np.dot(np.linalg.pinv(L),y)
            c = r_[force_y_intercept,c.ravel()]
        else:
            c = np.polyfit(x.ravel(), y, deg=order) # better -- uses Hermite polys
            c = c[::-1] # give in ascending order, as is sensible
        #}}}
        return c
    #}}}
    #{{{ max and mean
    def _wrapaxisfuncs(self,func):
        #{{{ for convenience, wrap the max and min functions
        if func == np.max:
            func = np.amax
        if func == np.min:
            func = np.amin
        if func == np.diff:
            func = mydiff
        return func
        #}}}
    def argmax(self,*args,**kwargs):
        r"""find the max along a particular axis, and get rid of that axis, replacing it with the index number of the max value
        
        Parameters
        ==========
        raw_index: bool
            return the raw (np.ndarray) numerical index, rather than the corresponding axis value
            Note that the result returned is still, however, an nddata (rather than numpy np.ndarray) object.
        """
        #{{{ process arguments
        axes = self._possibly_one_axis(*args)
        raw_index = False
        if 'raw_index' in list(kwargs.keys()):
            raw_index = kwargs.pop('raw_index')
        if len(kwargs) > 0:
            raise ValueError("I didn't understand the kwargs:",repr(kwargs))
        if (isinstance(axes, str)):
            axes = [axes]
        #}}}
        for j in range(0,len(axes)):
            try:
                thisindex = self.axn(axes[j])
            except:
                print('error, dimlabels is: ',self.dimlabels)
                print("doesn't contain: ",axes[j])
                raise
            temp = self.data.copy()
            temp[~np.isfinite(temp)] = temp[np.isfinite(temp)].min()
            argmax_result = np.argmax(temp,
                        axis=thisindex)
            if raw_index:
                self.data = argmax_result 
            else:
                if self.axis_coords[thisindex] is None:
                    raise ValueError("It doesn't make sense to call argmax if you have removed the axis coordinates! (getaxis yields None for %s"%thisindex)
                self.data = self.axis_coords[thisindex][argmax_result]
            self._pop_axis_info(thisindex)
        return self
    def argmin(self,*axes,**kwargs):
        r"""If `.argmin('axisname')` find the min along a particular axis, and get rid of that
        axis, replacing it with the index number of the max value.
        If `.argmin()`: return a dictionary giving the coordinates of the overall minimum point.
        
        Parameters
        ==========
        raw_index: bool
            Return the raw (np.ndarray) numerical index, rather than the corresponding axis value.
            Note that the result returned is still, however, an nddata (rather than numpy np.ndarray) object.
        """
        raw_index = process_kwargs([("raw_index",False)],kwargs)
        if len(axes) == 0:
            raw_indices = dict(zip(self.dimlabels,
                np.unravel_index(self.data.ravel().argmin(),self.data.shape)))
            if raw_index:
                return raw_indices
            else:
                return dict([(k,self.getaxis(k)[v]) for k,v in raw_indices.items()])
        if (type(axes) is str):
            axes = [axes]
        for j in range(0,len(axes)):
            try:
                thisindex = self.axn(axes[j])
            except:
                print('error, dimlabels is: ',self.dimlabels)
                print("doesn't contain: ",axes[j])
                raise
            temp = self.data.copy()
            temp[~np.isfinite(temp)] = temp[np.isfinite(temp)].max()
            argmin_result = np.argmin(temp,
                        axis=thisindex)
            if raw_index:
                self.data = argmin_result
            else:
                self.data = self.axis_coords[thisindex][argmin_result]
            self._pop_axis_info(thisindex)
        return self
    def max(self):
        return self.data[np.isfinite(self.data)].max()
    def min(self):
        return self.data[np.isfinite(self.data)].min()
    def cdf(self,normalized = True,max_bins = 500):
        """calculate the Cumulative Distribution Function for the data along `axis_name`

        only for 1D data right now
        
        Returns
        =======
        A new nddata object with an axis labeled `values`, and data corresponding to the CDF.
        """
        thisaxis = 0
        n_bins = self.data.shape[thisaxis]
        if n_bins > max_bins: n_bins = max_bins # otherwise this takes a while
        bins, vals = histogram(self.data,
                bins = n_bins)
        retval = nddata(np.double(bins),[-1],['values']).labels('values',
                vals[:-1]+(vals[1]-vals[0])*0.5)
        retval.run_nopop(np.cumsum,'values')
        if normalized:
            print('final value',retval['values',-1])
            retval /= retval['values',-1]
        return retval
    def mean_all_but(self,listofdims):
        'take the mean over all dimensions not in the list'
        for dimname in list(self.dimlabels):# I can't be popping from the list as I iterate over it
            if not dimname in listofdims:
                self.mean(dimname)
        return self
    def mean_weighted(self,axisname):
        r"""perform  the weighted mean along `axisname` (use $\sigma$ from $\sigma = $self.get_error() do generate $1/\sigma$ weights)
        for now, it clears the error of `self`, though it would be easy to calculate the new error, since everything is linear

        unlike other functions, this creates working objects that are themselves nddata objects
        this strategy is easier than coding out the raw numpy math, but probably less efficient"""
        #{{{ the weighted mean, pyspecdata style
        weight_matrix = self.copy().set_error(None)
        weight_matrix.data = 1. / self.get_error().copy()
        #{{{ find out where anything is nan, and set both error and weight to 0
        nan_mask = np.isnan(self.data)
        nan_mask |= np.isnan(weight_matrix.data)
        weight_matrix.data[nan_mask] = 0
        self.data[nan_mask] = 0
        #}}}
        #{{{ make sure there are no infinite values, because I wouldn't be sure how to deal with this
        inf_mask = np.isinf(self.data)
        inf_mask |= np.isinf(weight_matrix.data)
        assert not np.any(inf_mask)
        #}}}
        normalization = weight_matrix.copy().run(np.sum,axisname)
        weight_matrix /= normalization
        self.data *= weight_matrix.data
        self.set_error(None)
        self.run(np.sum,axisname)
        #}}}
        return self
    def mean(self,*args,**kwargs):
        r'''Take the mean and (optionally) set the error to the standard deviation

        Parameters
        ----------
        std: bool
            whether or not to return the standard deviation as an error
        '''
        logger.debug("entered the mean function")
        #{{{ process arguments
        if len(args) > 1:
            raise ValueError('you can\'t pass more than one argument!!')
        axes = self._possibly_one_axis(*args)
        if 'return_error' in kwargs:
            raise ValueError('return_error kwarg no longer used -- use std kwarg if you want to set the error to the std')
        return_error = process_kwargs([('std',False)],kwargs)
        logger.debug(strm("return error is",return_error))
        if (isinstance(axes, str)):
            axes = [axes]
        #}}}
        for j in range(0,len(axes)):
            try:
                thisindex = self.dimlabels.index(axes[j])
            except:
                logger.debug(strm('error, dimlabels is: ',self.dimlabels))
                logger.debug(strm("doesn't contain: ",axes[j]))
                raise
            if self.data_error is not None:
                this_axis_length = self.data.shape[thisindex]
                try:
                    self.data_error = sqrt(np.sum((self.data*self.data_error)**2,
                            axis=thisindex)/(this_axis_length**2))
                except:
                    raise ValueError(strm('shape of data',np.shape(self.data),'shape of data error',np.shape(self.data_error)))
            if return_error: # since I think this is causing an error
                thiserror = np.std(self.data,
                        axis=thisindex)
                if np.isscalar(thiserror):
                    thiserror = r_[thiserror]
            self.data = np.mean(self.data,
                    axis=thisindex)
            if return_error: # this needs to go after the data setting
                self.set_error(thiserror) # set the error to the standard deviation
            self._pop_axis_info(thisindex)
            logger.debug(strm("return error is",return_error))
        return self
    def mean_nopop(self,axis):
        self = self.run_nopop(np.mean,axis=axis)
        return self
    #}}}
    #{{{ running functions and popping dimensions
    def _pop_axis_info(self,thisindex):
        r'pop axis by index'
        self.dimlabels.pop(thisindex)
        if self.axis_coords!=[]:
            self.axis_coords.pop(thisindex)
            if self.axis_coords_error is not None and len(self.axis_coords_error) > 0:
                try:
                    self.axis_coords_error.pop(thisindex)
                except Exception as e:
                    raise RuntimeError(strm('trying to pop',thisindex,'from',self.axis_coords_error) + explain_error(e))
            if len(self.axis_coords_units) > 0:
                try:
                    self.axis_coords_units.pop(thisindex)
                except:
                    raise IndexError(strm('trying to pop',
                        thisindex, 'from', self.axis_coords_units))
        return self
    def cov_mat(self, along_dim):
        '''
        calculate covariance matrix for a 2D experiment
        Parameters
        ==========
        along_dim:  str
                    the "observations" dimension of the data set (as opposed to the variable)
        '''            
        assert len(self.dimlabels) == 2, "we are only calculating covariance matrices for datasets with one variable and on observation axis"
        assert along_dim in self.dimlabels
        var_dim = list(set(self.dimlabels) - set([along_dim]))[0]
        var_dim_coords = self.getaxis(var_dim)
        var_dim_units = self.get_units(var_dim)
        if self.axn(along_dim) == 0:
            trans = False
        else:
            trans = True
        self.data = np.cov(self.data, rowvar=trans)
        self.setaxis(along_dim, self.getaxis(var_dim).copy())
        def add_subscript(start,sub):
            ismath = re.compile('\$(.*)\$')
            m = ismath.match(start)
            if m:
                start, = m.groups()
            # look for existing subscripts
            firsttry = re.compile('(.*)_{(.*)}')
            m = firsttry.match(start)
            if m:
                a,b = m.groups()
                return f'${a}_{{{b},{sub}}}$'
            secondtry = re.compile('(.*)_(.*)')
            m = secondtry.match(start)
            if m:
                a,b = m.groups()
                return f'${a}_{{{b},{sub}}}$'
        firstdim = add_subscript(var_dim,'i')
        self.rename(along_dim, firstdim)
        self.rename(var_dim, add_subscript(var_dim,'j'))
        self.set_units(firstdim,var_dim_units)
        return self
    def popdim(self,dimname):
        thisindex = self.axn(dimname)
        thisshape = list(self.data.shape)
        if thisshape[thisindex]!=1:
            raise IndexError("trying to pop a dim that's not length 1")
        thisshape.pop(thisindex)
        self.data = self.data.reshape(thisshape)
        self._pop_axis_info(thisindex)
        return self
    def cropped_log(self,subplot_axes = None,magnitude = 4):
        r'''For the purposes of plotting, this generates a copy where I take the log, spanning "magnitude" orders of magnitude
        This is designed to be called as abs(instance).cropped_log(), so it doesn't make a copy'''
        phaseinfo = None
        if self.data.dtype == np.complex128:
            absdata = abs(self)
            phaseinfo = self/absdata
            self.data = absdata.data
        self.run(np.log10)
        if subplot_axes is None:# then do all
            self.data -= self.data[np.isfinite(self.data)].flatten().max() - magnitude # span only 4 orders of magnitude
        else:
            print("smooshing along subplot_axes",subplot_axes)
            newdata = self.copy().smoosh(subplot_axes,dimname = 'subplot')
            print(ndshape(newdata))
            newdata.run(max,'subplot')
            print(newdata)
            newdata = self - newdata
            self.data = newdata.data + magnitude
        self.data[self.data < 0] = 0
        if phaseinfo is not None:
            self.data = self.data * phaseinfo.data
        return self
    def runcopy(self,*args):
        newdata = self.copy()
        func = args[0]
        func = self._wrapaxisfuncs(func)
        if len(args)>1:
            axis = args[1]
            thisindex = newdata.dimlabels.index(axis)
            newdata.data = func(newdata.data,axis=thisindex)
            newdata._pop_axis_info(thisindex)
        else:
            newdata.data = func(newdata.data)
        return newdata
    def run(self,*args):
        """run a standard numpy function on the nddata:

        ``d.run(func,'axisname')`` will run function `func` (*e.g.* a
        lambda function) along axis named 'axisname'

        ``d.run(func)`` will run function `func` on the data

        **in general**: if the result of func reduces a dimension size to
        1, the 'axisname' dimension will be "popped" (it will not exist in
        the result) -- if this is not what you want, use ``run_nopop``
        """
        func = args[0]
        func = self._wrapaxisfuncs(func)
        if len(args)>1:
            axis = args[1]
            try:
                thisindex = self.dimlabels.index(axis)
            except Exception as e:
                if not isinstance(axis, str):
                    raise ValueError('The format of run is run(func,"axisname"), but you didn\'t give a string as the second argument -- maybe you fed the arguments backwards?')
                elif axis not in self.dimlabels:
                    raise ValueError("axis "+axis+
                            " is not in dimlabels ("+
                            repr(self.dimlabels)+")")
                else:
                    raise e
            logger.debug(strm(
                "called function",
                func,
                "on axis",
                axis,
                "which has index",
                thisindex))
            logger.debug(strm(
                "data type before",
                type(self.data),
                "shape before",
                self.data.shape))
            shape_before = self.data.shape
            self.data = func(self.data,axis=thisindex)
            shape_after = self.data.shape
            logger.debug(strm(
                "data of type",
                type(self.data),
                "looks like",
                self.data))
            if len(shape_after) == len(shape_before)-1:
                self._pop_axis_info(thisindex)
                logger.debug('popping axis info')
            return self
        else:
            retval = func(self.data)
            if self.data.size == retval.size:
                self.data = retval
                return self
            else:
                raise ValueError("the function you've "
                "chosen doesn't return data that's the "
                "same size as what you started with")
    def run_nopop(self,func,axis):
        func = self._wrapaxisfuncs(func)
        try:
            thisaxis = self.axn(axis)
        except Exception as e:
            raise IndexError(strm("I couldn't find the dimension",axis,
                "in the list of axes",self.dimlabels))
        temp = list(self.data.shape)
        temp[thisaxis] = 1
        func_sig = signature(func)
        numnonoptargs = len([v.default for v in func_sig.parameters.values() if v.default==Parameter.empty])
        kwargnames =  [k for k,v in func_sig.parameters.items() if v.default!=Parameter.empty]
        if numnonoptargs == 2:
            if 'axis' in kwargnames:
                self.data = func(self.getaxis(axis),self.data,axis=thisaxis)
            if 'axes' in kwargnames:
                self.data = func(self.getaxis(axis),self.data,axes=thisaxis)
            else:
                raise ValueError("Your function doesn't have axis or axes as a keyword argument!")
        else:
            if numnonoptargs == 1:
                paramnames = [k for k in func_sig.parameters.keys()]
                if len(paramnames) == 1:
                    if func_sig.parameters[paramnames[0]].kind == Parameter.VAR_POSITIONAL:
                        try:
                            self.data = func(self.data,axis=thisaxis)
                        except:
                            self.data = func(self.data,axes=thisaxis)
                if 'axis' in kwargnames:
                    self.data = func(self.data,axis=thisaxis)
                elif 'axes' in kwargnames:
                    self.data = func(self.data,axes=thisaxis)
                else:
                    raise ValueError("Your function doesn't have axis or axes as a keyword argument! The number of non-optional arguments are %s. The keyword arguments are %s"%(str(numnonoptargs),str(kwargnames)))
            else:
                raise ValueError('you passed a function to run_nopop that doesn\'t'
                        'have either one or two arguments!')
        #{{{ if the function doesn't rip out the dim, make sure we don't change the dims
        if len(self.data.shape)==len(temp):
            temp[thisaxis] = self.data.shape[thisaxis]
        #}}}
        self.data = self.data.reshape(temp)
        return self
    def item(self):
        r"like numpy item -- returns a number when zero-dimensional"
        try:
            return self.data.item()
        except:
            raise ValueError("your data has shape: "+str(ndshape(self))+" so you can't call item")
    #}}}
    #{{{ ft-related functions
    def unitify_axis(self,axis_name,
            is_axis=True):
        'this just generates an axis label with appropriate units'
        if type(axis_name) in [int,np.int64]:
            axis_name = self.dimlabels[axis_name]
        if self.get_prop('FT') is not None and axis_name in list(self.get_prop('FT').keys()) and self.get_prop('FT')[axis_name]:
            isft = True
        else:
            isft = False
        if is_axis:
            yunits = self.units_texsafe(axis_name)
            ph_re = re.compile('^ph([0-9])')
            m = ph_re.match(axis_name)
            if m:
                if isft:
                    axis_name = '$\\Delta p_%s$'%m.groups()[0]
                else:
                    axis_name = '$\\varphi_%s$'%m.groups()[0]
            else:
                auto_underscore = re.compile('^([a-z]+)([0-9])')
                m = auto_underscore.match(axis_name)
                if m:
                    axis_name = '%s_%s'%(m.groups())
                j = axis_name.find('_')
                if j > -1:
                    prevword = axis_name[0:j]
                    if j+1< len(axis_name):
                        followword = axis_name[j+1:]
                    else:
                        followword = []
                    k = followword.find(' ')
                    if k > -1 and k < len(followword):
                        followword = followword[:k]
                    k = followword.find('_')
                    if len(followword) > 0:
                        if not (k > -1) and (len(prevword) < 2 or len(followword) < 2):
                            if len(followword) > 1:
                                axis_name = axis_name[:j+1+len(followword)]  + '}$' + axis_name[j+1+len(followword):]
                                axis_name = axis_name[:j+1] + '{' + axis_name[j+1:]
                            else:
                                axis_name = axis_name[0:j+2] + '$' + axis_name[j+2:]
                            axis_name = '$'+axis_name
                if isft:
                    t_idx = axis_name.find('t')
                    if t_idx>-1:
                        if t_idx+1 < len(axis_name) and axis_name[t_idx+1].isalpha():
                            axis_name = r'F{'+axis_name+r'}'
                        else:
                            axis_name = axis_name.replace('t','\\nu ')
                            if axis_name[0] != '$':
                                axis_name = '$' + axis_name + '$'
                            axis_name = axis_name.replace(' _','_')
                    else:
                        axis_name = r'F{'+axis_name+r'}'
        else:
            yunits = self.units_texsafe()
        if yunits is not None:
            axis_name = axis_name + ' / ' + yunits
        return axis_name
    #{{{ the following are all in the desired format -- the repetition at the end is because each function is in its own file (module) of the same name
    _ft_conj = this_fourier._ft_conj
    ft = this_fourier.ft
    set_ft_prop = this_fourier.set_ft_prop
    get_ft_prop = this_fourier.get_ft_prop
    ft_state_to_str = this_fourier.ft_state_to_str
    ft_clear_startpoints = this_fourier.ft_clear_startpoints
    ift = this_fourier.ift
    _ft_shift = this_fourier._ft_shift
    ftshift = this_fourier.ftshift
    convolve = this_fourier.convolve
    extend_for_shear = this_fourier.extend_for_shear
    linear_shear = axis_manipulation.linear_shear
    inhomog_coords = axis_manipulation.inhomog_coords
    secsy_transform_manual = axis_manipulation.secsy_transform_manual
    secsy_transform = axis_manipulation.secsy_transform
    register_axis = axis_manipulation.register_axis
    fourier_shear = this_fourier.shear
    #}}}
    #}}}
    nnls = MM_nnls
    #{{{ interpolation and binning
    def run_avg(self,thisaxisname,decimation = 20,centered = False):
        'a simple running average'
        temp = self.getaxis(thisaxisname).size % decimation
        decimation = int(decimation)
        if temp != 0:
            if centered:
                self = self[thisaxisname,temp//2:-int(temp/2. + 0.5)]
            else:
                self = self[thisaxisname,0:-temp]
        thisaxis = nddata(self.getaxis(thisaxisname),[-1],[thisaxisname])
        self.setaxis(thisaxisname,[])
        self.chunkoff(thisaxisname,['avg'],[decimation])
        self.run(np.mean,'avg')
        thisaxis.chunkoff(thisaxisname,['avg'],[decimation])
        thisaxis.run(np.mean,'avg')
        self.setaxis(thisaxisname,thisaxis.data)
        return self
    def histogram(*args,**kwargs):
        per_hit = 1e-3
        if 'per_hit' in list(kwargs.keys()):
            per_hit = kwargs.pop('per_hit')
        if len(kwargs) > 0:
            raise ValueError("I don't understand the arguments:"+repr(kwargs))
        if len(args) == 1:
            if isinstance(args[0], np.ndarray):
                if args[0].shape[2] != len(self.dimlabels):
                    raise ValueError("You must pass an N x M np.array, where M is the number of dimensions in this np.array!")
            elif isinstance(args[0], dict):
                raise ValueError("should eventually support dictionaries (via fld), but doesn't yet")
            else:
                raise ValueError("I don't know what funny business you're up to passing me a"+repr(type(args[0])))
        else:
            raise ValueError("should eventually support np.array, label pair, but doesn't yet")
    def interp(self,axis,axisvalues, past_bounds=None, return_func=False, **kwargs):
        '''interpolate data values given axis values
        
        Parameters
        ==========
        return_func : boolean
            defaults to False.  If True, it returns a function that accepts
            axis values and returns a data value.
        '''
        oldaxis = self.getaxis(axis)
        if not return_func:
            if (isinstance(axisvalues, int)) or (isinstance(axisvalues, np.int32)):
                axisvalues = np.linspace(oldaxis[0],oldaxis[-1],axisvalues)
            elif np.isscalar(axisvalues):
                axisvalues = r_[axisvalues]
            elif (type(axisvalues) not in [np.ndarray,tuple]):
                raise ValueError("You passed a target axis of type"+repr(type(axisvalues))+"which I don't get")
            if np.any(np.imag(axisvalues) > 1e-38):
                raise ValueError("I can't interpolate imaginary values")
            else:
                axisvalues = np.real(axisvalues)
            axisvalues_final = axisvalues
            if past_bounds is None:
                axisvalues = axisvalues.copy()
                axisvalues[axisvalues<oldaxis.min()] = oldaxis.min()
                axisvalues[axisvalues>oldaxis.max()] = oldaxis.max()
            elif not (past_bounds == 'fail'):
                if isinstance(past_bounds, tuple):
                    if len(past_bounds) == 2:
                        axisvalues[axisvalues<oldaxis.min()] = past_bounds[0]
                        axisvalues[axisvalues>oldaxis.max()] = past_bounds[1]
                    else:
                        raise TypeError('If you pass axisvalues as a tuple, it must be of length 2!')
                else:
                    axisvalues[axisvalues<oldaxis.min()] = past_bounds
                    axisvalues[axisvalues>oldaxis.max()] = past_bounds
        rdata = np.real(self.data)
        idata = np.imag(self.data)
        thiserror = self.get_error()
        if thiserror is not None:
            rerrvar = np.real(thiserror)**2
            if thiserror[0].dtype == 'complex128':
                ierrvar = np.imag(thiserror)**2
        if 'kind' in list(kwargs.keys()):
            thiskind = kwargs.pop('kind')
        else:
            thiskind = 'cubic'
            if len(rdata) < 4:
                thiskind = 'quadratic'
                if len(rdata) < 3:
                    thiskind = 'linear'
        thisaxis = self.axn(axis)
        logger.debug(strm('Using %s interpolation'%thiskind))
        def local_interp_func(local_arg_data,kind = thiskind):
            interpfunc =  interp1d(oldaxis,local_arg_data,kind = kind,axis = thisaxis)
            try:
                retval = interpfunc(axisvalues)
            except:
                raise TypeError("dtype of axis is"+repr(axisvalues.dtype))
            return retval
        if return_func:
            rfunc = interp1d(oldaxis, rdata, kind=thiskind, axis=thisaxis, bounds_error=False, fill_value=tuple(rdata[r_[0,-1]].tolist()))
            ifunc = interp1d(oldaxis, idata, kind=thiskind, axis=thisaxis, bounds_error=False, fill_value=tuple(idata[r_[0,-1]].tolist()))
            return lambda x: rfunc(x) + 1j*ifunc(x)
        rdata = local_interp_func(rdata)
        idata = local_interp_func(idata)
        self.data = rdata + 1j * idata
        self.setaxis(axis,axisvalues_final)
        if thiserror is not None:
            rerrvar = local_interp_func(rerrvar,kind = 'linear') # calculate the error variance of the real part, use linear to avoid nan problems
            if thiserror[0].dtype == 'complex128':
                ierrvar = local_interp_func(ierrvar,kind = 'linear')
                self.set_error(sqrt(rerrvar) + 1j * sqrt(ierrvar))
            else:
                self.set_error(sqrt(rerrvar))
            err_nanmask = isnan(self.get_error())
            self.data[err_nanmask] = nan
        return self
    def invinterp(self,axis,values,**kwargs):
        'interpolate axis values given data values'
        copy = process_kwargs([('copy',False),
            ], kwargs, pass_through=True)
        
        if np.isscalar(values):
            values = r_[values]
        origdata = self.data.copy()
        origaxis = self.getaxis(axis).copy()
        if np.any(np.imag(values) > 1e-38):
            raise ValueError("I can't interpolate imaginary values")
        else:
            values = np.real(values)
        args = origdata.argsort()
        origdata = origdata[args]
        rdata = np.real(origaxis)
        idata = np.imag(origaxis)
        rdata = rdata[args]
        idata = idata[args]
        #{{{ determine type of interpolation
        if 'kind' in list(kwargs.keys()):
            thiskind = kwargs.pop('kind')
        else:
            thiskind = 'cubic'
            if len(rdata) < 4:
                thiskind = 'quadratic'
                if len(rdata) < 3:
                    thiskind = 'linear'
        #}}}
        interpfunc =  interp1d(origdata,rdata, kind=thiskind, **kwargs)
        try:
            rdata = interpfunc(values)
        except Exception as e:
            raise ValueError(strm('You passed',values,'and the data spans from',
                    origdata.min(),'to',origdata.max())+explain_error(e))
        interpfunc =  interp1d(origdata,idata, kind=thiskind, **kwargs)
        idata = interpfunc(values)
        cdata = rdata + 1j * idata
        if copy:
            newaxis = 'name data before interpolation'
            if self.name() is not None:
                newaxis = self.name()
            retval = nddata(cdata,[-1],[newaxis])
            retval.labels(newaxis,values)
            return retval
        else:
            self.data = values
            self.setaxis(axis,cdata)
            return self
    def contiguous(self,lambdafunc,axis = None):
        r"""Return contiguous blocks that satisfy the condition given by `lambdafunc`
        
        this function returns the start and stop positions along the
        axis for the contiguous blocks for which lambdafunc returns
        true
        **Currently only supported for 1D data**
        
        .. note::
            adapted from stackexchange post http://stackoverflow.com/questions/4494404/find-large-number-of-consecutive-values-fulfilling-condition-in-a-numpy-array

        Parameters
        ----------

        lambdafunc : types.FunctionType
            If only one argument (lambdafunc) is given,
            then lambdafunc is
            a function that accepts a copy of the current nddata object
            (`self`) as the argument.
            If two arguments are given,
            the second is `axis`, and lambdafunc has two arguments,
            `self` and the value of `axis`.
        axis : {None,str}
            the name of the axis along which you want to find contiguous
            blocks

        Returns
        -------
        retval : np.ndarray
            An :math:`N\times 2` matrix, where the :math:`N` rows correspond to pairs of axis
            label that give ranges over which `lambdafunc` evaluates to `True`.
            These are ordered according to descending range width.

        Examples
        --------

        .. code:: python

            sum_for_contiguous = abs(forplot).mean('t1')
            fl.next("test contiguous")
            forplot = sum_for_contiguous.copy().set_error(None)
            fl.plot(forplot,alpha = 0.25,linewidth = 3)
            print("this is what the max looks like",0.5*sum_for_contiguous.set_error(None).runcopy(max,'t2'))
            print(sum_for_contiguous > 0.5*sum_for_contiguous.runcopy(max,'t2'))
            retval = sum_for_contiguous.contiguous(quarter_of_max,'t2')
            print("contiguous range / 1e6:",retval/1e6)
            for j in range(retval.shape[0]):
                a,b = retval[j,:]
                fl.plot(forplot['t2':(a,b)])

        """
        logger.debug(strm("(contiguous) shape of self inside contiguous",ndshape(self)))
        if axis is None:
            if len(self.dimlabels) == 1:
                axis = self.dimlabels[0]
                mask = lambdafunc(self.copy()).data
            else:
                raise TypeError("If there is more than one dimension, `axis` must be set to something other than ``None``")
        else:
            mask = lambdafunc(self.copy(),axis).data
        logger.debug(strm("(contiguous) shape of mask",mask.shape))
        if axis is None:
            idx, = np.diff(mask).nonzero() # this gives a list of indices for the boundaries between true/false
        else:
            idx, = np.diff(mask, axis=self.axn(axis)).nonzero() # this gives a list of indices for the boundaries between true/false
        idx += 1 # because np.diff only starts on index #1 rather than #0
        if mask[0]: # because I want to indicate the boundaries of True, if I am starting on True, I need to make 0 a boundary
            idx = np.r_[0, idx]
        if mask[-1]: # If the end of mask is True, then I need to add a boundary there as well
            idx = np.r_[idx, mask.size-1] # Edit
        idx.shape = (-1,2) # idx is 2x2 np.array of start,stop
        logger.debug(strm('(contiguous) DEBUG idx is',idx))
        logger.debug(strm("(contiguous) diffs for blocks",np.diff(idx,axis=1)))
        block_order = np.diff(idx, axis=1).flatten().argsort()[::-1]
        logger.debug(strm("(contiguous) in descending order, the blocks are therefore",idx[block_order,:]))
        return self.getaxis(axis)[idx[block_order,:]]
    def to_ppm(self):
        """Function that converts from Hz to ppm using Bruker parameters

        .. todo::

            Figure out what the units of PHC1 in Topspin are (degrees per *what??*), and apply those as well.

            make this part of an inherited bruker class
        """
        if self.get_units('t2') == 'ppm': return
        offset = self.get_prop('proc')['OFFSET']
        SF = self.get_prop('proc')['SF']
        sfo1 = self.get_prop('acq')['SFO1']
        tms_hz = (SF-sfo1)*1e6
        if not self.get_ft_prop('t2'):
            self.ft('t2', shift=True) # this fourier transforms along t2, overwriting the data that was in self
        self.setaxis('t2', lambda x:
                x-tms_hz).set_units('t2','ppm')
        self.setaxis('t2', lambda x:
                x/SF).set_units('t2','ppm')
        self.set_prop('x_inverted',True)
        return self
    #}}}
    def multimin(self,minfunc,axisname,filterwidth,numberofmins):
        cost = self.copy().convolve(axisname,filterwidth).run_nopop(minfunc)
        for j in range(0,numberofmins):
            #{{{ find the x value at which the minimum occurs
            xvalues = cost.copy().argmin(axisname,raw_index = True)
            #}}}
    def repwlabels(self,axis):
        return None
    def add_noise(self,intensity,seed=None):
        '''Add Gaussian (box-muller) noise to the data.

        Parameters
        ----------
        intensity : double OR function
            If a double, gives the standard deviation of the noise.
            If a function, used to calculate the standard deviation of the noise from the data:
            *e.g.* ``lambda x: max(abs(x))/10.``
            
        '''
        if seed is not None: np.random.seed(seed)
        if isinstance(intensity, type(emptyfunction)):
            intensity = intensity(lambda x: self.data)
        return_complex = np.iscomplexobj(self.data)
        if return_complex:
            self.data += (
                    intensity*np.random.normal(size=self.data.shape)
                    +
                    1j*intensity*np.random.normal(size=self.data.shape))
        else:
            self.data += intensity*np.random.normal(size=self.data.shape)
        return self
    #{{{ functions to manipulate and return the axes
    def reorder(self,*axes,**kwargs):
        r'''Reorder the dimensions
        the first arguments are a list of dimensions

        Parameters
        ----------
        *axes : str
            Accept any number of arguments that gives the dimensions, in the
            order that you want thee.
        first : bool
            (default True)
            Put this list of dimensions first, while False puts them last (where they then come in the order given).
        '''
        first = True
        if 'first' in kwargs:
            first = kwargs.pop('first')
        if len(kwargs) > 0:
            raise ValueError("I don't understand your kwargs!")
        if len(axes) == 1:
            axes = axes[0]
        else:
            axes = axes
        if isinstance(axes, str):
            axes = [axes]
        if len(axes) < len(self.dimlabels):
            oldorder = list(self.dimlabels)
            for thisaxis in axes:
                oldorder.pop(oldorder.index(thisaxis))
            if first:
                axes = axes + oldorder
            else:
                axes = oldorder + axes
        try:
            neworder = list(map(self.dimlabels.index,axes))
        except ValueError as e:
            raise ValueError(strm('one of',axes,'not in',self.dimlabels))
        self.dimlabels = list(map(self.dimlabels.__getitem__,neworder))
        if len(self.axis_coords)>0:
            try:
                self.axis_coords = list(map(self.axis_coords.__getitem__,neworder))
            except Exception as e:
                raise IndexError(strm('problem mapping',list(map(len,self.axis_coords)),'onto',neworder)
                        + explain_error(e))
            if len(self.axis_coords_units)>0:
                try:
                    self.axis_coords_units = list(map(self.axis_coords_units.__getitem__,neworder))
                except:
                    raise IndexError(strm('problem mapping',list(map(len,self.axis_coords_units)),
                        'onto',neworder)+explain_error(e))
        try:
            self.data = self.data.transpose(neworder)
        except ValueError as e:
            raise ValueError(strm('you can\'t reorder',self.dimlabels,'as',neworder)
                    +explain_error(e))
        if self.data_error is not None:
            self.data_error = self.data_error.transpose(neworder)
        return self
    def plot_labels(self,labels,fmt = None,**kwargs_passed):
        r'this only works for one axis now'
        axisname = self.dimlabels[0]
        if fmt is None:
            plot_label_points(self.getaxis(axisname),self.data,labels,**kwargs_passed)
        else:
            plot_label_points(self.getaxis(axisname),self.data,[fmt%j for j in labels],**kwargs_passed)
        return
    def labels(self,*args):
        r'''label the dimensions, given in listofstrings with the axis labels given in listofaxes -- listofaxes must be a numpy np.array;
        you can pass either a dictionary or a axis name (string)/axis label (numpy np.array) pair'''
        if len(args) == 2:
            listofstrings,listofaxes = args
        elif len(args) == 1 and isinstance(args[0], dict):
            listofstrings = list(args[0].keys())
            listofaxes = list(args[0].values())
        else:
            raise ValueError(strm("I can't figure out how to deal with the arguments",args))
        for j in range(0,len(listofaxes)):
            if isinstance(listofaxes[j], list):
                listofaxes[j] = np.array(listofaxes[j])
        listofstrings = autostringconvert(listofstrings)
        if isinstance(listofstrings, str):
            listofstrings = [listofstrings]
            listofaxes = [listofaxes]
        if not isinstance(listofstrings, list):
            raise TypeError("the arguments passed to the .labels() method must be a list of the axis names followed by the list of the axis arrays")
        elif all(map(( lambda x: isinstance(x, np.str_) ),listofstrings)):
            listofstrings = list(map(str,listofstrings))
        elif not all(map(( lambda x: isinstance(x,str) ),listofstrings)):
            raise TypeError("the arguments passed to the .labels() method must be a list of the axis names followed by the list of the axis arrays")
        for j in range(0,len(listofstrings)):
            if listofaxes[j] is None:
                self.setaxis(listofstrings[j],None)
            else:
                #{{{ test that the axis is the right size
                if np.isscalar(listofaxes[j]):#interpret as a timestep
                    listofaxes[j] = listofaxes[j] * r_[0:ndshape(self)[listofstrings[j]]]
                if type(listofaxes[j]) not in [np.ndarray,list]:
                    raise TypeError('You passed an axis label of type '+repr(type(listofaxes[j]))+' for the axis '+listofstrings[j]+' to the labels method, which you can\'t do --> it must be an nddata')
                if (len(listofaxes[j]) != ndshape(self)[listofstrings[j]]) and (len(listofaxes[j])!=0):
                    raise IndexError("You're trying to attach an axis of len %d to the '%s' dimension, which has %d data points (shape of self is %s)"%(len(listofaxes[j]),listofstrings[j],ndshape(self)[listofstrings[j]],repr(ndshape(self))))
                #}}}
                self.setaxis(listofstrings[j],listofaxes[j])
        return self
    def check_axis_coords_errors(self):
        if len(self.axis_coords_error) > len(self.dimlabels):
            raise ValueError("this failed because there are more sets of axis errors than there are axes!\nlen(axis_coords_error) = %s\naxes = %s"%(repr(len(self.axis_coords_error)),repr(self.dimlabels)))
    def sort(self,axisname,reverse = False):
        whichaxis = self.dimlabels.index(axisname)
        if reverse:
            order = np.argsort(-1*self.axis_coords[whichaxis])
        else:
            order = np.argsort(self.axis_coords[whichaxis])
        datacopy = self.copy()
        for j in range(0,len(order)): # do it this way, so that it deals with other dimensions correctly
            self.check_axis_coords_errors()
            self[axisname,j] = datacopy[axisname,order[j]]
        self.axis_coords[whichaxis] = self.axis_coords[whichaxis][order]
        return self
    def copyaxes(self,other):
        raise ValueError('use copy_axes')
    def copy_axes(self,other):
        # in the case that the dimensions match, and we want to copy the labels
        for thisdim in self.dimlabels:
            if thisdim in other.dimlabels:
                thisax = other.getaxis(thisdim)
                if thisax is not None:
                    thisax = thisax.copy()
                self.setaxis(thisdim,thisax)
                if other.get_error(thisdim) is not None:
                    self.set_error(thisdim, copy(other.get_error(thisdim)))
                if other.get_units(thisdim) is not None:
                    self.set_units(thisdim, other.get_units(thisdim))
        return self
    def axis(self,axisname):
        'returns a 1-D axis for further manipulation'
        thisaxis = self.axn(axisname)
        return nddata(self.getaxis(axisname).copy(),[-1],[axisname]).labels(axisname,self.getaxis(axisname).copy())
    def _axis_inshape(self,axisname):
        newshape = np.ones(len(self.data.shape),dtype = 'uint')
        thisaxis = self.axn(axisname)
        newshape[thisaxis] = self.data.shape[thisaxis]
        newshape = list(newshape)
        retval = self.getaxis(axisname)
        if retval is None:
            raise AttributeError(axisname+" does not have axis labels!")
        try:
            return retval.copy().reshape(newshape)
        except ValueError as e:
            raise ValueError(strm("Trying to reshape axis from",retval.shape,"to",newshape,"so I can manipulate it like data"))
    def retaxis(self,axisname):
        thisaxis = self._axis_inshape(axisname)
        return nddata(thisaxis,thisaxis.shape,list(self.dimlabels)).labels(axisname,thisaxis.flatten())
    def fromaxis(self,*args,**kwargs):
        '''Generate an nddata object from one of the axis labels.

        Can be used in one of several ways:

        * ``self.fromaxis('axisname')``: Returns an nddata where `retval.data` consists of the given axis values.
        * ``self.fromaxis('axisname',inputfunc)``: use `axisname` as the input for `inputfunc`, and load the result into `retval.data`
        * ``self.fromaxis(inputsymbolic)``: Evaluate `inputsymbolic` and load the result into `retval.data`

        Parameters
        ==========
        axisname : str | list
            The axis (or list of axes) to that is used as the argument of `inputfunc` or the function represented by `inputsymbolic`.
            If this is the only argument, it cannot be a list.
        inputsymbolic : sympy.Expr
            A sympy expression whose only symbols are the names of axes.
            It is preferred, though not required, that this is passed
            without an `axisname` argument -- the axis names are then
            inferred from the symbolic expression.
        inputfunc : function
            A function (typically a lambda function) that taxes the values of the axis given by `axisname` as input.
        overwrite : bool
            Defaults to `False`. If set to `True`, it overwrites `self` with `retval`.
        as_array : bool
            Defaults to `False`. If set to `True`, `retval` is a properly dimensioned numpy ndarray rather than an nddata.

        Returns
        =======
        retval : nddata | ndarray
            An expression calculated from the axis(es) given by `axisname` or inferred from `inputsymbolic`.
        '''
        overwrite,as_array = process_kwargs([('overwrite',False),
            ('as_array',False)],kwargs)
        if len(args) == 1:
            if isinstance(args[0], str):
                axisname = args[0]
                #{{{ copied from old retaxis function, then added the overwrite capability
                if overwrite:
                    retval = self.retaxis(axisname)
                    thisaxis = self._axis_inshape(axisname)
                    self.data = thisaxis
                    return self
                else:
                    axis_data = self.getaxis(axisname).flatten()
                    # copy is needed here, or data and axis will be the same object
                    retval = nddata(axis_data,axis_data.shape,[axisname]).setaxis(axisname,np.copy(axis_data))
                    retval.set_units(axisname,self.get_units(axisname))
                    retval.data_units = self.data_units
                    retval.name(self.name())
                    retval.copy_props(self) # be sure to include info about ft startpoint
                    return retval
                #}}}
            else:
                if issympy(args[0]):
                    func = args[0]
                    symbols_in_func = func.atoms(sympy_symbol)
                    logger.debug(strm('identified this as a sympy expression (',func,') with symbols',symbols_in_func))
                    symbols_not_in_dimlabels = set(map(str,symbols_in_func))-set(self.dimlabels)
                    if len(symbols_not_in_dimlabels)>0:
                        raise ValueError("You passed a symbolic function, but the symbols"+str(symbols_not_in_dimlabels)+" are not axes")
                else:
                    raise ValueError("I don't know what to do with this type of argument!")
        elif len(args) == 2:
            axisnames = args[0]
            func = args[1]
            if not isinstance(axisnames, list):
                axisnames = [axisnames]
        else:
            raise ValueError('Wrong number of arguments!! -- you passed '+repr(len(args))+' arguments!')
        if issympy(func):
            logging.debug(strm("about to run sympy lambdify, symbols_in_func is",symbols_in_func))
            try:
                lambdified_func = lambdify(list(symbols_in_func), func,
                        modules=mat2array)
            except Exception as e:
                raise ValueError(strm('Error parsing axis variables',list(map(sympy_var,axisnames)),
                    'that you passed and function',func,'that you passed') +
                    explain_error(e))
            func = lambdified_func
            axisnames = list(map(str,symbols_in_func))
        elif not hasattr(func,'__call__'):
            raise ValueError("I can't interpret the second argument as a function! It is type "+str(type(func)))
        # I can't do the following for sympy, because the argument count is always zero
        if not issympy(args[0]) and func.__code__.co_argcount != len(axisnames):
            raise ValueError(strm("The axisnames you passed",axisnames,
                "and the argument count",func.__code__.co_argcount,"don't match"))
        list_of_axes = [self._axis_inshape(x) for x in axisnames]
        retval = func(*list_of_axes)
        if issympy(retval):
            raise RuntimeError("The sympy function that you passed doesn't match the automatically generated axis variables (obtained by mapping sympy.var onto the axis variables, without any kwargs). The atoms left over are:\n"+str(func.atoms))
        logging.debug(strm("at this point, list of axes is:",list_of_axes))
        if len(list_of_axes) == 0:
            return nddata(float(func()))
            #raise ValueError(strm("Doesn't seem like there are axes -- the axis names that you passed are",axisnames))
        newshape = np.ones_like(list_of_axes[0].shape)
        for j in list_of_axes:
            newshape *= np.array(j.shape)
        if overwrite:
            self.data = retval.reshape(newshape)
            return self
        else:
            if as_array:
                return retval.reshape(newshape)
            else:
                retval =  nddata(retval,
                        newshape,
                        list(self.dimlabels)).labels(axisnames,
                                [self.getaxis(x).copy() for x in axisnames])
                retval.axis_coords_units = list(self.axis_coords_units)
                retval.data_units = self.data_units
                retval.name(self.name())
                retval.copy_props(self) # be sure to include info about ft startpoint
                return retval
    def getaxis(self,axisname):
        if self.axis_coords is None or len(self.axis_coords) == 0:
            return None
        else:
            retval = self.axis_coords[self.axn(axisname)]
        if retval is None:
            return None
        elif len(retval) > 0:
            return retval
        else:
            return None
    def extend(self,axis,extent, fill_with=0, tolerance=1e-5):
        r"""Extend the (domain of the) dataset and fill with a pre-set value.

        The coordinates associated with
        `axis` must be uniformly ascending with spacing :math:`dx`.
        The function will extend `self`
        by adding a point every :math:`dx` until the axis
        includes the point `extent`.  Fill the newly created datapoints with `fill_with`.

        Parameters
        ----------

        axis : str
            name of the axis to extend
        extent : double
            Extend the axis coordinates of `axis` out to this value.

            The value of `extent` must be less the smallest (most negative)
            axis coordinate or greater than the largest (most positive)
            axis coordinate.
        fill_with : double
            fill the new data points with this value (defaults to 0)
        tolerance : double
            when checking for ascending axis labels, etc.,
            values/differences must match to within tolerance
            (assumed to represent the actual precision, given
            various errors, etc.)
        """
        # check for uniformly ascending
        u = self.getaxis(axis)
        du = (u[-1] - u[0])/(len(u)-1.)
        assert all(abs(np.diff(u) - du)/du < tolerance), thismsg# absolute
        # figure out how many points I need to add, and on which side of the axis
        thismsg = "In order to expand, the axis must be ascending (and equally spaced)"
        assert du > 0, thismsg# ascending
        start_index = 0
        stop_index = len(u) # this is the index at which the data
        #                     stops.  To start with, we assume the
        #                     data stops where the original
        #                     position stops, and if needed, we
        #                     added points with stop_index_addto
        logger.debug(strm("attempting to extend axis that runs from",u[0],
            "to",u[-1],"out to",extent))
        if extent < u[0]:
            start_index = -int((u[0] - extent) // du) # the part after the negative is positive
            if (start_index * du + (u[0] - extent))/du < -tolerance:# the first quantity here is negative
                start_index -= 1
        elif extent > u[-1]:
            stop_index_addto = int((extent - u[-1]) // du)
            if ((extent - u[-1]) - du * stop_index_addto)/du > tolerance:# the first quantity here is negative
                stop_index_addto += 1
            stop_index += stop_index_addto
        else:
            raise RuntimeError("extent ({:g}) needs to be further than the bounds on '{:s}', which are {:g} and {:g}".format(extent,axis,u[0],u[-1]))
        #{{{ create a new np.array, and put self.data into it
        newdata = list(self.data.shape)
        newdata[self.axn(axis)] = stop_index - start_index
        if fill_with == 0:
            newdata = np.zeros(newdata,dtype = self.data.dtype)
        else:
            newdata = fill_with * np.ones(newdata,dtype = self.data.dtype)
        newdata_slice = [slice(None,None,None)] * len(newdata.shape)
        # since start_index is negative, -start_index points have been added to
        # the beginning of the data (and the original data is len(u) in length)
        newdata_slice[self.axn(axis)] = slice(-start_index,len(u)-start_index,None)
        newdata[tuple(newdata_slice)] = self.data
        self.data = newdata
        #}}}
        # construct the new axis
        new_u = u[0] + du * r_[start_index:stop_index]
        self.setaxis(axis,new_u)
        if start_index < 0:
            # if we are extending to negative values, we need to inform
            # the FT machinery!
            if self.get_ft_prop(axis):
                self.set_ft_prop(axis, ["start","freq"], new_u[0])
            else:
                self.set_ft_prop(axis, ["start","time"], new_u[0])
        return self
    def setaxis(self,*args):
        """set or alter the value of the coordinate axis
        
        Can be used in one of several ways:

        * ``self.setaxis('axisname', values)``: just sets the values
        * ``self.setaxis('axisname', '#')``: just
            number the axis in numerically increasing order,
            with integers,
            (e.g. if you have smooshed it from a couple
            other dimensions.)
        * ``self.fromaxis('axisname',inputfunc)``: take the existing function, apply inputfunc, and replace
        * ``self.fromaxis(inputsymbolic)``: Evaluate `inputsymbolic` and load the result into the axes, appropriately
        """
        if len(args) == 2:
            axis, value = args
            if np.isscalar(value) and value=='#':
                self.setaxis(axis,r_[0:ndshape(self)[axis]])
                return self
        elif len(args) == 1 and issympy(args[0]):
            func = args[0]
            symbols_in_func = func.atoms(sympy_symbol)
            logger.debug(strm('identified this as a sympy expression (',func,') with symbols',symbols_in_func))
            symbols_not_in_dimlabels = set(map(str,symbols_in_func))-set(self.dimlabels)
            if len(symbols_not_in_dimlabels)>0:
                raise ValueError("You passed a symbolic function, but the symbols"+str(symbols_not_in_dimlabels)+" are not axes")
            logging.debug(strm("about to run sympy lambdify, symbols_in_func is",symbols_in_func))
            try:
                lambdified_func = lambdify(list(symbols_in_func), func,
                        modules=mat2array)
            except Exception as e:
                raise ValueError(strm('Error parsing axis variables',list(map(sympy_var,axisnames)),
                    'that you passed and function',func,'that you passed') +
                    explain_error(e))
            value = lambdified_func
            axis = list(map(str,symbols_in_func))
            assert len(axis)==1, "currently only supported for 1 axis at a time -- if you want to do for more than one axis, please create a pull request with an example"
            axis = axis[0]
        else:
            raise ValueError("not a valid argument to setaxis -- look at the documentation!")
        if axis == 'INDEX':
            raise ValueError("Axes that are called INDEX are special, and you are not allowed to label them!")
        if isinstance(value, type(emptyfunction)):
            x = self.getaxis(axis)
            x[:] = value(x.copy())
            return self
        if type(value) in [float,int,np.double,np.float64]:
           value = np.linspace(0.,value,self.axlen(axis))
        if isinstance(value, list):
            value = np.array(value)
        if self.axis_coords is None or len(self.axis_coords) == 0:
            self.axis_coords = [None]*len(self.dimlabels)
            self.axis_coords_error = [None]*len(self.dimlabels)
        if value is None:
            self.axis_coords[self.axn(axis)] = None
        else:
            a = len(value)
            b = self.data.shape[self.axn(axis)]
            assert  a == b, "Along the axis %s, the length of the axis you passed (%d) doesn't match the size of the data (%d)."%(axis,a,b)
            self.axis_coords[self.axn(axis)] = value
        return self
    def shear(self, along_axis, propto_axis, shear_amnt,
            zero_fill=True, start_in_conj=False, method='linear'):
        r'''Shear the data :math:`s`:

        :math:`s(x',y,z) = s(x+ay,y,z)`

        where :math:`x` is the `altered_axis` and :math:`y` is the
        `propto_axis`.  (Actually typically 2D, but :math:`z` included
        just to illustrate other dimensions that aren't involved)

        .. note: Unfortunately, currently, when the data is automatically extended,
            if both the start and endpoint of `along_axis` are on the same side
            of zero, some unnecessary padding will be added between the
            beginning of `along_axis` and zero.

        Parameters
        ----------

        method : {'fourier','linear'}

            fourier
                Use the Fourier shift theorem (*i.e.*, sinc interpolation).  A
                shear is equivalent to the following in the conjugate domain:

                ..math: `\tilde{s}(f_x,f'_y,z) = \tilde{s}(f_x,f_y-af_x,f_z)`

                Because of this, the algorithm **also**
                automatically `extend`s the data in `f_y` axis.
                Equivalently, it increases the resolution
                (decreases the interval between points) in the
                `propto_axis` dimension.  This prevents aliasing
                in the conjugate domain, which will corrupt the
                data *w.r.t.* successive transformations. It does
                this whether or not `zero_fill` is set
                (`zero_fill` only controls filling in the
                "current" dimension)

            linear
                Use simple linear interpolation.

        altered_axis : str

            The coordinate for which data is altered, *i.e.*
            ..math: `x` such that ..math: `f(x+ay,y)`.

        by_amount : double

            The amount of the shear (..math: `a` in the previous)

        propto_axis : str

            The shift along the `altered_axis` dimension is
            proportional to the shift along `propto_axis`.
            The position of data relative to the `propto_axis` is not
            changed.
            Note that by the shift theorem, in the frequency domain,
            an equivalent magnitude, opposite sign, shear is applied
            with the `propto_axis` and `altered_axis` dimensions
            flipped.

        start_in_conj : {False, True}, optional

            Defaults to False

            For efficiency, one can replace a double (I)FT call followed by a
            shear call with a single shear call where `start_in_conj` is set.

            `self` before the call is given in the conjugate domain  (*i.e.*,
            :math:`f` *vs.* :math:`t`) along both dimensions from the one that's
            desired.  This means: (1) `self` after the function call transformed
            into the conjugate domain from that before the call and (2)
            `by_amount`, `altered_axis`, and `propto_axis` all refer to the shear
            in the conjugate domain that the data is in at the end of the
            function call.
        '''
        if not (
                self.get_ft_prop(along_axis) is None
                and
                self.get_ft_prop(propto_axis) is None):
            if (self.get_ft_prop(along_axis) ^ self.get_ft_prop(propto_axis)) ^ start_in_conj:
                if start_in_conj:
                    raise ValueError("if you pass start_in_conj, the two dimensions need to be in conjugate domains, but you have: "+self.ft_state_to_str(along_axis,propto_axis))
                else:
                    raise ValueError("(unless you intended to pass start_in_conj) the two dimensions need to be in the same domain, but you have: "+self.ft_state_to_str(along_axis,propto_axis))
        if method == 'fourier':
            return self.fourier_shear(along_axis, propto_axis,
                    shear_amnt, zero_fill=zero_fill)
        elif method == 'linear':
            return self.linear_shear(along_axis, propto_axis,
                    shear_amnt, zero_fill=zero_fill)
        else:
            raise ValueError("The shear method must be either linear or fourier")
    def getaxisshape(self,axisname):
        thishape = np.ones(len(self.dimlabels))
        thisaxis = self.dimlabels.index(axisname) 
        thishape[thisaxis] = self.data.shape[thisaxis]
        return thishape
    def circshift(self,axis,amount):
        if amount!=0:
            if abs(amount) > ndshape(self)[axis]:
                ValueError(strm("Trying to circshift by ",amount,
                    "which is bitter than the size of",axis))
            newdata = ndshape(self).alloc(dtype=self.data.dtype)
            newdata[axis,:-amount] = self[axis,amount:]
            newdata[axis,-amount:] = self[axis,:amount]
            self.data = newdata.data
        return self
    #}}}
    #{{{ breaking up and combining axes
    def smoosh(self,dimstocollapse, dimname=0, noaxis=False):
        r'''Collapse (smoosh) multiple dimensions into one dimension.

        Parameters
        ----------
        dimstocollapse : list of strings
            the dimensions you want to collapse to one result dimension
        dimname : None, string, integer (default 0)

            if dimname is:

            * None: create a new (direct product) name,
            * a number: an index to the ``dimstocollapse`` list.  The resulting smooshed dimension will be named ``dimstocollapse[dimname]``. Because the default is the number 0, the new dimname will be the first dimname given in the list.
            * a string: the name of the resulting smooshed dimension (can be part of the ``dimstocollapse`` list or not)

        noaxis : bool
            if set, then just skip calculating the axis for the new dimension,
            which otherwise is typically a complicated record array

        Returns
        -------
        self: nddata
            the dimensions `dimstocollapse` are smooshed into a single dimension,
            whose name is determined by `dimname`.
            The axis for the resulting, smooshed dimension is a structured
            np.array consisting of two fields that give the labels along the
            original axes.

        ..todo::
            when we transition to axes that are stored using a
            slice/linspace-like format, 
            allow for smooshing to determine a new axes that is standard
            (not a structured np.array) and that increases linearly.
        '''
        assert (type(dimstocollapse) in [list,tuple]) and len(dimstocollapse)>1, "What?? You must try to collapse more than one dimension!! -- you claim you want to collapse '%s'"%str(dimstocollapse)
        not_present = set(dimstocollapse) - set(self.dimlabels)
        if len(not_present) > 0: raise ValueError(strm(not_present,"was not found in the list of dimensions",self.dimlabels))
        #{{{ first, put them all at the end, in order given here
        retained_dims = list(self.dimlabels)
        logger.debug(strm("old order",retained_dims))
        #{{{ if I'm using a dimension here, be sure to grab its current position
        if dimname is None:
            final_position = -1
            dimname = ' $\\times$ '.join(dimstocollapse)
        else:
            if isinstance(dimname, int):
                dimname = dimstocollapse[dimname]
                final_position = self.axn(dimname)
            elif dimname in self.dimlabels:
                final_position = self.axn(dimname)
            else:
                final_position = -1
        #}}}
        # {{{ store the dictionaries for later use
        axis_coords_dict = self.mkd(self.axis_coords)
        axis_coords_error_dict = self.mkd(self.axis_coords_error)
        axis_coords_units_dict = self.mkd(self.axis_coords_units)
        # }}}
        old_units = []
        logger.debug(strm("dims to collapse",dimstocollapse))
        for this_name in dimstocollapse:
            this_idx = retained_dims.index(this_name)
            retained_dims.pop(this_idx)
            axis_coords_error_dict.pop(this_name)
            old_units.append(axis_coords_units_dict.pop(this_name))
            axis_coords_dict.pop(this_name)
            if this_idx < final_position:
                final_position -= 1
        logger.debug(strm("old units",old_units))
        new_units = list(set(old_units))
        if len(new_units)>1:
            new_units = ' '.join(map(str,new_units))
        elif new_units == 1:
            new_units = new_units[0]
        else:
            new_units = None
        # this might be sub-optimal, but put the dims to collapse at the end, and move them back later if we want
        new_order = retained_dims + dimstocollapse
        self.reorder(new_order)
        logger.debug(strm("new order",new_order))
        #}}}
        #{{{ then, reshape the data (and error)
        logger.debug(strm("old shape",self.data.shape))
        new_shape = list(self.data.shape)[:-len(dimstocollapse)]
        logger.debug(strm("dimensions to keep",new_shape))
        dimstocollapse_shapes = np.array(self.data.shape[-len(dimstocollapse):])
        new_shape += [dimstocollapse_shapes.prod()]
        self.data = self.data.reshape(new_shape)
        if self.get_error() is not None:
            self.set_error(self.get_error().reshape(new_shape))
        logger.debug(strm("new shape",self.data.shape))
        #}}}
        #{{{ now for the tricky part -- deal with the axis labels
        #{{{ in order, make a list of the relevant axis names, dtypes, and sizes
        axes_with_labels = [j for j in dimstocollapse if self.getaxis(j) is not None] # specifically, I am only concerned with the np.ones I am collapsing that have labels
        if noaxis:
            logger.debug('noaxis was specified')
            axis_coords_dict[dimname] = None
            axis_coords_error_dict[dimname] = None
        else:
            logger.debug('starting construction of the smooshed axis')
            axes_with_labels_haserror = [self.get_error(j) is not None for j in axes_with_labels]
            axes_with_labels_dtype = [(j,self.getaxis(j).dtype) for
                    j in axes_with_labels]# an appropriate spec. for a structured np.array
            axes_with_labels_size = [self.getaxis(j).size for j in axes_with_labels]
            #}}}
            logger.debug(strm("the dtype that I want is:",axes_with_labels_dtype))
            logger.debug(strm("the axes that have labels are:",axes_with_labels))
            logger.debug(strm("the axes that have labels have sizes:",axes_with_labels_size))
            # {{{ we construct a multidimensional axis
            multidim_axis_error = None
            if len(axes_with_labels_dtype) > 0:
                # create a new axis of the appropriate shape and size
                multidim_axis_label = np.empty(axes_with_labels_size,
                        dtype=axes_with_labels_dtype)
                if np.any(axes_with_labels_haserror):
                    multidim_axis_error = np.empty(axes_with_labels_size,
                            dtype = [(axes_with_labels[j],
                                self.getaxis(axes_with_labels[j]).dtype)
                                for j in range(len(axes_with_labels))
                                if axes_with_labels_haserror[j]])
                # one at a time index the relevant dimension, and load in the information
                full_slice = [slice(None,None,None)]*len(axes_with_labels_dtype)
                for this_index,thisdim in enumerate(axes_with_labels):
                    axis_for_thisdim = self.getaxis(thisdim)
                    if axes_with_labels_haserror[this_index]:
                        axis_error_for_thisdim = self.get_error(thisdim)
                    logger.debug(strm("the axis for",thisdim,"is",axis_for_thisdim))
                    for j in range(axes_with_labels_size[this_index]):
                        this_slice = list(full_slice)
                        this_slice[this_index] = j # set this element
                        multidim_axis_label[thisdim][tuple(this_slice)] = axis_for_thisdim[j]
                        if axes_with_labels_haserror[this_index]:
                            multidim_axis_error[thisdim][tuple(this_slice)] = axis_error_for_thisdim[j]
                logger.debug(strm("shape of multidim_axis_label is now",multidim_axis_label.shape,"(",axes_with_labels,")"))
                logger.debug(strm("multidim_axis_label is:\n",repr(multidim_axis_label)))
                multidim_axis_label = multidim_axis_label.flatten() # then flatten the axis
                logger.debug(strm("shape of multidim_axis_label is now",multidim_axis_label.shape))
                logger.debug(strm("multidim_axis_label is:\n",repr(multidim_axis_label)))
            else:
                raise ValueError("You requested that smoosh generate an axis, but I don't know what dtype to assign to it (what fields to use).  This is likely because you don't have axes assigned to the dimensions you're trying to smoosh.  Consider calling smoosh with noaxis=True, instead")
            axis_coords_dict[dimname] = multidim_axis_label
            axis_coords_error_dict[dimname] = multidim_axis_error
            # }}}
        #{{{ update axis dictionary with the new info
        logger.debug(strm("end up with axis_coords_dict (%d)"%len(axis_coords_dict),axis_coords_dict))
        logger.debug(strm("end up with axis_coords_error_dict (%d)"%len(axis_coords_error_dict),axis_coords_error_dict))
        #}}}
        #}}}
        #{{{ make new dimlabels, and where relevant, project the new dictionary onto these dimlabels
        axis_coords_units_dict[dimname] = new_units
        self.dimlabels = retained_dims + [dimname]
        logger.debug(strm("end up with dimlabels",self.dimlabels,"and shape",self.data.shape))
        self.axis_coords = self.fld(axis_coords_dict)
        self.axis_coords_error = self.fld(axis_coords_error_dict)
        self.axis_coords_units = self.fld(axis_coords_units_dict)
        logger.debug(strm("new axis coords (%d)"%len(self.axis_coords),self.axis_coords))
        logger.debug(strm("new axis coords errors (%d)"%len(self.axis_coords_error),self.axis_coords_error))
        logger.debug(strm("new axis coords unitss (%d)"%len(self.axis_coords_units),self.axis_coords_units))
        #}}}
        #{{{ then deal with the units
        #}}}
        #{{{ finally, if I need to, reorder again to put the new dimension where I want it
        #}}}
        return self
    def chunk(self,axisin,*otherargs):
        r'''"Chunking" is defined here to be the opposite of taking a direct product, increasing the number of dimensions by the inverse of the process by which taking a direct product decreases the number of dimensions.  This function chunks axisin into multiple new axes arguments.:
            axesout -- gives the names of the output axes
            shapesout -- optional -- if not given, it assumes equal length -- if given, one of the values can be -1, which is assumed length

        When there are axes, it assumes that the axes of the new dimensions
        are nested -- *e.g.*, it will chunk a dimension with axis: 
        [1,2,3,4,5,6,7,8,9,10]
        into dimensions with axes:
        [0,1,2,3,4], [1,6]

        ..todo::
            Deal with this efficiently when we move to new-style axes
        '''
        if len(otherargs) == 2:
            axesout,shapesout = otherargs
        elif len(otherargs) == 1:
            if isinstance(otherargs[0], list):
                axesout = otherargs[0]
                shapesout = ndshape(self)[axisin]**(1./len(axesout))
                if abs(shapesout-np.round(shapesout)) > 1e-15: # there is some kind of roundoff error here
                    raise ValueError('''In order for chunk to be called with
                            only a list of axes, the shape of the dimension you are
                            trying to split (here %s) must be an Nth root of
                            the original dimension size (here: %d), where N (here
                            %d) is the number of dimensions you are trying to chunk into'''%(axisin,ndshape(self)[axisin],len(axesout)))
                else:
                    shapesout = np.round(shapesout)
                shapesout = [shapesout] * len(axesout)
            elif isinstance(otherargs[0], dict):
                axesout,shapesout = list(otherargs[0].keys()),list(otherargs[0].values())
            else:
                raise ValueError("I don't know how to deal with this type!")
        else:
            raise ValueError("otherargs must be one or two arguments!")
        assert not np.any([j in self.dimlabels for j in axesout if j != axisin]), strm(
                "You are trying to create dimensions",[j for j in axesout if j!=axisin],
                "one of which matches one of the existing labels",self.dimlabels)
        if np.any([j == -1 for j in shapesout]):
            j = shapesout.index(-1)
            if j < len(shapesout)-1:
                shapesout[j] = int(np.round(ndshape(self)[axisin]/np.prod(r_[shapesout[0:j],shapesout[j+1:]])))
            else:
                shapesout[j] = int(np.round(ndshape(self)[axisin]/np.prod(shapesout[0:j])))
        if np.prod(shapesout) != ndshape(self)[axisin]:
            raise ValueError("The size of the axis (%s) you're trying to split (%s) doesn't match the size of the axes you're trying to split it into (%s = %s)"%(repr(axisin),repr(ndshape(self)[axisin]),repr(axesout),repr(shapesout)))
        thisaxis = self.axn(axisin)
        if self.getaxis(axisin) is not None and len(self.getaxis(axisin)) > 0:
            axes_tmp = self.getaxis(axisin).reshape(shapesout)
            new_axes = []
            for j in range(len(axes_tmp.shape)):
                this_slicer = [0]*len(axes_tmp.shape)
                this_slicer[j] = slice(None,None,None)
                new_axes.append(axes_tmp[tuple(this_slicer)])
        else:
            new_axes = None
        #{{{ if there is a list of axis coordinates, add in slots for the new axes
        if isinstance(self.axis_coords, list):
            if len(self.axis_coords) == 0:
                self.axis_coords = [None] * len(self.dimlabels)
            for j in range(len(axesout)-1):
                self.axis_coords.insert(thisaxis,None)
        if isinstance(self.axis_coords_error, list):
            if len(self.axis_coords_error) == 0:
                self.axis_coords_error = [None] * len(self.dimlabels)
            for j in range(len(axesout)-1):
                self.axis_coords_error.insert(thisaxis,None)
        if isinstance(self.axis_coords_units, list):
            if len(self.axis_coords_units) == 0:
                self.axis_coords_units = [None] * len(self.dimlabels)
            for j in range(len(axesout)-1):
                self.axis_coords_units.insert(thisaxis,None)
        #}}}
        newshape = list(self.data.shape[0:thisaxis]) + shapesout + list(self.data.shape[thisaxis+1:])
        newshape = list(map(int,newshape))
        newnames = list(self.dimlabels[0:thisaxis]) + axesout + list(self.dimlabels[thisaxis+1:])
        self.data = self.data.reshape(newshape)
        orig_axis_units = self.get_units(axisin)
        self.dimlabels = newnames
        if new_axes is not None:
            for j in range(len(axesout)):
                self.setaxis(axesout[j],new_axes[j])
                self.set_units(axesout[j],orig_axis_units)
        return self
    def chunk_auto(self,axis_name,which_field,dimname = None):
        r'''assuming that axis "axis_name" is currently labeled with a structured np.array, choose one field ("which_field") of that structured np.array to generate a new dimension
        Note that for now, by definition, no error is allowed on the axes.
        However, once I upgrade to using structured arrays to handle axis and data errors, I will want to deal with that appropriately here.'''
        def check_data(a):
            "we need this because other things expect dimlabels to be a list of strings"
            if isinstance(a.dimlabels,np.recarray):
                a.dimlabels = [str(j[0]) if len(j) == 1 else j for j in a.dimlabels.tolist()]
            return a
        axis_number = self.axn(axis_name)
        new_axis,indices = np.unique(self.getaxis(axis_name)[which_field],
                return_inverse = True) # we are essentially creating a hash table for the axis.  According to numpy documentation, the hash indices that this returns should also be sorted sorted.
        logger.debug(strm("(chunk auto) indices look like this:",indices))
        #{{{ check that there are equal numbers of all the unique new_axis
        index_count = np.array([np.count_nonzero(indices == j) for j in range(indices.max()+1)])
        if all(index_count == index_count[0]):
            logger.debug(strm("(chunk auto) Yes, there are equal numbers of all unique new_axis! (Each element of the hash table has been indexed the same number of times.)"))
            #}}}
            #{{{ store the old shape and generate the new shape
            current_shape = list(self.data.shape)
            logger.debug(strm("(chunk auto) old shape -- ",current_shape))
            new_shape = np.insert(current_shape,axis_number + 1,len(new_axis))
            new_shape[axis_number] /= len(new_axis) # the indices of the hash table become the new dimension
            #}}}
            #{{{ actually reorder the data and error -- perhaps a view would be more efficient here
            old_data = self.data
            has_data_error = not (self.get_error() is None)
            self.data = np.empty(new_shape,dtype = self.data.dtype)
            if has_data_error:
                old_error = self.get_error()
                self.set_error(np.empty(new_shape,dtype = self.data.dtype))
            #}}}
            #{{{ adjust all the relevant axis information
            #{{{ generate an axis label along the axis I'm chunking that's stripped of the field that I'm creating a dimension from (i.e. chunking off a new dimension based on) -- because I am independently manipulating the data, I don't use self.getaxis()
            x_strip_current_field = self.axis_coords[axis_number][
                    [j for j in
                        self.axis_coords[axis_number].dtype.names
                        if j != which_field]]
            #}}}
            #{{{ reshape the axis coordinate so that it becomes a 2D np.array with the new dimension chunked off
            self.axis_coords[axis_number] = np.empty((len(x_strip_current_field)//len(new_axis),len(new_axis)),
                    dtype = x_strip_current_field.dtype)
            if not (self.get_error(axis_name) is None):
                raise ValueError("Until I do the structured np.array upgrade chunk_auto will not be able to deal with an axis that has errors.")
            #}}}
            #{{{ everything is now ready to sort the data and residual axis into ordered slots
            #{{{ initialize the slices
            copy_to_slice   = len(new_shape)*[slice(None,None,None)] # this is the memory address inside the new data (where stuff goes)
            copy_from_slice = len(current_shape)*[slice(None,None,None)] # this is the memory address inside the old data (where stuff comes from)
            #}}}
            if has_data_error:
                data_error_location = self.get_error()
            for j in range(len(new_axis)): # j is the index in the hash table
                copy_to_slice[axis_number + 1]     = j
                copy_from_slice[axis_number]       = np.where(indices == j)[0]
                self.data[tuple(copy_to_slice)]    = old_data[tuple(copy_from_slice)]
                if has_data_error:
                    data_error_location[tuple(copy_to_slice)] = old_error[tuple(copy_from_slice)]
                logger.debug(strm("(chunk auto) ",j,'matches at',x_strip_current_field[copy_from_slice[axis_number]]))
                self.axis_coords[axis_number][:,j] = x_strip_current_field[copy_from_slice[axis_number]]
            #}}}
            logger.debug(strm("(chunk auto) new axis -- ",self.axis_coords[axis_number]))
            logger.debug(strm("(chunk auto) new shape -- ",self.data.shape))
            #{{{ housekeeping for the various axes + data properties -- should perhaps be possible to do this first, then use .getaxis()
            self.dimlabels.insert(axis_number + 1,which_field)
            self.axis_coords.insert(axis_number + 1,new_axis)
            #{{{ by definition, axis can have neither errors nor units associated, for now.
            self.axis_coords_error.insert(axis_number + 1,None)
            self.axis_coords_units.insert(axis_number + 1,None)
            #}}}
            logger.debug(strm('(chunk auto) the dimensions of ',self.dimlabels[axis_number],'are (?? x ',self.dimlabels[axis_number+1],')=',self.axis_coords[axis_number].shape))
            #}}}
            #}}}
            #{{{ deal appropriately with the "remainder axis" (axis_number)
            if dimname is None:
                remainder_axis_name = '_and_'.join(self.axis_coords[axis_number].dtype.names)
            else:
                remainder_axis_name = dimname
            #{{{ if everything is the same along the dimension that I've just
            # created (which is the second dimension), then get rid of the
            # duplicate labels
            test_axis = self.axis_coords[axis_number].T
            logger.debug(strm("(chunk auto) test axis -- ",test_axis))
            test_axis = np.ascontiguousarray(test_axis).flatten().view([('',test_axis.dtype)]*test_axis.shape[1])
            if all(test_axis == test_axis[0]):
                self.axis_coords[axis_number] = self.axis_coords[axis_number][:,0].reshape(1,-1)
                logger.debug(strm("(chunk auto) collapsed to", self.axis_coords[axis_number]))
            #}}}
            if self.axis_coords[axis_number].shape[0] == 1:# then this is a "valid" axis -- because, for each position of the new axis, there is only one value of the remainder axis
                self.axis_coords[axis_number] = self.axis_coords[axis_number].reshape(-1)
                self.dimlabels[axis_number] = remainder_axis_name
                if len(self.axis_coords[axis_number].dtype) == 1: # only one field, which by the previous line will be named appropriately, so drop the structured np.array name
                    new_dtype = self.axis_coords[axis_number].dtype.descr[0][1]
                    self.axis_coords[axis_number] = np.array(self.axis_coords[axis_number],dtype = new_dtype) # probably more efficiently done with a view, but leave alone for now
                return check_data(self)
            else:
                #{{{ generate an index list to label the remainder axis, and generate a new nddata with the actual values (which are not copied across the new dimension that matches which_field)
                remainder_axis_index_list = r_[0:self.axis_coords[axis_number].shape[0]]
                new_data = nddata(self.axis_coords[axis_number],
                        self.axis_coords[axis_number].shape,
                        [remainder_axis_name,which_field])
                self.axis_coords[axis_number] = remainder_axis_index_list
                new_data.labels([remainder_axis_name,which_field],
                        [self.axis_coords[axis_number].copy(),self.axis_coords[axis_number + 1].copy()])
                self.dimlabels[axis_number] = remainder_axis_name + '_INDEX'
                #}}}
                return check_data(self),check_data(new_data)
            #}}}
        else:
            raise ValueError("Along the axis '"+axis_name+"', the field '"+which_field+"' does not represent an axis that is repeated one or more times!  The counts for how many times each element along the field is used is "+repr(index_count))
            return
    def squeeze(self,return_dropped=False):
        r'''squeeze singleton dimensions
        
        Parameters
        ==========
        return_dropped: bool (default False)
           return a list of the dimensions that were dropped as a second argument 
        Returns
        =======
        self

        return_dropped: list
            (optional, only if return_dropped is True)
        '''
        mask = np.array(self.data.shape) > 1
        logger.debug(strm(list(zip(mask,self.dimlabels))))
        self.data = self.data.squeeze()
        retval = []
        if isinstance(self.axis_coords, list):
            for k,v in [(self.dimlabels[j],self.axis_coords[j]) for j in range(len(self.dimlabels)) if not mask[j]]:
                retval.append(k)
                if v is not None:
                    self.set_prop(k,v[0])
        self.dimlabels = [v for j,v in enumerate(self.dimlabels) if mask[j]]
        if isinstance(self.axis_coords, list):
            self.axis_coords = [v for j,v in enumerate(self.axis_coords) if mask[j]]
        if isinstance(self.axis_coords_error, list):
            self.axis_coords_error = [v for j,v in enumerate(self.axis_coords_error) if mask[j]]
        if isinstance(self.axis_coords_units, list):
            self.axis_coords_units = [v for j,v in enumerate(self.axis_coords_units) if mask[j]]
        if return_dropped:
            return self, retval
        else:
            return self
    #}}}
    #{{{ messing with data -- get, set, and copy
    def __getslice__(self,*args):
        raise ValueError(strm('getslice! ',args))
    def __setitem__(self,key,val):
        righterrors = None
        logger.debug(strm('key',key))
        if isinstance(key, nddata):
            logger.debug("initially, rightdata appears to be nddata")
            _,B = self.aligndata(key)
            key = B.data # now the next part will handle this
        elif isinstance(key, np.ndarray):# if selector is an np.ndarray
            logger.debug("initially, rightdata appears to be np.ndarray")
            if key.dtype is not np.dtype('bool'):
                raise ValueError("I don't know what to do with an np.ndarray subscript that has dtype "+repr(key.dtype))
            if key.shape != self.data.shape:
                raise ValueError("The shape of your logical mask "
                        +repr(key.shape)
                        +" and the shape of your data "
                        +repr(self.data.shape)
                        +" are not compatible (matching or singleton) -- I really don't think that you want to do this!")
            self.data[key] = val
            return
        elif isinstance(key, str):
            logger.debug("setting the axis")
            self.setaxis(key,val)
            return self
        if isinstance(val,nddata):
            logger.debug("rightdata appears to be nddata after initial treatment")
            #{{{ reorder so the shapes match
            unshared_indices = list(set(val.dimlabels) ^ set(self.dimlabels))
            shared_indices = list(self.dimlabels)
            if 'INDEX' in unshared_indices:
                unshared_indices.remove('INDEX')
            shared_indices = [j for j in shared_indices
                    if j not in unshared_indices]
            if len(val.dimlabels) != len(shared_indices) or (not all([val.dimlabels[j] == shared_indices[j] for j in range(0,len(shared_indices))])):
                val.reorder(shared_indices)
            #}}}
            rightdata = val.data
            righterrors = val.get_error()
        else: # assume it's an np.ndarray
            logger.debug("rightdata appears to be np.ndarray after initial treatment")
            rightdata = val
            #{{{ if I just passed a function, assume that I'm applying some type of data-based mask
            if isinstance(key, type(emptyfunction)):
                thisfunc = key
                self.data[thisfunc(self.data)] = rightdata
                return
            #}}}
            if (not isinstance(rightdata, np.ndarray)): # in case its a scalar
                rightdata = np.array([rightdata])
        slicedict,axesdict,errordict,unitsdict = self._parse_slices(key) # pull left index list from parse slices
        leftindex = tuple(self.fld(slicedict))
        rightdata = rightdata.squeeze()
        logger.debug(strm("after squeeze, rightdata has shape",rightdata.shape))
        if len(rightdata.shape) > 0:
            left_shape = np.shape(self.data[leftindex])
            try:
                self.data[leftindex] = rightdata.reshape(left_shape) # assign the data
            except:
                raise IndexError(strm('ERROR ASSIGNING NDDATA:\n',
                    'self.data.shape:',self.data.shape,
                    'left index',leftindex,'\n',
                    'rightdata.shape:',rightdata.shape,
                    '--> shape of left slice: ',left_shape))
        else:
            self.data[leftindex] = rightdata
        lefterror = self.get_error()
        if lefterror is not None:
            lefterror[leftindex] = righterrors.squeeze()
        return self
    # {{{ standard trig functions
    def __getattribute__(self,arg):
        fundict = {'exp':np.exp,
                'sin':np.sin,
                'cos':np.cos,
                'tan':np.tan,
                'sinh':np.sinh,
                'cosh':np.cosh,
                'tanh':np.tanh,
                'log':np.log,
                'log10':np.log10,
                }
        if arg in list(fundict.keys()):
            argf = fundict[arg]
            def retfun():
                retval = self.copy()
                retval.data = argf(retval.data)
                return retval
            return retfun
        elif arg == 'shape':
            return ndshape(self)
        elif arg == 'isfortran':
            raise ValueError("you tried to call isfortran on an nddata object --"
            " this probably means you're doing something wrong -- possibly that"
            " you are passing an nddata object when you should be passing a"
            " standard numpy ndarray")
        else:
            return super().__getattribute__(arg)
    @property
    def C(self):
        """shortcut for copy

        btw, what we are doing is analogous to a ruby function with
        functioname!() modify result, and we can use the "out" keyword in
        numpy.
        
        ..todo::
            (new idea)
            This should just set a flag that says "Do not allow this data to be substituted in place,"
            so that if something goes to edit the data in place,
            it instead first makes a copy.

            also here, see `Definition of shallow and deep copy <https://docs.python.org/2/library/copy.html>`_

            (older idea)
            We should offer "N", which generates something like a copy,
            but which is sets the equivalent of "nopop".
            For example, currently, you need to do something like
            ``d.C.argmax('t2')``,
            which is very inefficient, since it copies the whole np.array.
            So, instead, we should do
            ``d.N.argmax('t2')``, which tells argmax and all other
            functions not to overwrite "self" but to return a new object.
            This would cause things like "run_nopop" to become obsolete.
        """
        return self.copy()
    @C.setter
    def C(self):
        raise ValueError("You can't set the C property -- it's used to generate a copy")
    @property
    def angle(self):
        """Return the angle component of the data.

        This has error, which is calculated even if there is no error in
        the original data -- in the latter case, a uniform error of 1 is
        assumed. (This is desirable since phase is a tricky beast!)
        """
        retval = self.copy(data=False)
        retval.data = np.angle(self.data)
        if np.isscalar(self.data):
            # if scalar, no error
            return retval
        else:
            # from ∂φ/∂A=-i n/2A
            # when ρe(iφ)=xAⁿ
            dangle_dA = 1/(2*self.data)
            A_sigma = self.get_error()
            A_sigma = 1 if A_sigma is None else A_sigma
            retval.set_error(
                    abs(
                        dangle_dA * A_sigma
                        )
                    )
            return retval
    @angle.setter
    def angle(self):
        raise ValueError("Can't independently set the angle component yet")
    @property
    def imag(self):
        "Return the imag component of the data"
        retval = self.copy(data=False)
        # data=False excludes the error
        retval.data_error = self.data_error
        retval.data = self.data.imag
        return retval
    @imag.setter
    def imag(self):
        raise ValueError("Can't independently set the imag component yet")
    @property
    def real(self):
        "Return the real component of the data"
        retval = self.copy(data=False)
        # data=False excludes the error
        retval.data_error = self.data_error
        retval.data = self.data.real
        return retval
    @real.setter
    def real(self):
        raise ValueError("Can't independently set the real component yet")
    # }}}
    def copy(self,data=True):
        r'''Return a full copy of this instance.
        
        Because methods typically change the data in place, you might want to
        use this frequently.

        Parameters
        ----------
        data : boolean
            Default to True.
            False doesn't copy the data -- this is for internal use,
            *e.g.* when you want to copy all the metadata and perform a
            calculation on the data.

            The code for this also provides the definitive list of the
            nddata metadata.
        '''
        if data:
            return deepcopy(self)
        else:
            retval =  nddata(0) # np.empty
            # {{{ data info
            retval.dimlabels = list(self.dimlabels)
            retval.data = None
            retval.data_error = None
            if hasattr(self,'data_units'):
                retval.data_units = deepcopy(self.data_units)
            if hasattr(self,'data_covariance'):
                retval.data_covariance = deepcopy(self.data_covariance)
            # }}}
            # {{{ axes
            retval.axis_coords = deepcopy(self.axis_coords)
            retval.axis_coords_error = deepcopy(self.axis_coords_error)
            retval.axis_coords_units = deepcopy(self.axis_coords_units)
            # }}}
            retval.other_info = deepcopy(self.other_info)
            return retval
    def set_to(self,otherinst):
        r'''Set data inside the current instance to that of the other instance.

        Goes through the list of attributes specified in copy,
        and assigns them to the element of the current instance.

        This is to be used:

        *   for constructing classes that inherit nddata with additional methods.
        *   for overwriting the current data with the result of a slicing operation
        '''
        self.data = otherinst.data
        self.dimlabels = otherinst.dimlabels
        self.data_error = otherinst.data_error
        if hasattr(otherinst,'data_units'):
            self.data_units = otherinst.data_units
        if hasattr(otherinst,'data_covariance'):
            self.data_covariance = otherinst.data_covariance
        self.axis_coords = otherinst.axis_coords
        self.axis_coords_error = otherinst.axis_coords_error
        self.axis_coords_units = otherinst.axis_coords_units
        self.other_info = otherinst.other_info
        return self
    def like(self,value):
        r'''provide "zeros_like" and "ones_like" functionality

        Parameters
        ==========
        value: float
            1 is "ones_like" 0 is "zeros_like", etc.
        '''
        retval = self.copy(data=False)
        retval.data = np.empty_like(self.data)
        retval.data[:] = value
        return retval
    def __getitem__(self,args):
        if isinstance(args, type(emptyfunction)):
            #{{{ just a lambda function operates on the data
            thisfunc = args
            newdata = self.copy()
            mask = thisfunc(newdata.data)
            newdata.data = newdata.data[mask]
            if len(newdata.dimlabels) == 1:
                x = newdata.getaxis(newdata.dimlabels[0])
                newdata.setaxis(newdata.dimlabels[0],x[mask])
            else:
                raise ValueError("I don't know how to do this for multidimensional data yet!")
            return newdata
            #}}}
        elif isinstance(args, nddata):
            #{{{ try the nddata mask
            A = args
            if isinstance(A,nddata) and A.data.dtype is np.dtype("bool"):
                thisshape = ndshape(A)
                nonsingleton = []
                for thisdim in A.dimlabels:
                    if thisshape[thisdim] != 1:
                        nonsingleton.append(thisdim)
                if len(nonsingleton) != 1:
                    raise ValueError("To index with an nddata, you must have only one dimension")
                else:
                    self.setaxis(nonsingleton[0],self.getaxis(nonsingleton[0])[A.data.flatten()])
                _,B = self.aligndata(A)
                A = B.data # now the next part will handle this
                if A.dtype is not np.dtype('bool'):
                    raise ValueError("I don't know what to do with an np.ndarray subscript that has dtype "+repr(A.dtype))
                if A.shape != self.data.shape:
                    temp = np.array(A.shape) == 1
                    if all( np.array(A.shape)[temp] == np.array(self.data.shape)[temp]):
                        pass
                    else:
                        raise ValueError("The shape of your logical mask "+repr(A.shape)+" and the shape of your data "+repr(self.data.shape)+" are not compatible (matching or singleton) -- I really don't think that you want to do this!")
                self.data = self.data[A]
                return self
            else:
                errmsg = "you passed a single argument of type "+repr(type(A))
                if isinstance(A, nddata):
                    errmsg += " with dtype "+repr(A.data.dtype)
                errmsg += " -- I don't know what to do with this"
                raise ValueError(errmsg)
            #}}}
        elif isinstance(args,str):
            return self.getaxis(args)
        else:
            if type(args) is not slice:
                if type(args) not in [tuple, list]:
                    raise ValueError("the first argument to your nddata slice/index is not a string -- I don't understand that!  Are you trying to pass nddata to a function that only accepts numpy ndarrays?")
                elif type(args[0]) is not str:
                    raise ValueError("the first argument to your nddata slice/index is not a string -- I don't understand that!  Are you trying to pass nddata to a function that only accepts numpy ndarrays?")
            slicedict,axesdict,errordict,unitsdict = self._parse_slices(args)
            if not isinstance(args, slice) and isinstance(args[1], list) and isinstance(args[0], str) and len(args) == 2:
                return concat([self[args[0],x] for x in args[1]],args[0])
            indexlist = tuple(self.fld(slicedict))
            newlabels = [x for x in self.dimlabels if not np.isscalar(slicedict[x])] # generate the new list of labels, in order, for all dimensions that are not indexed by a scalar
        #{{{ properly index the data error
        if self.data_error is not None:
            try:
                newerror = self.data_error[indexlist]
            except:
                raise ValueError('Problem trying to index data_error'+repr(self.data_error)+' with',repr(indexlist))
        else:
            newerror = None
        #}}}
        if len(self.axis_coords)>0:
            if errordict is not None:
                axis_coords_error = [errordict[x] for x in newlabels]
            else:
                axis_coords_error = None
            if unitsdict is not None:
                axis_coords_units = [unitsdict[x] for x in newlabels]
            else:
                axis_coords_units = None
            try:
                sliced_data = self.data[indexlist]
            except Exception as e:
                raise ValueError(strm("the slice values that you've passed",
                    "don't seem to match the size of the data",
                    "the shape of the data is",self.data.shape,
                    "and the index list (the slice indeces passed to the",
                    "underlying numpy data) I generate from this command is",
                    indexlist,
                    "likely, one of the slice indeces is out of bounds for the size of the data"))
            try:
                retval =  nddata(sliced_data,
                        sliced_data.shape,
                        newlabels,
                        axis_coords = [axesdict[x] for x in newlabels],
                        axis_coords_error = axis_coords_error,
                        data_error = newerror,
                        other_info = self.other_info)
            except Exception as e:
                raise ValueError(strm("likely some problem recasting the data when"
                    "trying to initialize a new nddata: shape of"
                    "self.data",self.data.shape,"indexlist",indexlist))
            retval.axis_coords_units = axis_coords_units
            retval.data_units = self.data_units
            return retval
        else:
            retval = nddata(self.data[indexlist],
                    self.data[indexlist].shape,
                    newlabels,
                    other_info = self.other_info)
            retval.axis_coords_units = self.axis_coords_units
            retval.data_units = self.data_units
            return retval
    def _possibly_one_axis(self,*args):
        if len(args) == 1:
            return args[0]
        if len(args) > 1:
            raise ValueError('you can\'t pass more than one argument!!')
        if len(args) == 0:
            if len(self.dimlabels) == 1:
                axes = self.dimlabels
            elif len(self.dimlabels) == 0:
                raise ValueError("You're trying to do something to data with no dimensions")
            else:
                raise ValueError("If you have more than one dimension, you need to tell me which one!!")
        return axes
    def get_range(self,dimname,start,stop):
        """get raw indices that can be used to generate a slice for the start and (non-inclusive) stop

        Uses the same code as the standard slicing format (the 'range' option of parseslices)

        Parameters
        ==========
        dimname: str
            name of the dimension
        start: float
            the coordinate for the start of the range
        stop: float
            the coordinate for the stop of the range
            
        Return
        ======
        start: int
            the index corresponding to the start of the range
        stop: int
            the index corresponding to the stop of the range
        """
        axesdict = self.mkd(self.axis_coords)
        if len(axesdict) == 0: raise ValueError(f"possible that no axes are labeled? {ndshape(self)}")
        if axesdict[dimname] is None:
            raise ValueError("You passed a range-type slice"
            +" selection, but to do that, your axis coordinates need to"
            +f" be labeled! (The axis coordinates of {dimname} aren't"
            +" labeled)")
        temp = np.diff(axesdict[dimname]) 
        if not all(temp*np.sign(temp[0])>0):
            raise ValueError(strm("you can only use the range format on data where the axis is in consecutively increasing or decreasing order, and the differences that I see are",temp*np.sign(temp[0])),
                    "if you like, you can still do this by first calling .sort( on the %s axis"%dimname)
        if np.sign(temp[0]) == -1:
            thisaxis = axesdict[dimname][::-1]
        else:
            thisaxis = axesdict[dimname]
        if start is None:
            start = -inf
        if stop is None:
            stop = inf
        if start > stop:
            start,stop = stop,start
        # at this point, start is indeed the lower value, and stop indeed the higher
        if start == inf:
            raise ValueError(strm("this is not going to work -- I interpret range",start,stop,"I get to",start,",",stop))
        elif start == -inf:
            start = 0
        else:
            logger.debug(strm("looking for",start))
            start = np.searchsorted(thisaxis,start)
            if start >= len(thisaxis):
                raise ValueError("the lower value of your slice %s on the \"%s\" axis (which runs from %g to %g) is higher than the highest value of the axis coordinates!"%(
                    (str((start, stop)), dimname,)+tuple(self.getaxis(dimname)[r_[0,-1]])))
        stop_float = stop
        if stop == inf:
            stop = len(thisaxis) # not an exact match (inf doesn't match the index), so needs to be inclusive already
        elif stop == -inf:
            raise ValueError(strm("this is not going to work -- I interpret range",thisargs,"I get to",start,",",stop))
        else:
            logger.debug(strm("looking for",stop))
            stop = np.searchsorted(thisaxis,stop)
        # at this point, the result is inclusive if stop is
        # not an exact match, but exclusive if it is
        if stop<len(thisaxis) and thisaxis[stop] == stop_float:
            stop += 1 # make it inclusive
        if np.sign(temp[0]) == -1:
            stop = len(thisaxis) -1 -stop
            start = len(thisaxis) -1 -start
            stop, start = start, stop
        del temp
        if start == stop:
            stop += 1
        return start, stop
    def _parse_slices(self,args):
        """This controls nddata slicing:
            it previously took
            \'axisname\',value
            pairs where value was an index or a lambda function.
            Now, it also takes
            \'axisname\':value
            and
            \'axisname\':(value1,value2)
            pairs, where the values give either a single value or an inclusive range on the axis, respectively"""
        logger.debug(strm("about to start parsing slices",args,"for data with axis_coords of length",len(self.axis_coords),"and dimlabels",self.dimlabels,"for ndshape of",ndshape(self)))
        errordict = None # in case it's not set
        if self.axis_coords_units is not None:
            unitsdict = self.mkd(self.axis_coords_units)
        axesdict = None # in case it's not set
        if isinstance(args, slice):
            args = [args]
        # {{{ make a sensible list of tuples that's easier to understand
        sensible_list = [] # type, dimension, arguments
        testf = lambda x: x+1
        j = 0
        while j < len(args):
            if isinstance(args[j],str):# works for str and np.str_
                dimname = args[j]
                if isinstance(dimname, np.str_):
                    dimname = str(dimname) # on upgrading + using on windows, this became necessary, for some reason I don't understand
                if isinstance(args[j+1],type(testf)):
                    sensible_list.append((hash('func'),dimname,args[j+1]))
                else:
                    sensible_list.append((hash('np'),dimname,args[j+1]))
                j += 2
            elif type(args[j]) is slice:
                dimname = args[j].start
                if isinstance(dimname, np.str_):
                    dimname = str(dimname)
                target = args[j].stop
                if np.isscalar(target):
                    sensible_list.append((hash('idx'),dimname,target))
                elif type(target) in [tuple,list]:
                    assert len(target) in [1,2], strm("for",args[j],"I expected a 'dimname':(range_start,range_stop)")
                    if len(target) == 1:
                        sensible_list.append((hash('range'),dimname,target[0],None))
                    else:
                        sensible_list.append((hash('range'),dimname,target[0],target[1]))
                elif isinstance(target, np.ndarray) and target.size==2:
                    sensible_list.append((hash('range'),dimname,target[0],target[1]))
                else:
                    raise ValueError("for part of your slice, you said for dimension",dimname,"you wanted",target,"but the second argument must be a tuple, list, or array of length 2!")
                j += 1
            else:# works for str and np.str_
                raise ValueError("I have read in slice argument",args[:j],"but then I get confused!")
        def pprint(a):
            b = {hash(j):j for j in ['idx','range','np','func']}
            return (b[a[0]],)+a[1:]
        logger.debug(strm('Here is the sensible list:',[print(j) for j in sensible_list]))
        # }}}
        if type(args) in [float,np.int32,int,np.double]:
            raise ValueError(strm('You tried to pass just a nddata[',type(args),']'))
        if isinstance(args[0], str) or isinstance(args[0], slice):
            #{{{ create a slicedict and errordict to store the slices
            slicedict = dict(list(zip(list(self.dimlabels),[slice(None,None,None)]*len(self.dimlabels)))) #initialize to all none
            if len(self.axis_coords)>0:
                logger.debug(strm("trying to make dictionaries from axis coords of len",len(self.axis_coords),"and axis_coords_error of len",len(self.axis_coords_error),"when dimlabels has len",len(self.dimlabels)))
                axesdict = self.mkd(self.axis_coords)
                if len(self.axis_coords_error)>0:
                    errordict = self.mkd(self.axis_coords_error)
            else:
                axesdict = self.mkd(self.axis_coords)
                logger.debug(strm("length of axis_coords not greater than 0, generated dictionary",axesdict))
            #}}}
            #{{{ map the slices onto the axis coordinates and errors
            for thistuple in sensible_list:
                thisop = thistuple[0]
                thisdim = thistuple[1]
                thisargs = thistuple[2:]
                #print "DEBUG, type of slice",x,"is",type(y)
                if thisop == hash('np'):
                    slicedict[thisdim] = thisargs[0]
                    if np.isscalar(thisargs[0]):
                        axesdict.pop(thisdim) # pop the axes for all scalar dimensions
                    else:
                        if axesdict[thisdim] is not None:
                            axesdict[thisdim] = axesdict[thisdim][slicedict[thisdim]]
                elif thisop == hash('func'):
                    mask = thisargs[0](axesdict[thisdim])
                    slicedict[thisdim] = mask
                    if axesdict[thisdim] is not None:
                        axesdict[thisdim] = axesdict[thisdim][mask]
                elif thisop == hash('range'):
                    if axesdict[thisdim] is None:
                        raise ValueError("You passed a range-type slice"
                        +" selection, but to do that, your axis coordinates need to"
                        +f" be labeled! (The axis coordinates of {thisdim} aren't"
                        +" labeled)")
                    temp = np.diff(axesdict[thisdim]) 
                    if not all(temp*np.sign(temp[0])>0):
                        raise ValueError(strm("you can only use the range format on data where the axis is in consecutively increasing or decreasing order, and the differences that I see are",temp*np.sign(temp[0])),
                                "if you like, you can still do this by first calling .sort( on the %s axis"%thisdim)
                    if np.sign(temp[0]) == -1:
                        thisaxis = axesdict[thisdim][::-1]
                    else:
                        thisaxis = axesdict[thisdim]
                    if len(thisargs) > 2:
                        raise ValueError("range with more than two values not currently supported")
                    elif len(thisargs) == 1:
                        temp_low = thisargs[0]
                        temp_high = inf
                    else:
                        temp_low = thisargs[0]
                        temp_high = thisargs[1]
                        if temp_low is None:
                            temp_low = -inf
                        if temp_high is None:
                            temp_high = inf
                        if temp_low > temp_high:
                            temp_low,temp_high = temp_high,temp_low
                    # at this point, temp_low is indeed the lower value, and temp_high indeed the higher
                    logger.debug(strm("after initial processing, range is",temp_low,temp_high))
                    if temp_low == inf:
                        raise ValueError(strm("this is not going to work -- I interpret range",thisargs,"I get to",temp_low,",",temp_high))
                    elif temp_low == -inf:
                        temp_low = 0
                    else:
                        logger.debug(strm("looking for",temp_low))
                        temp_low = np.searchsorted(thisaxis,temp_low)
                        if temp_low >= len(thisaxis):
                            raise ValueError("the lower value of your slice %s on the \"%s\" axis (which runs from %g to %g) is higher than the highest value of the axis coordinates!"%(
                                (str((thisargs[0], thisargs[1])), thisdim,)+tuple(self.getaxis(thisdim)[r_[0,-1]])))
                        logger.debug(strm("i found",thisaxis[temp_low],"for the low end of the slice",
                            thisargs))
                    temp_high_float = temp_high
                    if temp_high == inf:
                        temp_high = len(thisaxis) # not an exact match (inf doesn't match the index), so needs to be inclusive already
                    elif temp_high == -inf:
                        raise ValueError(strm("this is not going to work -- I interpret range",thisargs,"I get to",temp_low,",",temp_high))
                    else:
                        logger.debug(strm("looking for",temp_high))
                        temp_high = np.searchsorted(thisaxis,temp_high)
                    # at this point, the result is inclusive if temp_high is
                    # not an exact match, but exclusive if it is
                    if temp_high<len(thisaxis) and thisaxis[temp_high] == temp_high_float:
                        temp_high += 1 # make it inclusive
                    logger.debug(strm("before looking at direction of axis, I have",temp_low,temp_high))
                    if np.sign(temp[0]) == -1:
                        logger.debug("identified descending axis")
                        temp_high = len(thisaxis) -temp_high
                        temp_low = len(thisaxis) -1 -temp_low
                        temp_high, temp_low = temp_low, temp_high
                    del temp
                    if temp_low == temp_high:
                        temp_high += 1
                    slicedict[thisdim] = slice(temp_low,temp_high,None) # inclusive
                    axesdict[thisdim] = axesdict[thisdim][slicedict[thisdim]]
                elif thisop == hash('idx'):
                    if thisdim not in axesdict.keys(): raise ValueError(f"{thisdim} not in {axesdict.keys()}")
                    if axesdict[thisdim] is None:
                        raise ValueError("You passed a labeled index"
                        +" selection, but to do that, your axis coordinates need to"
                        +f" be labeled! (The axis coordinates of {thisdim} aren't"
                        +" labeled)")
                    temp = abs(axesdict[thisdim] - thisargs[0]).argmin()
                    slicedict[thisdim] = temp
                    axesdict.pop(thisdim)
            if errordict is not None and errordict != np.array(None):
                for x,y in slicedict.items():
                    if errordict[x] is not None:
                        if np.isscalar(y):
                            errordict.pop(x)
                        elif isinstance(y, type(emptyfunction)):
                            mask = y(axesdict[x])
                            errordict[x] = errordict[x][mask]
                        else:
                            try:
                                errordict[x] = errordict[x][y] # default
                            except:
                                raise IndexError(strm('Trying to index',
                                        errordict,'-->',x,'=',errordict[x],'with',y,
                                        'error started as',self.axis_coords_error))
            if unitsdict is not None and unitsdict != np.array(None):
                for x,y in slicedict.items():
                    if unitsdict[x] is not None:
                        if np.isscalar(y):
                            unitsdict.pop(x)
            logger.debug(strm('Here is the slice dict:',slicedict,"and the axes dict",axesdict))
            return slicedict,axesdict,errordict,unitsdict
            #}}}
        else:
            raise ValueError(strm('label your freaking dimensions! (type of args[0] is ',
                type(args[0]),'and it should be str!)'))
    #}}}
    #{{{ hdf5 write
    def hdf5_write(self, h5path, directory='.'):
        r"""Write the nddata to an HDF5 file.

        `h5path` is the name of the file followed by the node path where
        you want to put it -- it does **not** include the directory where
        the file lives.
        The directory can be passed to the `directory` argument.

        You can use either :func:`~pyspecdata.find_file` or
        :func:`~pyspecdata.nddata_hdf5` to read the data, as shown below.
        When reading this, please note that HDF5 files store *multiple* datasets,
        and each is named (here, the name is `test_data`).

        .. code-block:: python

            from pyspecdata import *
            init_logging('debug')
            a = nddata(r_[0:5:10j], 'x')
            a.name('test_data')
            try:
                a.hdf5_write('example.h5',getDATADIR(exp_type='Sam'))
            except:
                print("file already exists, not creating again -- delete the file or node if wanted")
            # read the file by the "raw method"
            b = nddata_hdf5('example.h5/test_data',
                    getDATADIR(exp_type='Sam'))
            print("found data:",b)
            # or use the find file method
            c = find_file('example.h5', exp_type='Sam',
                    expno='test_data')
            print("found data:",c)
        
        Parameters
        ----------
        h5path : str
            The name of the file followed by the node path where
            you want to put it -- it does **not** include the directory where
            the file lives.
            (Because HDF5 files contain an internal directory-like group
            structure.)
        directory : str
            the directory where the HDF5 file lives.
        """
        for thisax in self.dimlabels:
            if self.getaxis(thisax) is None or len(self.getaxis(thisax)) == 0:
                raise ValueError(strm("The axis",thisax,"appears not to have a label!  I refuse to save data to HDF5 if you do not label all your axes!!"))
        #{{{ add the final node based on the name stored in the nddata structure
        if h5path[-1] != '/': h5path += '/' # make sure it ends in a slash first
        try:
            thisname = self.get_prop('name')
        except:
            raise ValueError(strm("You're trying to save an nddata object which",
                    "does not yet have a name, and you can't do this! Run",
                    "yourobject.name('setname')"))
        if isinstance(thisname, str):
            h5path += thisname
        else:
            raise ValueError(strm("problem trying to store HDF5 file; you need to",
                "set the ``name'' property of the nddata object to a string",
                "first!"))
        h5file,bottomnode = h5nodebypath(h5path, directory=directory) # open the file and move to the right node
        try:
            #print 'DEBUG 1: bottomnode is',bottomnode
            #}}}
            #{{{ print out the attributes of the data
            myattrs = normal_attrs(self)
            #{{{ separate them into data and axes
            mydataattrs = list(filter((lambda x: x[0:4] == 'data'),myattrs))
            myotherattrs = list(filter((lambda x: x[0:4] != 'data'),myattrs))
            myotherattrs = [x for x in myotherattrs if x not in ['C','sin','cos','exp','log10']]
            myaxisattrs = list(filter((lambda x: x[0:4] == 'axis'),myotherattrs))
            myotherattrs = list(filter((lambda x: x[0:4] != 'axis'),myotherattrs))
            logger.debug(strm(lsafe('data attributes:',list(zip(mydataattrs,[type(self.__getattribute__(x)) for x in mydataattrs]))),'\n\n'))
            logger.debug(strm(lsafe('axis attributes:',list(zip(myaxisattrs,[type(self.__getattribute__(x)) for x in myaxisattrs]))),'\n\n'))
            logger.debug(strm(lsafe('other attributes:',list(zip(myotherattrs,[type(self.__getattribute__(x)) for x in myotherattrs]))),'\n\n'))
            #}}}
            #}}}
            #{{{ write the data table
            if 'data' in mydataattrs:
                if 'data_error' in mydataattrs and self.get_error() is not None and len(self.get_error()) > 0:
                    thistable = rec.fromarrays([self.data,self.get_error()],names='data,error')
                    mydataattrs.remove('data_error')
                else:
                    thistable = rec.fromarrays([self.data],names='data')
                mydataattrs.remove('data')
                datatable = h5table(bottomnode,'data',thistable)
                #print 'DEBUG 2: bottomnode is',bottomnode
                #print 'DEBUG 2: datatable is',datatable
                logger.debug(strm("Writing remaining axis attributes\n\n"))
                if len(mydataattrs) > 0:
                    h5attachattributes(datatable,mydataattrs,self)
            else:
                raise ValueError("I can't find the data object when trying to save the HDF5 file!!")
            #}}}
            #{{{ write the axes tables
            if 'axis_coords' in myaxisattrs:
                if len(self.axis_coords) > 0:
                    #{{{ create an 'axes' node
                    axesnode = h5child(bottomnode, # current node
                            'axes', # the child
                            create = True)
                    #}}}
                    for j,axisname in enumerate(self.dimlabels): # make a table for each different dimension
                        myaxisattrsforthisdim = dict([(x,self.__getattribute__(x)[j])
                            for x in list(myaxisattrs) if len(self.__getattribute__(x)) > 0]) # collect the attributes for this dimension and their values
                        logger.debug(strm(lsafe('for axis',axisname,'myaxisattrsforthisdim=',myaxisattrsforthisdim)))
                        if 'axis_coords' in list(myaxisattrsforthisdim.keys()) and myaxisattrsforthisdim['axis_coords'] is not None:
                            if 'axis_coords_error' in list(myaxisattrsforthisdim.keys()) and myaxisattrsforthisdim['axis_coords_error'] is not None and len(myaxisattrsforthisdim['axis_coords_error']) > 0: # this is needed to avoid all errors, though I guess I could use try/except
                                thistable = rec.fromarrays([myaxisattrsforthisdim['axis_coords'],myaxisattrsforthisdim['axis_coords_error']],names='data,error')
                                myaxisattrsforthisdim.pop('axis_coords_error')
                            else:
                                thistable = rec.fromarrays([myaxisattrsforthisdim['axis_coords']],names='data')
                            myaxisattrsforthisdim.pop('axis_coords')
                        datatable = h5table(axesnode,axisname,thistable)
                        #print 'DEBUG 3: axesnode is',axesnode
                        logger.debug(strm("Writing remaining axis attributes for",axisname,"\n\n"))
                        if len(myaxisattrsforthisdim) > 0:
                            h5attachattributes(datatable,list(myaxisattrsforthisdim.keys()),list(myaxisattrsforthisdim.values()))
            #}}}
            #{{{ Check the remaining attributes.
            logger.debug(strm(lsafe('other attributes:',list(zip(myotherattrs,[type(self.__getattribute__(x)) for x in myotherattrs]))),'\n\n'))
            logger.debug(strm("Writing remaining other attributes\n\n"))
            if len(myotherattrs) > 0:
                #print 'DEBUG 4: bottomnode is',bottomnode
                test = repr(bottomnode) # somehow, this prevents it from claiming that the bottomnode is None --> some type of bug?
                h5attachattributes(bottomnode,
                    [j for j in myotherattrs if not self._contains_symbolic(j)],
                    self)
                warnlist = [j for j in myotherattrs if (not self._contains_symbolic(j)) and isinstance(self.__getattribute__(j), dict)]
                #{{{ to avoid pickling, test that none of the attributes I'm trying to write are dictionaries or lists
                if len(warnlist) > 0:
                    print("WARNING!!, attributes",warnlist,"are dictionaries!")
                warnlist = [j for j in myotherattrs if (not self._contains_symbolic(j)) and isinstance(self.__getattribute__(j), list)]
                if len(warnlist) > 0:
                    print("WARNING!!, attributes",warnlist,"are lists!")
                #}}}
                logger.debug(strm(lsafe('other attributes:',list(zip(myotherattrs,[type(self.__getattribute__(x)) for x in myotherattrs]))),'\n\n'))
            #}}}
        finally:
            h5file.close()
    #}}}
class testclass:
    def __getitem__(self,*args,**kwargs):
        print("you called __getitem__ with args",args,"and kwargs",kwargs)
        return
    def __getattribute__(self,*args,**kwargs):
        print("you called __getattribute__ with args",args,"and kwargs",kwargs)
        return
class nddata_hdf5 (nddata):
    def __repr__(self):
        if hasattr(self,'_node_children'):
            return repr(self.datanode)
        else:
            return nddata.__repr__(self)
        atexit.register(self._cleanup)
    def _cleanup(self):
        if hasattr(self,'_node_children'):
            self.h5file.close()
            del self.h5file
            del self.datanode
        return
    def __init__(self,pathstring,directory='.'):
        self.pathstring = pathstring
        #try:
        self.h5file,self.datanode = h5nodebypath(pathstring,
                check_only=True, directory=directory)
        #except BaseException  as e:
        #    raise IndexError("I can't find the node "+pathstring+explain_error(e))
        logger.debug("about to call _init_datanode")
        self._init_datanode(self.datanode)
        atexit.register(self._cleanup)
    def _init_datanode(self,datanode,**kwargs):
        datadict = h5loaddict(datanode)
        #{{{ load the data, and pop it from datadict
        try:
            datarecordarray = datadict['data']['data'] # the table is called data, and the data of the table is called data
            mydata = datarecordarray['data']
        except:
            raise ValueError("I can't find the nddata.data")
        try:
            kwargs.update({'data_error':datarecordarray['error']})
        except:
            logger.debug(strm("No error found\n\n"))
        datadict.pop('data')
        #}}}
        #{{{ be sure to load the dimlabels
        mydimlabels = [j.decode('utf-8') for j in datadict['dimlabels']]
        if len(mydimlabels) == 1:
            if len(mydimlabels[0]) == 1:
                mydimlabels = list([mydimlabels[0][0]]) # for some reason, think I need to do this for length 1
        #}}}
        #{{{ load the axes and pop them from datadict
        datadict.pop('dimlabels')
        if 'axes' in list(datadict.keys()):
            myaxiscoords = [None]*len(mydimlabels)
            myaxiscoordserror = [None]*len(mydimlabels)
            logger.debug(strm("about to read out the various axes:",list(datadict['axes'].keys())))
            for axisname in list(datadict['axes'].keys()):
                try:
                    axisnumber = mydimlabels.index(axisname)
                except AttributeError as e:
                    raise AttributeError(strm('mydimlabels is not in the right format!\nit looks like this:\n',
                        mydimlabels,type(mydimlabels))+explain_error(e))
                except ValueError as e:
                    raise ValueError(strm('mydimlabels is not in the right format!\nit looks like this:\n',
                        mydimlabels,type(mydimlabels))+explain_error(e))
                recordarrayofaxis = datadict['axes'][axisname]['data']
                myaxiscoords[axisnumber] = recordarrayofaxis['data']
                if 'error' in recordarrayofaxis.dtype.names:
                    myaxiscoordserror[axisnumber] = recordarrayofaxis['error']
                datadict['axes'][axisname].pop('data')
                for k in list(datadict['axes'][axisname].keys()):
                    logger.debug(strm("Warning, attribute",k,"of axis table",axisname,"remains, but the code to load this is not yet supported"))
                datadict['axes'].pop(axisname)
            kwargs.update({"axis_coords":myaxiscoords})
            kwargs.update({"axis_coords_error":myaxiscoordserror})
        elif len(mydimlabels)>1:
            raise ValueError("The current version uses the axis labels to"
                    "figure out the shape of the data\nBecause you stored"
                    "unlabeled data, I can\'t figure out the shape of the"
                    "data!!")
            # the reshaping this refers to is done below
        #}}}
        logger.debug(strm("about to initialize data with shape",mydata.shape,"labels",mydimlabels,"and kwargs",kwargs))
        nddata.__init__(self,
                mydata,
                mydata.shape,
                mydimlabels,
                **kwargs)
        #{{{ reshape multidimensional data to match the axes
        if len(mydimlabels)>1:
            det_shape = []
            for thisdimlabel in mydimlabels:
                try:
                    temp = self.getaxis(thisdimlabel)
                except:
                    temp = -1 # no axis is given
                if isinstance(temp, np.ndarray):
                    temp = len(temp)
                det_shape.append(temp)
            try:
                self.data = self.data.reshape(det_shape)
            except:
                raise RuntimeError(strm("The data is of shape", self.data.shape,
                    "and I try to reshape it into", det_shape, "corresponding to the dimensions",mydimlabels,"--> this fails!"))
        #}}}
        for remainingattribute in list(datadict.keys()):
            self.__setattr__(remainingattribute,datadict[remainingattribute])
        self.h5file.close()
        del self.h5file
        del self.datanode
        return
#}}}

class ndshape (ndshape_base):
    r'''A class for describing the shape and dimension names of nddata objects.

    A main goal of this class is to allow easy generation (allocation) of new
    arrays -- see :func:`alloc`.

    ''' 
    def alloc(self,dtype='complex128',labels = False,format = 0):
        r'''Use the shape object to allocate an empty nddata object.

        Parameters
        ----------
        labels : 
            Needs documentation
        format : 0, 1, or None
            What goes in the allocated array.
            `None` uses numpy empty.

        Example
        -------

        If you want to create new empty array that's 10x3 with dimensions "x" and "y":

        >>> result = ndshape([10,3],['x','y']).alloc(format=None)

        You can also do things like creating a new array based on the size of
        an existing array (create a new array without dimension x, but with new
        dimension z)

        >>> myshape = ndshape(mydata)
        >>> myshape.pop('x')
        >>> myshape + (10,'z')
        >>> result = myshape.alloc(format=None)
        '''
        try:
            if format == 0:
                try:
                    emptyar = np.zeros(tuple(self.shape),dtype=dtype)
                except TypeError:
                    raise TypeError("You passed a type of "+repr(dtype)+", which was likely not understood (you also passed a shape of "+repr(tuple(self.shape))+")")
            elif format == 1:
                emptyar = np.ones(tuple(self.shape),dtype=dtype)
            elif format is None:
                emptyar = np.empty(tuple(self.shape),dtype=dtype)
            else:
                emptyar = format*np.ones(tuple(self.shape),dtype=dtype)
        except TypeError as e:
            raise TypeError(strm('Wrong type for self.shape',list(map(type,self.shape)),'this probably means that you swapped the size and name arguments -- ',self.shape,'should be numbers, not names'))
        retval = nddata(emptyar,self.shape,self.dimlabels)
        if labels:
            retval.labels(self.dimlabels,[np.double(r_[0:x]) for x in self.shape])
        return retval

image = this_plotting.image.image
#}}}

#{{{ fitdata
class fitdata(nddata):
    r'''Inherits from an nddata and enables curve fitting through use of a sympy expression.

    The user creates a fitdata class object from an existing nddata
    class object, and on this fitdata object can define the
    :func:`functional_form` of the curve it would like to fit to the
    data of the original nddata.
    This functional form must be provided as a sympy expression, with
    one of its variables matching the name of the dimension that the
    user would like to fit to.
    The user provides fit coefficients using :func:`fit_coeff` and
    obtains output using :func:`fit` and :func:`eval`.

    If you haven't done this before,
    create a jupyter notebook (not checked in, just for your own playing around) with:
    ```
    import sympy as s
    s.init_printing()
    ```
    you can then use `s.symbols(` to create symbols/variables that
    allow you to build the mathematical expression for your fitting
    function
    '''
    def __init__(self,*args,**kwargs):
        #{{{ manual kwargs
        fit_axis = None
        if 'fit_axis' in list(kwargs.keys()):
            fit_axis = kwargs.pop('fit_axis')
        #}}}
        if isinstance(args[0],nddata):
            myattrs = normal_attrs(args[0])
            for j in range(0,len(myattrs)):
                self.__setattr__(myattrs[j],args[0].__getattribute__(myattrs[j]))
            #nddata.__init__(self,
            #        args[0].data,
            #        args[0].data.shape,
            #        args[0].dimlabels,
            #        axis_coords = args[0].axis_coords,
            #        data_error = args[0].data_error,
            #        axis_coords_error = args[0].axis_coords_error,
            #        axis_coords_units = args[0].axis_coords_units,
            #        data_units = args[0].data_units,
            #        other_info = args[0].other_info,
            #        **kwargs)
        else:
            #self.__base_init(*args,**kwargs)
            nddata.__init__(self,*args,**kwargs)
        if fit_axis is None:
            if len(self.dimlabels) == 1:
                fit_axis = self.dimlabels[0]
            else:
                raise IndexError("Right now, we can only auto-determine the fit axis if there is a single axis")
        self.fit_axis = fit_axis
        #{{{ in the class, only store the forced values and indices they are set to
        self.set_to = None
        self.set_indices = None
        self.active_indices = None
        #}}}
        return
    def parameter_derivatives(self,xvals,set = None,set_to = None):
        r'return a matrix containing derivatives of the parameters, can set dict set, or keys set, vals set_to'
        logger.debug(strm('parameter derivatives is called!'))
        if np.iscomplex(self.data.flatten()[0]):
            print(lsafen('Warning, taking only real part of fitting data!'))
        if isinstance(set, dict):
            set_to = list(set.values())
            set = list(set.keys())
        solution_list = dict([(self.symbolic_dict[k],set_to[j])
            if k in set
            else (self.symbolic_dict[k],self.output(k))
            for j,k in enumerate(self.symbol_list)]) # load into the solution list
        number_of_i = len(xvals)
        parameters = self._active_symbols()
        mydiff_sym = [[]] * len(self.symbolic_vars)
        x = self.symbolic_x
        fprime = np.zeros([len(parameters),number_of_i])
        for j in range(0,len(parameters)):
            thisvar = self.symbolic_dict[parameters[j]]
            mydiff_sym[j] = sympy_diff(self.symbolic_func,thisvar)
            #print r'$\frac{\partial %s}{\partial %s}=%s$'%(self.function_name,repr(thisvar),sympy.latex(mydiff).replace('$','')),'\n\n'
            try:
                mydiff = mydiff_sym[j].subs(solution_list)
            except Exception as e:
                raise ValueError(strm('error trying to substitute', mydiff_sym[j],
                    'with', solution_list) + explain_error(e))
            try:
                fprime[j,:] = np.array([complex(mydiff.subs(x,xvals[k])) for k in range(0,len(xvals))])
            except ValueError as e:
                raise ValueError(strm('Trying to set index',j,
                    'np.shape(fprime)',np.shape(fprime),
                    'np.shape(xvals)',np.shape(xvals),'the thing I\'m trying to',
                    'compute looks like this',
                    [mydiff.subs(x,xvals[k]) for k in range(0,len(xvals))]))
            except Exception as e:
                raise ValueError(strm('Trying to set index',j,
                    'np.shape(fprime)',np.shape(fprime),
                    'np.shape(xvals)',np.shape(xvals))+explain_error(e))
        return fprime
    @property
    def function_string(self):
        r'''A property of the fitdata class which stores a string
        output of the functional form of the desired fit expression
        provided in func:`functional_form` in LaTeX format'''
        retval = sympy_latex(self.symbolic_expr).replace('$','')
        return r'$f(%s)='%(sympy_latex(sympy_symbol(self.fit_axis))) + retval + r'$'
    @function_string.setter
    def function_string(self):
        raise ValueError("You cannot set the string directly -- change the functional_form property instead!")
    @property
    def functional_form(self):
        r'''A property of the fitdata class which is set by the user,
        takes as input a sympy expression of the desired fit
        expression'''
        print("Getting symbolic function")
        return self.symbolic_expr
    @functional_form.setter
    def functional_form(self,sym_expr):
        r''' The functional form, given as a sympy expression, to
        which you would like to fit the data.'''
        assert issympy(sym_expr), "for now, the functional form must be a sympy expression!"
        self.symbolic_expr = sym_expr
        #{{{ adapted from fromaxis, trying to adapt the variable
        symbols_in_expr = self.symbolic_expr.atoms(sympy_symbol)
        #logger.debug(strm('identified this as a sympy expression (',self.symbolic_expr,') with symbols',symbols_in_expr))
        logger.debug(strm('identified this as a sympy expression (',self.symbolic_expr,') with symbols',symbols_in_expr))
        symbols_in_expr = set(map(str,symbols_in_expr))
        # the next are the parameters
        self.fit_axis = set(self.dimlabels) & symbols_in_expr
        if len(self.fit_axis) == 0:
            raise ValueError("I can't find any variables that might correspond to a dimension you want to fit along."
                    "The variables are", symbols_in_expr,
                    "and the dimensions are", self.dimlabels)
        elif len(self.fit_axis) > 1:
            raise ValueError("currently only 1D fitting is supported, though this should be easy"
                    "to change -- I see potential fit axes %s"%str(self.fit_axis))
        # the next line gives the parameters
        self.symbolic_vars = symbols_in_expr-self.fit_axis
        # this gets used later in p_ini
        self.number_of_parameters = len(self.symbolic_vars)
        #}}}
        self.fit_axis = list(self.fit_axis)[0]
        # redefine as real to avoid weird piecewise derivatives
        self.fit_axis_sym = sympy_var(self.fit_axis,real=True) 
        self.symbolic_vars = list(self.symbolic_vars)
        self.symbolic_vars.sort() # so I get consistent behavior
        self.symbolic_vars = [sympy_var(j,real=True) for j in self.symbolic_vars]
        self.symbol_list = [str(j) for j in self.symbolic_vars]
        args = self.symbolic_vars + [self.fit_axis]
        self.fitfunc_multiarg = lambdify(tuple(args), self.symbolic_expr, modules=mat2array)
        def fn(p,x):
            p = self.add_inactive_p(p)
            assert len(p)==len(self.symbolic_vars), "length of parameter passed to fitfunc doesn't match number of symbolic parameters"
            return self.fitfunc_multiarg(*tuple(list(p) + [x]))
        self.fitfunc = fn
        # leave the gradient for later
    def analytical_covariance(self):
        r'''Not up to date'''
        covarmatrix = np.zeros([len(self._active_symbols())]*2)
        #{{{ try this ppt suggestion --> his V is my fprime, but 
        fprime = self.parameter_derivatives(self.getaxis(self.fit_axis))
        dirproductform = False
        if dirproductform:
            sigma = self.get_error()
            f1 = fprime.shape[0]
            f2 = fprime.shape[1]
            fprime1 = fprime.reshape(f1,1,f2) # j index
            fprime2 = fprime.reshape(1,f1,f2) # k index
            fprime_prod = fprime1 * fprime2
            fprime_prod = fprime_prod.reshape(-1,f2).T # direct product form
            try:
                covarmat = np.dot(np.linalg.pinv(fprime_prod),(sigma**2).reshape(-1,1))
            except ValueError as e:
                raise ValueError(strm('shape of fprime_prod', np.shape(fprime_prod),
                    'shape of inverse', np.shape(np.linalg.pinv(fprime_prod)),
                    'shape of sigma', np.shape(sigma))+explain_error(e))
            covarmatrix = covarmat.reshape(f1,f1)
            for l in range(0,f1): 
                for m in range(0,f1): 
                    if l != m:
                        covarmatrix[l,m] /= 2
        else:
            sigma = self.get_error()
            #covarmatrix = np.dot(pinv(f),
            #        np.dot(diag(sigma**2),pinv(f.T)))
            J = matrix(fprime.T)
            #W = matrix(diag(1./sigma**2))
            #S = matrix(diag(sigma**2))
            #if hasattr(self,'data_covariance'):
            #    print "covariance data is present"
            S = matrix(self.get_covariance())
            Omegainv = S**-1
            #S = matrix(diag(sigma**2))
            #G = matrix(diag(1./sigma))
            #G = S**(-1/2) # analog of the above
            #covarmatrix = ((J.T * W * J)**-1) * J.T * W
            print('a')
            minimizer = inv(J.T * Omegainv * J) * J.T * Omegainv
            covarmatrix = minimizer * S * minimizer.T
            #covarmatrix = np.array(covarmatrix * S * covarmatrix.T)
            #covarmatrix = np.array((J.T * G.T * G * J)**-1 * J.T * G.T * G * S * G.T * G * J * (J.T * G.T * G * J)**-1)
            #try:
            #    betapremult = (J.T * Omegainv * J)**-1 * J.T * Omegainv
            #except:
            #    print 'from sigma','\n\n',diag(sigma**2),'\n\n','from covarmatrix','\n\n',S,'\n\n'
            #    raise RuntimeError('problem generating estimator (word?)')
            #covarmatrix = np.array( betapremult * S * betapremult.T)
        #print "shape of fprime",np.shape(fprime),"shape of fprime_prod",np.shape(fprime_prod),'sigma = ',sigma,'covarmat=',covarmatrix,'\n'
        #}}}
        # note for this code, that it depends on above code I later moved to  parameter_derivatives
        #for j in range(0,np.shape(covarmatrix)[0]):
        #    for k in range(0,np.shape(covarmatrix)[0]):
        #        #mydiff_second = sympy_diff(mydiff_sym[j],self.symbolic_vars[k]).subs(solution_list)
        #        #fdprime = np.array([mydiff_second.subs(x,xvals[l])/sigma[l] for l in range(0,len(xvals))]) # only divide by sigma once, since there is only one f
        #        #try:
        #        temp = 1.0/(fprime[j,:] * fprime[k,:])
        #        mask = np.isinf(temp)
        #        covarmatrix[j,k] = np.mean(sigma[~mask]**2 * temp[~mask])# + 2. * np.mean(fminusE * fdprime)
        #        #except:
        #        #    raise RuntimeError(strm('Problem multiplying covarmatrix', 'np.shape(fprime[j,:])',np.shape(fprime[j,:]), 'np.shape(fminusE)',np.shape(fminusE), 'np.shape(fdprime)',np.shape(fdprime)))
        #        #if j != k:
        #        #    covarmatrix[j,k] *= 2
        return covarmatrix
    def copy(self): # for some reason, if I don't override this with the same thing, it doesn't override
        namelist = []
        vallist = []
        for j in dir(self):
            if self._contains_symbolic(j):
                namelist.append(j)
                vallist.append(self.__getattribute__(j))
                self.__delattr__(j)
        new = deepcopy(self)
        for j in range(0,len(namelist)):
            new.__setattr__(namelist[j],vallist[j])
        for j in range(0,len(namelist)):
            self.__setattr__(namelist[j],vallist[j])
        return new
    def gen_indices(self,this_set,set_to):
        r'''pass this this_set and this_set\_to parameters, and it will return:
        indices,values,mask
        indices --> gives the indices that are forced
        values --> the values they are forced to
        mask --> p[mask] are actually active in the fit'''
        if not isinstance(this_set, list):
            this_set = [this_set]
        if not isinstance(set_to, list):
            set_to = [set_to]
        if len(this_set) != len(set_to):
            raise ValueError(strm('length of this_set=', this_set,
                'and set_to', set_to, 'are not the same!'))
        logger.debug("*** *** *** *** ***")
        logger.debug(str(this_set))
        logger.debug("*** *** *** *** ***")
        set_indices = list(map(self.symbol_list.index,this_set)) # calculate indices once for efficiency
        active_mask = np.ones(len(self.symbol_list),dtype = bool)
        active_mask[set_indices] = False # generate the mask of indices that are actively fit
        return set_indices,set_to,active_mask
    def remove_inactive_p(self,p):
        return p[self.active_mask]
    def add_inactive_p(self,p):
        if self.set_indices is not None:
            #{{{ uncollapse the function
            temp = p.copy()
            p = np.zeros(len(self.symbol_list))
            p[self.active_mask] = temp
            #}}}
            p[self.set_indices] = self.set_to # then just set the forced values to their given values
        return p
    def fitfunc(self,p,x):
        r"This is the function that does the actual fitting, and takes a properly ordered list of parameters as well as an np.ndarray for the x axis."
        raise ValueError("this should have been overwritten when you set functional_form!")
    def residual(self,p,x,y,sigma):
        '''just the residual (error) function'''
        fit = self.fitfunc(p,x)
        normalization = np.sum(1.0/sigma)
        #print 'DEBUG: y=',y,'\nfit=',fit,'\nsigma=',sigma,'\n\n'
        sigma[sigma == 0.0] = 1
        try:
            # as noted here: https://stackoverflow.com/questions/6949370/scipy-leastsq-dfun-usage
            # this needs to be fit - y, not vice versa
            retval = (fit-y)/sigma #* normalization
        except ValueError as e:
            raise ValueError(strm('your error (',np.shape(sigma),
                    ') probably doesn\'t match y (',
                    np.shape(y),') and fit (',np.shape(fit),')')
                    + explain_error(e))
        return retval
    def pinv(self,*args,**kwargs):
        retval = self.linear(*args,**kwargs)
        y = retval.data
        yerr = retval.get_error()
        x_axis = retval.dimlabels[0]
        x = retval.getaxis(x_axis)
        nopowerindex = np.argmax(x)
        mask = logical_not(r_[0:len(x)] == nopowerindex)
        y = y[mask]
        yerr = yerr[mask]
        x = x[mask]
        L = c_[x.reshape((-1,1)),np.ones((len(x),1))]
        retval = np.dot(np.linalg.pinv(L,rcond = 1e-17),y)
        logger.debug(strm(r'\label{fig:pinv_figure_text}y=',y,'yerr=',yerr,'%s='%x_axis,x,'L=',L))
        logger.debug('\n\n')
        logger.debug(strm('recalc y = ',np.dot(L,retval)))
        logger.debug(strm('recalc E = ',1.0-1.0/np.dot(L,retval)))
        logger.debug(strm('actual E = ',self.data))
        return retval
    def linear(self,*args,**kwargs):
        r'''return the linear-form function, either smoothly along the fit function, or on the raw data, depending on whether or not the taxis argument is given
        can take optional arguments and pass them on to eval'''
        #print "DEBUG called linear"
        if len(args) == 1:
            taxis = self._taxis(args[0]) # handle integer as well
            return self.linfunc(taxis,self.eval(taxis,**kwargs).data) # if we pass an argument, return the function across the entire time axis passed
        else:
            return self.linfunc(self.getaxis(self.fit_axis),self.data,yerr = self.get_error(),xerr = self.get_error(self.fit_axis)) # otherwise, return the raw data
    def output(self,*name):
        r'''give the fit value of a particular symbol, or a dictionary of all values.

        Parameters
        ----------
        name: str (optional)
            name of the symbol.
            If no name is passed, then output returns a dictionary of the
            resulting values.

        Returns
        -------
        retval: dict or float
            Either a dictionary of all the values, or the value itself.
        '''
        if not hasattr(self,'fit_coeff') or self.fit_coeff is None:
            return None
        p = self.fit_coeff.copy()
        if self.set_indices is not None:
            #{{{ uncollapse the function
            temp = p.copy()
            p = np.zeros(len(self.symbol_list))
            p[self.active_mask] = temp
            #}}}
            p[self.set_indices] = self.set_to # then just set the forced values to their given values
            #print "DEBUG trying to uncollapse in fitfunc w/ ",self.symbol_list,"; from",temp,"to",p
        # this should also be generic
        if len(name) == 1:
            try:
                return p[self.symbol_list.index(name[0])]
            except:
                raise ValueError(strm("While running output: couldn't find",
                    name,"in",self.symbol_list))
        elif len(name) == 0:
            return {self.symbol_list[j]:p[j] for j in range(len(p))}
        else:
            raise ValueError(strm("You can't pass",len(name),"arguments to .output()"))
    def _pn(self,name):
        return self.symbol_list.index(name)
    def _active_symbols(self):
        if not hasattr(self,'active_symbols'):
            if self.set_indices is not None:
                self.active_symbols = [x for x in self.symbol_list if self.active_mask[self._pn(x)]]
            else:
                self.active_symbols = list(self.symbol_list)
        return self.active_symbols
    def _pn_active(self,name):
        return self._active_symbols().index(name)
    def covar(self,*names):
        r'''give the covariance for the different symbols'''
        if len(names) == 1:
            names = [names[0],names[0]]
        if self.covariance is not None:
            return self.covariance[self._pn_active(names[0]),
                    self._pn_active(names[1])].copy()
        else:
            return None
    def covarmat(self,*names):
        if (len(names) == 1) and (names[0] == 'recarray'):
            if hasattr(self,'active_mask'):
                active_symbols = [x for x in self.symbol_list if self.active_mask[self._pn(x)]]
            else:
                active_symbols = list(self.symbol_list)
            if len(active_symbols) != self.covariance.shape[0]:
                raise ValueError(strm('length of active symbols',active_symbols,
                    'doesnt match covariance matrix size(',
                    self.covariance.shape[0],')!'))
            recnames = ['labels'] + active_symbols
            recdata = []
            for j in range(0,self.covariance.shape[0]): 
                thisdata = [active_symbols[j]] + list(np.double(self.covariance[j,:].copy())) # the first index is the row
                recdata.append(make_rec(thisdata,recnames))
            return r_[tuple(recdata)]
        if len(names) > 0:
            indices = list(map(self._pn_active,names)) # slice out only these rows and columns
            return self.covariance[r_[indices],:][:,r_[indices]].copy()
        else:
            try:
                return self.covariance.copy()
            except:
                return np.zeros([len(self.fit_coeff)]*2,dtype = 'double')
    def latex(self):
        r'''show the latex string for the function, with all the symbols substituted by their values'''
        # this should actually be generic to fitdata
        p = self.fit_coeff
        retval = self.function_string
        printfargs = []
        allsymb = []
        locations = []
        # {{{ I replace the symbols manually
        #     Note that I came back and tried to use sympy to do this,
        #     but then realize that sympy will automatically simplify,
        #     e.g. numbers in the denominator, so it ends up changing the
        #     way the function looks.  Though this is a pain, it's
        #     better.
        for j in range(0,len(self.symbol_list)):
            symbol = sympy_latex(self.symbolic_vars[j]).replace('$','')
            logger.debug(strm('DEBUG: replacing symbol "',symbol,'"'))
            location = retval.find(symbol)
            while location != -1:
                if retval[location-1] == '-':
                    newstring = retval[:location-1]+dp(-1*p[j])+retval[location+len(symbol):] # replace the symbol in the written function with the appropriate number
                else:
                    newstring = retval[:location]+dp(p[j])+retval[location+len(symbol):] # replace the symbol in the written function with the appropriate number
                logger.debug(strm(r"trying to replace",
                    retval[location:location+len(symbol)]))
                retval = newstring
                locations += [location]
                allsymb += [symbol]
                location = retval.find(symbol)
        # }}}
        logger.debug(strm(r"trying to generate",self.function_string,
            '\n',retval,'\n',[allsymb[x] for x in np.argsort(locations)],
            '\n',printfargs))
        return retval
    def settoguess(self):
        'a debugging function, to easily plot the initial guess'
        self.fit_coeff = np.real(self.guess())
        return self
    def _taxis(self,taxis):
        r'You can enter None, to get the fit along the same range as the data, an integer to give the number of points, or a range of data, which will return with 300 points'
        if taxis is None:
            taxis = self.getaxis(self.fit_axis).copy()
        elif isinstance(taxis, int):
            taxis = np.linspace(self.getaxis(self.fit_axis).min(),
                    self.getaxis(self.fit_axis).max(),
                    taxis)
        elif not np.isscalar(taxis) and len(taxis) == 2:
            taxis = np.linspace(taxis[0],taxis[1],300)
        return taxis
    def eval(self,taxis,set_what = None,set_to = None):
        """calculate the fit function along the axis taxis.
        
        Parameters
        ----------
        taxis: ndarray, int
            :if ndarray: the new axis coordinates along which we want to calculate the fit.
            :if int: number of evenly spaced points along the t-axis along the fit
        set_what: 'str', optional
            forcibly sets a specific symbol
        set_to: double, optional
            the specific value (int) you are assigning the symbol you included

        Returns
        -------
        self: nddata
            the fit function evaluated along the axis coordinates that were passed
        """
        if isinstance(set_what, dict):
            set_to = list(set_what.values())
            set_what = list(set_what.keys())
        taxis = self._taxis(taxis)
        if hasattr(self,'fit_coeff') and self.fit_coeff is not None:
            p = self.fit_coeff.copy()
        else:
            p = np.array([NaN]*len(self.symbol_list))
        #{{{ LOCALLY apply any forced values
        # changed line below from set to set_what, and now it works
        if set_what is not None:
            if self.set_indices is not None:
                raise ValueError("you're trying to set indices in an eval"
                        " function for a function that was fit constrained; this"
                        " is not currently supported")
            set_indices,set_to,active_mask = self.gen_indices(set_what,set_to)
            p[set_indices] = set_to
        #}}}
        #{{{ make a new, blank np.array with the fit axis expanded to fit taxis
        newdata = ndshape(self)
        newdata[self.fit_axis] = np.size(taxis)
        newdata = newdata.alloc()
        newdata.set_plot_color(self.get_plot_color())
        #}}}
        #{{{ keep all axis labels the same, except the expanded one
        newdata.axis_coords = list(newdata.axis_coords)
        newdata.labels([self.fit_axis],list([taxis]))
        #}}}
        newdata.data[:] = self.fitfunc(p,taxis).flatten()
        return newdata
    def makereal(self):
        self.data = np.real(self.data)
        return
    def rename(self,previous,new):
        if previous == self.fit_axis:
            self.fit_axis = new
        nddata.rename(self,previous,new)
        return self
    def fit(self, set_what=None, set_to=None, force_analytical=False):
        r'''actually run the fit'''
        if isinstance(set_what, dict):
            set_to = list(set_what.values())
            set_what = list(set_what.keys())
        x = self.getaxis(self.fit_axis)
        if np.iscomplex(self.data.flatten()[0]):
            logger.debug(strm('Warning, taking only real part of fitting data!'))
        y = np.real(self.data)
        sigma = self.get_error()
        if sigma is None:
            print('{\\bf Warning:} You have no error associated with your plot, and I want to flag this for now\n\n')
            warnings.warn('You have no error associated with your plot, and I want to flag this for now',Warning)
            sigma = np.ones(np.shape(y))
        if set_what is None:
            p_ini = self.guess()
        if set_what is not None:
            self.set_indices,self.set_to,self.active_mask = self.gen_indices(set_what,set_to)
            p_ini = self.remove_inactive_p(p_ini)
        leastsq_args = (self.residual, p_ini)
        leastsq_kwargs = {'args':(x,y,sigma),
                    'full_output':True}# 'maxfev':1000*(len(p_ini)+1)}
        p_out,this_cov,infodict,mesg,success = leastsq(*leastsq_args,**leastsq_kwargs)
        try:
           p_out,this_cov,infodict,mesg,success = leastsq(*leastsq_args,**leastsq_kwargs)
        #{{{ just give various explicit errors
        except TypeError as err:
            if not isinstance(x, np.ndarray) and not isinstance(y, np.ndarray):
                raise TypeError(strm('leastsq failed because the two arrays',
                    "aren\'t of the right",
                    'type','type(x):',type(x),'type(y):',type(y)))
            else:
                if np.any(np.shape(x) != np.shape(y)):
                    raise RuntimeError(strm('leastsq failed because the two arrays do'
                            "not match in size size",
                            'np.shape(x):',np.shape(x),
                            'np.shape(y):',np.shape(y)))
            raise TypeError(strm('leastsq failed because of a type error!',
                'type(x):',showtype(x),'type(y):',showtype(y),
                'type(sigma)',showtype(sigma),'np.shape(x):',np.shape(x),
                'np.shape(y):',np.shape(y),'np.shape(sigma)',np.shape(sigma),
                'p_ini',type(p_ini),p_ini))
        except ValueError as err:
            raise ValueError(strm('leastsq failed with "',err,
                '", maybe there is something wrong with the input:',
                self))
        except Exception as e:
            raise ValueError('leastsq failed; I don\'t know why')
        #}}}
        if success not in [1,2,3,4]:
            #{{{ up maximum number of evals
            if mesg.find('maxfev'):
                leastsq_kwargs.update({ 'maxfev':50000 })
                p_out,this_cov,infodict,mesg,success = leastsq(*leastsq_args,**leastsq_kwargs)
                if success != 1:
                    if mesg.find('two consecutive iterates'):
                        print(r'{\Large\color{red}{\bf Warning data is not fit!!! output shown for debug purposes only!}}','\n\n')
                        print(r'{\color{red}{\bf Original message:}',lsafe(mesg),'}','\n\n')
                        infodict_keys = list(infodict.keys())
                        infodict_vals = list(infodict.values())
                        if 'nfev' in infodict_keys:
                            infodict_keys[infodict_keys.index('nfev')] = 'nfev, number of function calls'
                        if 'fvec' in infodict_keys:
                            infodict_keys[infodict_keys.index('fvec')] = 'fvec, the function evaluated at the output'
                        if 'fjac' in infodict_keys:
                            infodict_keys[infodict_keys.index('fjac')] = 'fjac, A permutation of the R matrix of a QR factorization of the final approximate Jacobian matrix, stored column wise. Together with ipvt, the covariance of the estimate can be approximated.'
                        if 'ipvt' in infodict_keys:
                            infodict_keys[infodict_keys.index('ipvt')] = 'ipvt, an integer np.array of length N which defines a permutation matrix, p, such that fjac*p = q*r, where r is upper triangular with diagonal elements of nonincreasing magnitude.  Column j of p is column ipvt(j) of the identity matrix'
                        if 'qtf' in infodict_keys:
                            infodict_keys[infodict_keys.index('qtf')] = 'qtf, the vector (transpose(q)*fvec)'
                        for k,v in zip(infodict_keys,infodict_vals):
                            print(r'{\color{red}{\bf %s:}%s}'%(k,v),'\n\n')
                        #self.fit_coeff = None
                        #self.settoguess()
                        #return
                    else:
                        raise RuntimeError(strm('leastsq finished with an error message:',mesg))
                    #}}}
            else:
                raise RuntimeError(strm('leastsq finished with an error message:',mesg))
        else:
            logger.debug("Fit finished successfully with a code of %d and a message ``%s''"%(success,mesg))
        self.fit_coeff = p_out # note that this is stored in HIDDEN form
        dof = len(x) - len(p_out)
        if hasattr(self,'symbolic_x') and force_analytical:
            self.covariance = self.analytical_covariance()
        else:
            if force_analytical: raise RuntimeError(strm("I can't take the analytical",
                "covariance!  This is problematic."))
            if this_cov is None:
                print(r'{\color{red}'+lsafen('cov is none! why?!, x=',x,'y=',y,'sigma=',sigma,'p_out=',p_out,'success=',success,'output:',p_out,this_cov,infodict,mesg,success),'}\n')
            self.covariance = this_cov
        if self.covariance is not None:
            try:
                self.covariance *= np.sum(infodict["fvec"]**2)/dof # scale by chi_v "RMS of residuals"
            except TypeError as e:
                raise TypeError(strm("type(self.covariance)",type(self.covariance),
                    "type(infodict[fvec])",type(infodict["fvec"]),
                    "type(dof)",type(dof)))
        logger.debug(strm("at end of fit covariance is shape",np.shape(self.covariance),"fit coeff shape",np.shape(self.fit_coeff)))
        return
    def bootstrap(self,points,swap_out = np.exp(-1.0),seedval = 10347,minbounds = {},maxbounds = {}):
        print(r'\begin{verbatim}')
        seed(seedval)
        fitparameters = list(self.symbol_list)
        recordlist = np.array([tuple([0]*len(fitparameters))]*points,
                {'names':tuple(fitparameters),'formats':tuple(['double']*len(fitparameters))}) # make an instance of the recordlist
        for runno in range(0,points):
            success = False # because sometimes this doesn't work
            while success is False:
                thiscopy = self.copy()
                #{{{ discard datapoints
                origsizecheck = np.double(np.size(thiscopy.data))
                mask = thiscopy.random_mask(thiscopy.fit_axis,threshold = swap_out)
                thiscopy.data = thiscopy.data[mask]
                derr = thiscopy.get_error()
                x = thiscopy.getaxis(thiscopy.fit_axis)
                x = x[mask] # note that x is probably no longer a pointer
                derr = derr[mask]
                #}}}
                #{{{ now extend
                number_to_replace = origsizecheck - thiscopy.data.size
                #print 'DEBUG: number_to_replace',number_to_replace
                random_indices = np.int32((np.random.rand(number_to_replace)*(thiscopy.data.size-1.0)).round())
                thiscopy.data = r_[thiscopy.data,thiscopy.data.copy()[random_indices]]
                thiscopy.labels([thiscopy.fit_axis],[r_[x,x.copy()[random_indices]]])
                thiscopy.set_error(r_[derr,derr.copy()[random_indices]])
                #}}}
                try:
                    thiscopy.fit()
                    success = True
                    if len(minbounds) > 0:
                        for k,v in minbounds.items():
                            if thiscopy.output(k) < v:
                                success = False
                    if len(maxbounds) > 0:
                        for k,v in maxbounds.items():
                            if thiscopy.output(k) > v:
                                success = False
                except:
                    #print 'WARNING, didn\'t fit'
                    success = False
                # here, use the internal routines, in case there are constraints, etc
                if success is True:
                    for name in thiscopy.symbol_list: # loop over all fit coeff
                        recordlist[runno][name] = thiscopy.output(name)
        print(r'\end{verbatim}')
        return recordlist # collect into a single recordlist np.array
    def set_guess(self,dict_of_values):
        """sets parameters to guess/estimated value to compare fit.
        
        Parameters
        ----------
        dict_of_values: dict 
            dictionary of values set to parameters in fit equation.
            Allows for the setting of multiple variables depending on 
            what's defined in this dictionary. The keys of the dictionary
            must be sympy symbols

        Returns
        -------
        self: nddata
            The modified nddata
        """

        input_guesses = set(dict_of_values.keys())
        print(input_guesses)
        symbols_not_present = input_guesses-set(self.symbolic_vars)
        if len(symbols_not_present) > 0:
            raise ValueError(strm("You specified the symbol(s)",symbols_not_present,"but I can't find this in the symbols for the fitting function, which are",self.symbolic_vars))
        symbols_not_set = set(self.symbolic_vars) - input_guesses
        self.guess_dict = dict_of_values
        self.guess_dict.update({k:1 for k in symbols_not_set})
        return self
    def guess(self,use_pseudoinverse=False):
        r'''old code that I am preserving here -- provide the guess for our parameters; by default, based on pseudoinverse'''
        if use_pseudoinverse:
            self.has_grad = False
            if np.iscomplex(self.data.flatten()[0]):
                print(lsafen('Warning, taking only real part of fitting data!'))
            y = np.real(self.data)
            # I ended up doing the following, because as it turns out
            # T1 is a bad fit function, because it has a singularity!
            # this is probably why it freaks out if I set this to zero
            # on the other hand, setting a value of one seems to be
            # bad for very short T1 samples
            which_starting_guess = 0
            thisguess = self.starting_guesses[which_starting_guess]
            numguesssteps = 20
            #{{{ for some reason (not sure) adding a dimension to y
            new_y_shape = list(y.shape)
            new_y_shape.append(1)
            y = y.reshape(tuple(new_y_shape))
            #}}}
            #{{{ evaluate f, fprime and residuals
            guess_dict = dict(list(zip(self.symbol_list,list(thisguess))))
            fprime = self.parameter_derivatives(self.getaxis(self.fit_axis),set = guess_dict)
            f_at_guess = np.real(self.eval(None,set = guess_dict).data)
            try:
                f_at_guess = f_at_guess.reshape(tuple(new_y_shape))
            except:
                raise ValueError(strm('trying to reshape f_at_ini_guess from',f_at_guess.shape,
                    'to',new_y_shape))
            thisresidual = sqrt((y-f_at_guess)**2).sum()
            #}}}
            lastresidual = thisresidual
            for j in range(0,numguesssteps):
                logger.debug(strm('\n\n.core.guess) '+r'\begin{verbatim} fprime = \n',fprime,'\nf_at_guess\n',f_at_guess,'y=\n',y,'\n',r'\end{verbatim}'))
                logger.debug(strm('\n\n.core.guess) shape of parameter derivatives',np.shape(fprime),'shape of output',np.shape(y),'\n\n'))
                regularization_bad = True
                alpha_max = 100.
                alpha_mult = 2.
                alpha = 0.1 # maybe I can rather estimate this based on the change in the residual, similar to in L-M?
                logger.debug(strm('\n\n.core.guess) value of residual before regularization %d:'%j,thisresidual))
                while regularization_bad:
                    newguess = np.real(np.array(thisguess) + np.dot(pinvr(fprime.T,alpha),(y-f_at_guess)).flatten())
                    mask = newguess < self.guess_lb
                    newguess[mask] = self.guess_lb[mask]
                    mask = newguess > self.guess_ub
                    newguess[mask] = self.guess_ub[mask]
                    if np.any(isnan(newguess)):
                        logger.debug(strm('\n\n.core.guess) Regularization blows up $\\rightarrow$ increasing $\\alpha$ to %0.1f\n\n'%alpha))
                        alpha *= alpha_mult
                    else:
                        #{{{ evaluate f, fprime and residuals
                        guess_dict = dict(list(zip(self.symbol_list,list(newguess))))
                        # only evaluate fprime once we know this is good, below
                        f_at_guess = np.real(self.eval(None,set = guess_dict).data)
                        try:
                            f_at_guess = f_at_guess.reshape(tuple(new_y_shape))
                        except:
                            raise IndexError(strm('trying to reshape f_at_ini_guess from',
                                f_at_guess.shape,'to',new_y_shape))
                        thisresidual = sqrt((y-f_at_guess)**2).sum()
                        #}}}
                        if (thisresidual-lastresidual)/lastresidual > 0.10:
                            alpha *= alpha_mult
                            logger.debug(strm('\n\n.core.guess) Regularized Pinv gave a step uphill $\\rightarrow$ increasing $\\alpha$ to %0.1f\n\n'%alpha))
                        else: # accept the step
                            regularization_bad = False
                            thisguess = newguess
                            lastresidual = thisresidual
                            fprime = self.parameter_derivatives(self.getaxis(self.fit_axis),set = guess_dict)
                    if alpha > alpha_max:
                        print("\n\n.core.guess) I can't find a new guess without increasing the alpha beyond %d\n\n"%alpha_max)
                        if which_starting_guess >= len(self.starting_guesses)-1:
                            print("\n\n.core.guess) {\\color{red} Warning!!!} ran out of guesses!!!%d\n\n"%alpha_max)
                            return thisguess
                        else:
                            which_starting_guess += 1
                            thisguess = self.starting_guesses[which_starting_guess]
                            print("\n\n.core.guess) try a new starting guess:",lsafen(thisguess))
                            j = 0 # restart the loop
                            #{{{ evaluate f, fprime and residuals for the new starting guess
                            guess_dict = dict(list(zip(self.symbol_list,list(thisguess))))
                            fprime = self.parameter_derivatives(self.getaxis(self.fit_axis),set = guess_dict)
                            f_at_guess = np.real(self.eval(None,set = guess_dict).data)
                            try:
                                f_at_guess = f_at_guess.reshape(tuple(new_y_shape))
                            except:
                                raise RuntimeError(strm('trying to reshape f_at_ini_guess from',
                                    f_at_guess.shape,'to',new_y_shape))
                            thisresidual = sqrt((y-f_at_guess)**2).sum()
                            #}}}
                            regularization_bad = False # jump out of this loop
                logger.debug(strm('\n\n.core.guess) new value of guess after regularization:',lsafen(newguess)))
                logger.debug(strm('\n\n.core.guess) value of residual after regularization:',thisresidual))
            return thisguess
        else:
            if hasattr(self,'guess_dict'):
                return [self.guess_dict[k] for k in self.symbolic_vars]
            else:
                return [1.0]*self.number_of_parameters
#}}}
def sqrt(arg):
    if isinstance(arg,nddata):
        return arg**0.5
    elif isinstance(arg,sympy_symbol):
        return sympy_sqrt(arg)
    else:
        return np_sqrt(arg)

# {{{ determine the figure style, and load the appropriate modules
if _figure_mode_setting == 'latex':
    from .fornotebook import *
    figlist_var = figlistl
elif _figure_mode_setting == 'standard':
    from .figlist import figlist
    def obsn(*x): #because this is used in fornotebook, and I want it defined
        print(''.join(x),'\n')
    def obs(*x): #because this is used in fornotebook, and I want it defined
        print(''.join(map(repr,x)))
    def lrecordarray(*x,**kwargs):
        return repr(x) # if I'm not using tex, it's easier to not use the formatting
    def lsafe(*string,**kwargs):
        "replacement for normal lsafe -- no escaping"
        if len(string) > 1:
            lsafewkargs = lambda x: lsafe(x,**kwargs)
            return ' '.join(list(map(lsafewkargs,string)))
        else:
            string = string[0]
        #{{{ kwargs
        spaces = False
        if 'spaces' in list(kwargs.keys()):
            spaces = kwargs.pop('spaces')
        if 'wrap' in list(kwargs.keys()):
            wrap = kwargs.pop('wrap')
        else:
            wrap = None
        #}}}
        if not isinstance(string, str):
            string = repr(string)
        if wrap is True:
            wrap = 60
        if wrap is not None:
            string = '\n'.join(textwrap.wrap(string,wrap))
        return string
    figlist_var = figlist
else:
    raise ValueError("I don't understand the figures mode "+_figure_mode_setting)
# }}}<|MERGE_RESOLUTION|>--- conflicted
+++ resolved
@@ -28,10 +28,7 @@
 will hopefull be intuitive to those familiar with SQL, etc.
 '''
 from .datadir import pyspec_config, unknown_exp_type_name
-<<<<<<< HEAD
-=======
 from .dict_utils import make_ndarray, unmake_ndarray
->>>>>>> 68aae8a7
 from .matrix_math.dot import dot as MM_dot
 from .matrix_math.dot import matmul as MM_matmul
 from .matrix_math.dot import along as MM_along
