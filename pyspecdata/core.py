--- conflicted
+++ resolved
@@ -5611,10 +5611,7 @@
                     return self
                 else:
                     axis_data = self.getaxis(axisname).flatten()
-<<<<<<< HEAD
-=======
                     # copy is needed here, or data and axis will be the same object
->>>>>>> 22bcdd55
                     retval = nddata(axis_data,axis_data.shape,[axisname]).setaxis(axisname,copy(axis_data))
                     if self.axis_coords_units is None:
                         retval.axis_coords_units = None
