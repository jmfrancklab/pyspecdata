--- conflicted
+++ resolved
@@ -6872,9 +6872,6 @@
 
 #{{{ fitdata
 class fitdata(nddata):
-<<<<<<< HEAD
-    r"""" Inherits from an nddata and enables curve fitting through use of a sympy expression. The user creates a fitdata class object from an existing nddata class object, and on this fitdata object can define the func:`functional_form` of the curve it would like to fit to the data of the original nddata. This functional form must be provided as a sympy expression, with one of its variables matching the name of the dimension that the user would like to fit to. The user provides fit coefficients using func:`fit_coeff` and obtains output using func:`fit` and func:`eval`.
-=======
     r'''Inherits from an nddata and enables curve fitting through use of a sympy expression.
 
     The user creates a fitdata class object from an existing nddata
@@ -6886,8 +6883,6 @@
     user would like to fit to.
     The user provides fit coefficients using func:`fit_coeff` and
     obtains output using func:`fit` and func:`eval`.
-
->>>>>>> c284e4cb
     If you haven't done this before,
     create a jupyter notebook (not checked in, just for your own playing around) with:
     ```
@@ -6975,13 +6970,9 @@
         return fprime
     @property
     def function_string(self):
-<<<<<<< HEAD
-        r"""A property of the fitdata class which stores a string output of the functional form of the desired fit expression provided in func:`functional_form` in LaTeX format that is read-only"""
-=======
         r'''A property of the fitdata class which stores a string
         output of the functional form of the desired fit expression
         provided in func:`functional_form` in LaTeX format'''
->>>>>>> c284e4cb
         retval = sympy.latex(self.symbolic_expr).replace('$','')
         return r'$f(%s)='%(sympy.latex(self.fit_axis)) + retval + r'$'
     @function_string.setter
