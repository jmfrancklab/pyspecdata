--- conflicted
+++ resolved
@@ -187,21 +187,12 @@
             index_values.append(these_index_values)
             label_values.append([str(unique_values[k])+','+j for j in these_labels])
         #{{{ scale the result of each call down to the equal size (regardless of number of elements), shift by the position in this array, and return
-<<<<<<< HEAD
-        logger.info(strm('recursion depth is',recursion_depth,'and I just COMPLETED THE LOOP, which gives a list of index values like this',index_values))
+        logger.debug(strm('recursion depth is',recursion_depth,'and I just COMPLETED THE LOOP, which gives a list of index values like this',index_values))
         max_indices = max(array(list(map(len,index_values)),dtype='double'))# the maximum width of the array inside
         index_values = [x+(max_indices-len(x))/2.0 for x in index_values]# if the bar is less than max indices, shift it over, so it's still in the center
-        logger.info(strm('recursion depth is',recursion_depth,'and I centered each set like this',index_values))
+        logger.debug(strm('recursion depth is',recursion_depth,'and I centered each set like this',index_values))
         index_values = [x/max_indices*(1-spacing)+(1-spacing)/2 for x in index_values]# scale down, so the width from left edge of bar to right edge of largest bar runs 0--> 1
-        logger.info(strm('recursion depth is',recursion_depth,'and I scaled down so each runs zero to one*(1-spacing) (centered) like this',index_values))
-=======
-        logger.debug(strm('recursion depth is',recursion_depth,'and I just COMPLETED THE LOOP, which gives a list of index values like this',index_values))
-        max_indices = max(array(map(len,index_values),dtype='double'))# the maximum width of the array inside
-        index_values = map(lambda x: x+(max_indices-len(x))/2.0,index_values)# if the bar is less than max indices, shift it over, so it's still in the center
-        logger.debug(strm('recursion depth is',recursion_depth,'and I centered each set like this',index_values))
-        index_values = map(lambda x: x/max_indices*(1-spacing)+(1-spacing)/2,index_values)# scale down, so the width from left edge of bar to right edge of largest bar runs 0--> 1
         logger.debug(strm('recursion depth is',recursion_depth,'and I scaled down so each runs zero to one*(1-spacing) (centered) like this',index_values))
->>>>>>> 394f438e
         # this adds an index value, and also collapses down to a single dimension list
         retval_indices = [x+num for num,val in enumerate(index_values) for x in val]
         # now collapse labels down to a single dimension
@@ -210,11 +201,7 @@
         return retval_indices,retval_labels
         #}}}
     else:
-<<<<<<< HEAD
-        logger.info(strm('recursion depth is',recursion_depth))
-=======
-        logger.debug(strm('recursion depth is',recursion_depth,))
->>>>>>> 394f438e
+        logger.debug(strm('recursion depth is',recursion_depth))
         N = len(mystructarray)
         logger.debug(strm('hit innermost (no text labels left) and passing up a list of indices that looks like this:',r_[0:N]))
         return r_[0:N],['']*N
@@ -233,14 +220,8 @@
     list_of_text_fields = [str(j[0]) for j in mystructarray.dtype.descr if j[1][0:2] == '|S']
     mystructarray = sorted(mystructarray[list_of_text_fields + [x[0]
         for x in mystructarray.dtype.descr
-<<<<<<< HEAD
         if x[0] not in list_of_text_fields]])
-    logger.info(strm('test --> now, it has this form:',lsafen(mystructarray)))
-=======
-        if x[0] not in list_of_text_fields]]
-    mystructarray.sort()
     logger.debug(strm('test --> now, it has this form:',lsafen(mystructarray)))
->>>>>>> 394f438e
     #}}}
     error_fields = [str(j) for j in mystructarray.dtype.names if j[-6:] == '_ERROR']
     if len(error_fields) > 0:
@@ -249,19 +230,11 @@
     mystructarray = mystructarray[[str(j) for j in mystructarray.dtype.names if j not in error_fields]]
     if othersort is not None:
         list_of_text_fields.append(othersort)
-<<<<<<< HEAD
-    logger.info(strm('list of text fields is',lsafen(list_of_text_fields)))
+    logger.debug(strm('list of text fields is',lsafen(list_of_text_fields)))
     indices,labels = make_bar_graph_indices(mystructarray,list_of_text_fields,verbose = verbose,spacing = spacing)
     temp = list(zip(indices,labels))
-    logger.info(strm('(indices,labels) (len %d):'%len(temp),lsafen(temp)))
-    logger.info(strm('I get these labels (len %d):'%len(labels),labels,'for the data (len %d)'%len(mystructarray),lsafen(mystructarray)))
-=======
-    logger.debug(strm('list of text fields is',lsafen(list_of_text_fields)))
-    indices,labels = make_bar_graph_indices(mystructarray,list_of_text_fields,spacing = spacing)
-    temp = zip(indices,labels)
     logger.debug(strm('(indices,labels) (len %d):'%len(temp),lsafen(temp)))
     logger.debug(strm('I get these labels (len %d):'%len(labels),labels,'for the data (len %d)'%len(mystructarray),lsafen(mystructarray)))
->>>>>>> 394f438e
     indices = array(indices)
     indiv_width = min(diff(indices))*(1-spacing)
     remaining_fields = [x for x in mystructarray.dtype.names if x not in list_of_text_fields] # so they are in the right order, since set does not preserve order
@@ -390,11 +363,7 @@
     (A,a_ind) = xxx_todo_changeme
     (B,b_ind) = xxx_todo_changeme1
     raise RuntimeError('You should now use decorate_rec!!')
-<<<<<<< HEAD
-def decorate_rec(xxx_todo_changeme2, xxx_todo_changeme3,drop_rows = False,verbose = False):
-=======
-def decorate_rec((A,a_ind),(B,b_ind),drop_rows = False):
->>>>>>> 394f438e
+def decorate_rec(xxx_todo_changeme2, xxx_todo_changeme3,drop_rows = False):
     r'''Decorate the rows in A with information in B --> if names overlap,
     keep the ones in A
     b_ind and a_ind can be either a single key, or a list of keys;
@@ -721,19 +690,11 @@
         #}}}
     elif isinstance(array_to_conv, list):
         #{{{ deal with lists
-<<<<<<< HEAD
-        logger.info(strm("(from unmake ndarray verbose):", name_forprint,"is a list"))
+        logger.debug(strm("(from unmake ndarray verbose):", name_forprint,"is a list"))
         typeofall = list(map(type,array_to_conv))
         if all([x is string_ for x in typeofall]):
-            logger.info(strm("(from unmake ndarray verbose):", name_forprint,"=",typeofall,"are all numpy strings"))
+            logger.debug(strm("(from unmake ndarray verbose):", name_forprint,"=",typeofall,"are all numpy strings"))
             retval = list(map(str,array_to_conv))
-=======
-        logger.debug(strm("(from unmake ndarray verbose):", name_forprint,"is a list"))
-        typeofall = map(type,array_to_conv)
-        if all(map(lambda x: x is string_,typeofall)):
-            logger.debug(strm("(from unmake ndarray verbose):", name_forprint,"=",typeofall,"are all numpy strings"))
-            retval = map(str,array_to_conv)
->>>>>>> 394f438e
         else:
             logger.debug(strm("(from unmake ndarray verbose):", name_forprint,"=",typeofall,"are not all numpy string"))
             retval = array_to_conv
@@ -892,19 +853,11 @@
     retval = dict([(x,thisnode._v_attrs.__getattribute__(x))
         for x in thisnode._v_attrs._f_list('user')])
     #}}}
-<<<<<<< HEAD
     for k,v in retval.items():#{{{ search for record arrays that represent normal lists
-        retval[k]  = unmake_ndarray(v,name_forprint = k,verbose = verbose)
+        retval[k]  = unmake_ndarray(v,name_forprint = k)
     if isinstance(thisnode, tables.table.Table):#{{{ load any table data
         logger.info(strm("It's a table\n\n"))
         if 'data' in list(retval.keys()):
-=======
-    for k,v in retval.iteritems():#{{{ search for record arrays that represent normal lists
-        retval[k]  = unmake_ndarray(v,name_forprint = k)
-    if type(thisnode) is tables.table.Table:#{{{ load any table data
-        logger.debug(strm("It's a table\n\n"))
-        if 'data' in retval.keys():
->>>>>>> 394f438e
             raise AttributeError('There\'s an attribute called data --> this should not happen!')
         retval.update({'data':thisnode.read()})
     elif isinstance(thisnode, tables.group.Group):
@@ -1088,17 +1041,6 @@
     #if check_only: mode = 'r'
     logger.debug(strm('so I look for the file',h5path[0],'in directory',directory))
     try:
-<<<<<<< HEAD
-=======
-        if h5path[0] in listdir(directory):
-            logger.debug(strm('DEBUG: file exists\n\n'))
-        else:
-            if check_only: raise AttributeError("You're checking for a node in a file (%s) that does not exist"%h5path[0])
-            logger.debug(strm('DEBUG: file does not exist\n\n'))
-        mode = 'a'
-        #if check_only: mode = 'r'
-        logger.info(strm('so I look for the file',h5path[0],'in directory',directory))
->>>>>>> 394f438e
         h5file = tables.open_file(os.path.join(directory,h5path[0]),mode = mode,title = 'test file')
     except IOError as e:
         raise IOError('I think the HDF5 file has not been created yet, and there is a bug pytables that makes it freak out, but you can just run again.'+explain_error(e))
@@ -1209,13 +1151,8 @@
         raise ValueError('The length of the first and second arguments must be two!')
     tablenode = firsttuple[0]
     tableindices = firsttuple[1]
-<<<<<<< HEAD
-    logger.info(strm('h5join tableindices looks like this:',tableindices))
+    logger.debug(strm('h5join tableindices looks like this:',tableindices))
     if not isinstance(tableindices, list):
-=======
-    logger.debug(strm('h5join tableindices looks like this:',tableindices))
-    if type(tableindices) is not list:
->>>>>>> 394f438e
         tableindices = [tableindices]
     logger.debug(strm('h5join tableindices looks like this:',tableindices))
     mystructarray = secondtuple[0].copy()
@@ -1706,14 +1643,8 @@
         figurelist.next(name)
         return figurelist
     else:
-<<<<<<< HEAD
         print('Boo! not a new style name!')
-    verbose = False # a good way to debug
-    logger.info(strm(lsafe('DEBUG figurelist, called with',name)))
-=======
-        print 'Boo! not a new style name!'
     logger.debug(strm(lsafe('DEBUG figurelist, called with',name)))
->>>>>>> 394f438e
     if name in figurelist:
         fig = figure(figurelist.index(name)+1)
         logger.debug(strm(lsafen('in',figurelist,'at figure',figurelist.index(name)+1,'switched figures')))
@@ -1750,18 +1681,10 @@
     if isinstance(first_figure,figlist_var):
         return first_figure
     else:
-<<<<<<< HEAD
         print("Boo, not a new style name! (initialize)")
-    verbose = False
-    logger.info(strm(lsafe('DEBUG: initialize figlist')))
+    logger.debug(strm(lsafe('DEBUG: initialize figlist')))
     if first_figure is None:
-        logger.info(strm(lsafen('empty')))
-=======
-        print "Boo, not a new style name! (initialize)"
-    logger.debug(strm(lsafe('DEBUG: initialize figlist')))
-    if first_figure == None:
         logger.debug(strm(lsafen('empty')))
->>>>>>> 394f438e
         return []
     else:
         logger.debug(strm(lsafen(first_figure.figurelist)))
@@ -3854,13 +3777,8 @@
         '''
         #{{{ if zero dimensional, fake a singleton dimension and recurse
         #{{{ unless both are zero dimensional, in which case, just leave alone
-<<<<<<< HEAD
-        logger.info(strm("starting aligndata"))
+        logger.debug(strm("starting aligndata"))
         if isscalar(arg) or isinstance(arg, ndarray):
-=======
-        logger.debug(strm("starting aligndata"))
-        if isscalar(arg) or type(arg) == ndarray:
->>>>>>> 394f438e
             arg = nddata(arg)
             index_dims = [j for j in r_[0:len(arg.dimlabels)]
                      if arg.dimlabels[j]=='INDEX']
@@ -5115,13 +5033,8 @@
         if mask[-1]: # If the end of mask is True, then I need to add a boundary there as well
             idx = np.r_[idx, mask.size-1] # Edit
         idx.shape = (-1,2) # idx is 2x2 array of start,stop
-<<<<<<< HEAD
-        logger.info(strm('(contiguous) DEBUG idx is',idx))
-        logger.info(strm("(contiguous) diffs for blocks",diff(idx,axis=1)))
-=======
         logger.debug(strm('(contiguous) DEBUG idx is',idx))
-        logger.debug(strm("(contiguous) diffs for blocks",diff(idx,axis=1),))
->>>>>>> 394f438e
+        logger.debug(strm("(contiguous) diffs for blocks",diff(idx,axis=1)))
         block_order = diff(idx, axis=1).flatten().argsort()[::-1]
         logger.debug(strm("(contiguous) in descending order, the blocks are therefore",idx[block_order,:]))
         #if verbose: print "yielding",idx[diff(idx,axis=1).argmax(),:],self.getaxis(axis)[idx[diff(idx,axis=1).argmax(),:]]
@@ -6561,25 +6474,14 @@
             #{{{ print out the attributes of the data
             myattrs = normal_attrs(self)
             #{{{ separate them into data and axes
-<<<<<<< HEAD
             mydataattrs = list(filter((lambda x: x[0:4] == 'data'),myattrs))
             myotherattrs = list(filter((lambda x: x[0:4] != 'data'),myattrs))
             myotherattrs = [x for x in myotherattrs if x not in ['C','sin','cos','exp','log10']]
             myaxisattrs = list(filter((lambda x: x[0:4] == 'axis'),myotherattrs))
             myotherattrs = list(filter((lambda x: x[0:4] != 'axis'),myotherattrs))
-            logger.info(strm(lsafe('data attributes:',list(zip(mydataattrs,[type(self.__getattribute__(x)) for x in mydataattrs]))),'\n\n'))
-            logger.info(strm(lsafe('axis attributes:',list(zip(myaxisattrs,[type(self.__getattribute__(x)) for x in myaxisattrs]))),'\n\n'))
-            logger.info(strm(lsafe('other attributes:',list(zip(myotherattrs,[type(self.__getattribute__(x)) for x in myotherattrs]))),'\n\n'))
-=======
-            mydataattrs = filter((lambda x: x[0:4] == 'data'),myattrs)
-            myotherattrs = filter((lambda x: x[0:4] != 'data'),myattrs)
-            myotherattrs = filter(lambda x: x not in ['C','sin','cos','exp','log10'],myotherattrs)
-            myaxisattrs = filter((lambda x: x[0:4] == 'axis'),myotherattrs)
-            myotherattrs = filter((lambda x: x[0:4] != 'axis'),myotherattrs)
-            logger.debug(strm(lsafe('data attributes:',zip(mydataattrs,map(lambda x: type(self.__getattribute__(x)),mydataattrs))),'\n\n'))
-            logger.debug(strm(lsafe('axis attributes:',zip(myaxisattrs,map(lambda x: type(self.__getattribute__(x)),myaxisattrs))),'\n\n'))
-            logger.debug(strm(lsafe('other attributes:',zip(myotherattrs,map(lambda x: type(self.__getattribute__(x)),myotherattrs))),'\n\n'))
->>>>>>> 394f438e
+            logger.debug(strm(lsafe('data attributes:',list(zip(mydataattrs,[type(self.__getattribute__(x)) for x in mydataattrs]))),'\n\n'))
+            logger.debug(strm(lsafe('axis attributes:',list(zip(myaxisattrs,[type(self.__getattribute__(x)) for x in myaxisattrs]))),'\n\n'))
+            logger.debug(strm(lsafe('other attributes:',list(zip(myotherattrs,[type(self.__getattribute__(x)) for x in myotherattrs]))),'\n\n'))
             #}}}
             #}}}
             #{{{ write the data table
@@ -6610,15 +6512,9 @@
                     for j,axisname in enumerate(self.dimlabels): # make a table for each different dimension
                         myaxisattrsforthisdim = dict([(x,self.__getattribute__(x)[j])
                             for x in list(myaxisattrs) if len(self.__getattribute__(x)) > 0]) # collect the attributes for this dimension and their values
-<<<<<<< HEAD
-                        logger.info(strm(lsafe('for axis',axisname,'myaxisattrsforthisdim=',myaxisattrsforthisdim)))
+                        logger.debug(strm(lsafe('for axis',axisname,'myaxisattrsforthisdim=',myaxisattrsforthisdim)))
                         if 'axis_coords' in list(myaxisattrsforthisdim.keys()) and myaxisattrsforthisdim['axis_coords'] is not None:
                             if 'axis_coords_error' in list(myaxisattrsforthisdim.keys()) and myaxisattrsforthisdim['axis_coords_error'] is not None and len(myaxisattrsforthisdim['axis_coords_error']) > 0: # this is needed to avoid all errors, though I guess I could use try/except
-=======
-                        logger.debug(strm(lsafe('for axis',axisname,'myaxisattrsforthisdim=',myaxisattrsforthisdim)))
-                        if 'axis_coords' in myaxisattrsforthisdim.keys() and myaxisattrsforthisdim['axis_coords'] is not None:
-                            if 'axis_coords_error' in myaxisattrsforthisdim.keys() and myaxisattrsforthisdim['axis_coords_error'] is not None and len(myaxisattrsforthisdim['axis_coords_error']) > 0: # this is needed to avoid all errors, though I guess I could use try/except
->>>>>>> 394f438e
                                 thistable = rec.fromarrays([myaxisattrsforthisdim['axis_coords'],myaxisattrsforthisdim['axis_coords_error']],names='data,error')
                                 myaxisattrsforthisdim.pop('axis_coords_error')
                             else:
@@ -6631,13 +6527,8 @@
                             h5attachattributes(datatable,list(myaxisattrsforthisdim.keys()),list(myaxisattrsforthisdim.values()))
             #}}}
             #{{{ Check the remaining attributes.
-<<<<<<< HEAD
-            logger.info(strm(lsafe('other attributes:',list(zip(myotherattrs,[type(self.__getattribute__(x)) for x in myotherattrs]))),'\n\n'))
-            logger.info(strm("Writing remaining other attributes\n\n"))
-=======
-            logger.debug(strm(lsafe('other attributes:',zip(myotherattrs,map(lambda x: type(self.__getattribute__(x)),myotherattrs))),'\n\n'))
+            logger.debug(strm(lsafe('other attributes:',list(zip(myotherattrs,[type(self.__getattribute__(x)) for x in myotherattrs]))),'\n\n'))
             logger.debug(strm("Writing remaining other attributes\n\n"))
->>>>>>> 394f438e
             if len(myotherattrs) > 0:
                 #print 'DEBUG 4: bottomnode is',bottomnode
                 test = repr(bottomnode) # somehow, this prevents it from claiming that the bottomnode is None --> some type of bug?
@@ -6652,11 +6543,7 @@
                 if len(warnlist) > 0:
                     print("WARNING!!, attributes",warnlist,"are lists!")
                 #}}}
-<<<<<<< HEAD
                 logger.info(strm(lsafe('other attributes:',list(zip(myotherattrs,[type(self.__getattribute__(x)) for x in myotherattrs]))),'\n\n'))
-=======
-                logger.debug(strm(lsafe('other attributes:',zip(myotherattrs,map(lambda x: type(self.__getattribute__(x)),myotherattrs))),'\n\n'))
->>>>>>> 394f438e
             #}}}
         finally:
             h5file.close()
@@ -7136,13 +7023,6 @@
                     + explain_error(e))
         return retval
     def pinv(self,*args,**kwargs):
-<<<<<<< HEAD
-        if 'verbose' in list(kwargs.keys()):
-            verbose = kwargs.pop('verbose')
-        else:
-            verbose = False
-=======
->>>>>>> 394f438e
         retval = self.linear(*args,**kwargs)
         y = retval.data
         yerr = retval.get_error()
