r'''Provides the core components of pyspecdata.
Currently, this is a very large file that we will slowly break down into separate modules or packages.

The classes :class:`nddata`, :class:`nddata_hdf`, :class:`ndshape`, the
function :func:`plot`, and the class :class:`fitdata`
are the core components of the N-Dimensional processing routines.
Start by familiarizing yourself with those.

The :class:`figlist` is the base class for "Figure lists."
Figure lists allows you to organize plots and text and to refer to plots
by name, rather than number.
They are designed so that same code can be used seamlessly from within
ipython, jupyter, a python script, or a python environment within latex
(JMF can also distribute latex code for this -- nice python based
installer is planned).
The user does not initialize the figlist class directly,
but rather initializes ``figlist_var``.
At the end of this file,
there is a snippet of code that sets
``figlist_var`` to choice that's appropriate for the working environment
(*i.e.*, python, latex environment, *etc.)

There are many helper and utility functions that need to be sorted an documented by JMF,
and can be ignored.
These are somewhat wide-ranging in nature.
For example, :func:`box_muller` is a helper function (based on numerical recipes) used by :func:`nddata.add_noise`,
while h5 functions are helper functions for using pytables in a fashion that
will hopefull be intuitive to those familiar with SQL, etc.
'''
from paramset_pyspecdata import myparams
from sys import exc_info
from os import listdir,environ
from os.path import sep as path_sep
if myparams['figlist_type'] == 'figlistl':
    environ['ETS_TOOLKIT'] = 'qt4'
    import matplotlib; matplotlib.use('Agg')
from .general_functions import inside_sphinx
if not inside_sphinx():
    from pylab import *
else:
    pi = 3.14
from types import FunctionType as function
import textwrap
import matplotlib
import matplotlib.transforms as mtransforms
from distutils.version import LooseVersion
from numpy import sqrt as np_sqrt
from numpy.lib.recfunctions import rename_fields,drop_fields
from mpl_toolkits.mplot3d import axes3d
from matplotlib.collections import PolyCollection
from matplotlib.colors import LightSource
from matplotlib.lines import Line2D
from scipy.interpolate import griddata as scipy_griddata
import tables
import warnings
from inspect import ismethod
from numpy.core import rec
from matplotlib.pyplot import cm
import tables
from copy import deepcopy 
import traceback
import sympy
from scipy.optimize import leastsq
from scipy.signal import fftconvolve
import scipy.sparse as sparse
import numpy.lib.recfunctions as recf
from inspect import getargspec
from scipy.interpolate import interp1d
from scipy.interpolate import UnivariateSpline
from .datadir import getDATADIR
from . import fourier as this_fourier
from . import axis_manipulation
from . import nnls as this_nnls
from . import plot_funcs as this_plotting
from .general_functions import *
from .ndshape import ndshape_base
#rc('image',aspect='auto',interpolation='bilinear') # don't use this, because it gives weird figures in the pdf
rc('image',aspect='auto',interpolation='nearest')
#rcParams['text.usetex'] = True
rc('font', family='Arial')# I need this to render unicode
rcParams['text.latex.unicode'] = True
rcParams['xtick.direction'] = 'out'
rcParams['xtick.major.size'] = 12
rcParams['xtick.minor.size'] = 6
rcParams['ytick.direction'] = 'out'
rcParams['ytick.major.size'] = 12
rcParams['ytick.minor.size'] = 6
#rcParams['lines.linewidth'] = 3.0
rcParams['legend.fontsize'] = 12
rcParams['axes.grid'] = False
rcParams['font.size'] = 18
rcParams['image.cmap'] = 'jet'
rcParams['figure.figsize']=(16,12)
logger = logging.getLogger('pyspecdata.core')
#{{{ constants
k_B = 1.380648813e-23
mu_0 = 4e-7*pi
mu_B = 9.27400968e-24#Bohr magneton
epsilon_0 = 8.854187817e-12
hbar = 6.6260695729e-34/2./pi
N_A = 6.02214179e23
gammabar_H = 4.258e7
gammabar_e = 2.807e10 # this is for a nitroxide
#}}}
def mybasicfunction(first_figure = None):
    r'''this gives the format for doing the image thing
note also
nextfigure(fl,'name')
and
nextfigure({'lplotproperty':value})
'''
    fl = figlistini_old(first_figure)
    return figlistret(first_figure,figurelist,other)

def issympy(x):
    'tests if something is sympy (based on the module name)'
    return isinstance(x,sympy.Expr)

#{{{ function trickery
def mydiff(data,axis = -1):
    '''this will replace diff with a version that has the same number of indices, with the last being the copy of the first'''
    newdata = zeros(shape(data),dtype = data.dtype)
    indices = [slice(None,None,None)]*len(data.shape)
    indices[axis] = slice(None,-1,None)
    newdata[indices] = diff(data,axis = axis)
    #setfrom = list(indices)
    #indices[axis] = -1
    #setfrom[axis] = 0
    #newdata[indices] = newdata[setfrom]
    return newdata
#}}}
def normal_attrs(obj):
    myattrs = filter(lambda x: not ismethod(obj.__getattribute__(x)),dir(obj))
    myattrs = filter(lambda x: not x[0:2] == '__',myattrs)
    return myattrs
def showtype(x):
    if type(x) is ndarray:
        return ndarray,x.dtype
    else:
        return type(x)
def emptyfunction():
    pass
#{{{ structured array helper functions
def make_bar_graph_indices(mystructarray,list_of_text_fields,
        recursion_depth = 0,
        verbose = False,
        spacing = 0.1):
    r"This is a recursive function that is used as part of textlabel_bargraph; it does NOT work without the sorting given at the beginning of that function"
    #{{{ if there are still text fields left, then break down the array further, otherwise, just return the indices for this subarray
    if len(list_of_text_fields) > 0:
        unique_values = unique(mystructarray[list_of_text_fields[0]])# the return_index argument doesn't do what it's supposed to all the time, so I have to manually find the start indices, as given in the following line
        start_indices = [nonzero(mystructarray[list_of_text_fields[0]] == val)[0][0] for val in unique_values]
        # find the structured array for the unique value
        index_values = []
        label_values = []
        start_indices = r_[start_indices,len(mystructarray)] # I add this so I can do the next step
        if verbose: print 'recursion depth is',recursion_depth,'and I am analyzing',list_of_text_fields[0],': ',
        if verbose: print 'I found these unique values:',unique_values,'at these start indices:',start_indices[:-1]
        for k in range(0,len(start_indices)-1):
            if verbose: print 'recursion depth is',recursion_depth,'and I am analyzing',list_of_text_fields[0],': ',
            if verbose: print 'trying to extract unique value',unique_values[k],'using the range',start_indices[k],start_indices[k+1]
            if verbose: print 'which has this data'
            indiv_struct_array = mystructarray[start_indices[k]:start_indices[k+1]]
            if verbose: print lsafen(indiv_struct_array)
            these_index_values,these_labels = make_bar_graph_indices(indiv_struct_array,list_of_text_fields[1:],recursion_depth = recursion_depth+1,verbose = verbose)
            index_values.append(these_index_values)
            label_values.append([str(unique_values[k])+','+j for j in these_labels])
        #{{{ scale the result of each call down to the equal size (regardless of number of elements), shift by the position in this array, and return
        if verbose: print 'recursion depth is',recursion_depth,'and I just COMPLETED THE LOOP, which gives a list of index values like this',index_values
        max_indices = max(array(map(len,index_values),dtype='double'))# the maximum width of the array inside
        index_values = map(lambda x: x+(max_indices-len(x))/2.0,index_values)# if the bar is less than max indices, shift it over, so it's still in the center
        if verbose: print 'recursion depth is',recursion_depth,'and I centered each set like this',index_values
        index_values = map(lambda x: x/max_indices*(1-spacing)+(1-spacing)/2,index_values)# scale down, so the width from left edge of bar to right edge of largest bar runs 0--> 1
        if verbose: print 'recursion depth is',recursion_depth,'and I scaled down so each runs zero to one*(1-spacing) (centered) like this',index_values
        # this adds an index value, and also collapses down to a single dimension list
        retval_indices = [x+num for num,val in enumerate(index_values) for x in val]
        # now collapse labels down to a single dimension
        retval_labels = [k for j in label_values for k in j]
        if verbose: print 'recursion depth is',recursion_depth,'and I am passing up indices',retval_indices,'and labels',retval_labels
        return retval_indices,retval_labels
        #}}}
    else:
        if verbose: print 'recursion depth is',recursion_depth,
        N = len(mystructarray)
        if verbose: print 'hit innermost (no text labels left) and passing up a list of indices that looks like this:',r_[0:N]
        return r_[0:N],['']*N
    #}}}
def textlabel_bargraph(mystructarray,othersort = None,spacing = 0.1,verbose = False,ax = None,tickfontsize = 8):
    if ax is None:
        thisfig = gcf()
        ax = thisfig.add_axes([0.2,0.5,0.8,0.5])
        try:
            ax.tick_params(axis = 'both',which = 'major',labelsize = tickfontsize)
            ax.tick_params(axis = 'both',which = 'minor',labelsize = tickfontsize)
        except:
            print 'Warning, in this version I can\'t set the tick params method for the axis'
    #{{{ find the text fields, put them first, and sort by them
    mystructarray = mystructarray.copy()
    list_of_text_fields = [str(j[0]) for j in mystructarray.dtype.descr if j[1][0:2] == '|S']
    mystructarray = mystructarray[list_of_text_fields + [x[0]
        for x in mystructarray.dtype.descr
        if x[0] not in list_of_text_fields]]
    mystructarray.sort()
    if verbose: print 'test --> now, it has this form:',lsafen(mystructarray)
    #}}}
    error_fields = [str(j) for j in mystructarray.dtype.names if j[-6:] == '_ERROR']
    if len(error_fields) > 0:
        mystructarray_errors = mystructarray[error_fields]
        if verbose: "found error fields:",mystructarray_errors
    mystructarray = mystructarray[[str(j) for j in mystructarray.dtype.names if j not in error_fields]]
    if othersort is not None:
        list_of_text_fields.append(othersort)
    if verbose: print 'list of text fields is',lsafen(list_of_text_fields)
    indices,labels = make_bar_graph_indices(mystructarray,list_of_text_fields,verbose = verbose,spacing = spacing)
    temp = zip(indices,labels)
    if verbose: print '(indices,labels) (len %d):'%len(temp),lsafen(temp)
    if verbose: print 'I get these labels (len %d):'%len(labels),labels,'for the data (len %d)'%len(mystructarray),lsafen(mystructarray)
    indices = array(indices)
    indiv_width = min(diff(indices))*(1-spacing)
    remaining_fields = [x for x in mystructarray.dtype.names if x not in list_of_text_fields] # so they are in the right order, since set does not preserve order
    if verbose: print 'The list of remaining (i.e. non-text) fields is',lsafen(remaining_fields)
    colors = ['b','g','r','c','m','k']
    rects = []
    for j,thisfield in enumerate(remaining_fields):
        field_bar_width = indiv_width/len(remaining_fields)
        thiserror = None
        if thisfield+'_ERROR' in error_fields:
            thiserror = mystructarray_errors[thisfield+'_ERROR']
        try:
            rects.append(ax.bar(indices+j*field_bar_width,
                    mystructarray[thisfield],
                    field_bar_width,color = colors[j],
                    yerr = thiserror,#just to test
                    ecolor = 'k',
                    label = '$%s$'%thisfield))
        except Exception as e:
            raise RuntimeError(strm('Problem with bar graph: there are %d indices, but %d pieces of data'%(len(indices),
                len(mystructarray[thisfield])),
                'indices:', indices, 'data',mystructarray[thisfield])+explain_error(e))
    ax.set_xticks(indices+indiv_width/2)
    ax.set_xticklabels(labels)
    ax.legend([j[0] for j in rects],
            ['$%s$'%j for j in remaining_fields],loc = 'best')
    return
def lookup_rec(A,B,indexpair):
    r'''look up information about A in table B (i.e. chemical by index, etc)
    indexpair is either the name of the index
    or -- if it's differently named -- the pair of indices
    given in (A,B) respectively
    
    This will just drop any fields in B that are also in A,
    and the output uses the first indexname
    
    note that it it seems like the join_rec function above may be more efficient!!'''
    raise RuntimeError('You should now use decorate_rec!!')
    if type(indexpair) not in [tuple,list]:
        indexpair = (indexpair,indexpair)
    Bini = copy(B)
    B = recf.drop_fields(B,( set(B.dtype.names) & set(A.dtype.names) ) - set([indexpair[1]])) # indexpair for B gets dropped later anyways
    joined = []
    for j in A:
        matchedrows =  B[B[indexpair[1]] == j[indexpair[0]]]
        for matchedrow in matchedrows:
            joined.append((j,matchedrow))
    if len(joined) == 0:
        raise IndexError(strm('Unable to find any matches between',
            A[indexpair[0]], 'and', B[indexpair[1]], '!'))
    whichisindex = joined[0][1].dtype.names.index(indexpair[1])
    allbutindex = lambda x: list(x)[0:whichisindex]+list(x)[whichisindex+1:]
    joined = concatenate([array(tuple(list(j[0])+allbutindex(j[1])),
                    dtype = dtype(j[0].dtype.descr+allbutindex(j[1].dtype.descr))).reshape(1) for j in joined])
    return joined
def reorder_rec(myarray,listofnames,first = True):
    try:
        indices_to_move = [myarray.dtype.names.index(j) for j in listofnames]
    except Exception as e:
        stuff_not_found = [j for j in listofnames if j not in myarray.dtype.names]
        if len(stuff_not_found) > 0:
            raise IndexError(strm(stuff_not_found,'is/are in the list you passed,',
            'but not one of the fields, which are', myarray.dtype.names))
        else:
            raise RuntimeError('unknown problem' + explain_error(e))
    old_type = list(myarray.dtype.descr)
    new_type = [old_type[j] for j in indices_to_move] + [old_type[j] for j in range(0,len(old_type)) if j not in indices_to_move]
    new_list_of_data = [myarray[j[0]] for j in new_type]
    return rec.fromarrays(new_list_of_data,dtype = new_type)
def lambda_rec(myarray,myname,myfunction,*varargs):
    r'''make a new field "myname" which consists of "myfunction" evaluated with the fields given by "myargs" as arguments
    the new field is always placed after the last argument name
    if myname is in myargs, the original row is popped'''
    if len(varargs) == 1:
        myargs = varargs[0]
    elif len(varargs) == 0:
        myargs = [myname]
    else:
        raise IndexError("For the fourth argument, you must pass either a list"
                " with the names of the arguments, or nothing (to use the field"
                " itself as an argument)")
    myargs = autostringconvert(myargs)
    if type(myargs) is str:
        myargs = (myargs,)
    if type(myargs) is not tuple:
        myargs = tuple(myargs)
    argdata = map((lambda x: myarray[x]),myargs)
    try:
        newrow = myfunction(*tuple(argdata))
    except TypeError:
        newrow = array([myfunction(*tuple([x[rownumber] for x in argdata])) for rownumber in range(0,len(argdata[0]))])
    if type(newrow) is list and type(newrow[0]) is str:
        newrow = array(newrow,dtype = '|S100')
    try:
        new_field_type = list(newrow.dtype.descr[0])
    except AttributeError as e:
        raise IndexError(strm("evaluated function on", argdata, "and got back",
            newrow, "which appears not to be a numpy array")+explain_error(e))
    new_field_type[0] = myname
    starting_names = myarray.dtype.names
    #{{{ make the dtype
    new_dtype = list(myarray.dtype.descr)
    #{{{ determine if I need to pop one of the existing rows due to a name conflict
    eliminate = None
    if myname in myargs:
        eliminate = myname
        insert_before = starting_names.index(myname) # if we are replacing, we want it in the same place
        new_dtype = [j for j in new_dtype if j[0] != eliminate]
    #}}}
    # if we haven't already eliminated, determine where to put it
    if eliminate is None:
        insert_before = starting_names.index(myargs[-1])+1
    # insert the new field where it goes
    new_dtype.insert(insert_before,tuple(new_field_type))
    #}}}
    #{{{ separate starting_names and ending_names
    if eliminate is None:
        ending_names = starting_names[insert_before:]
        starting_names = starting_names[:insert_before]
    else: # if I'm eliminating, I don't want to include the eliminated one
        ending_names = starting_names[insert_before+1:]
        starting_names = starting_names[:insert_before]
    #}}}
    return rec.fromarrays([myarray[x] for x in starting_names if x != eliminate]+[newrow]+[myarray[x] for x in ending_names if x != eliminate],dtype = new_dtype)
def join_rec((A,a_ind),(B,b_ind)):
    raise RuntimeError('You should now use decorate_rec!!')
def decorate_rec((A,a_ind),(B,b_ind),drop_rows = False,verbose = False):
    r'''Decorate the rows in A with information in B --> if names overlap,
    keep the ones in A
    b_ind and a_ind can be either a single key, or a list of keys;
    if more than one element in B matches that in A, include both options!!'''
    #A = A.copy() # because I play with it later
    dropped_rows = None
    # first find the list of indices that give us the data we want
    #{{{ process the arguments
    if (type(b_ind) is str) and (type(a_ind) is str):
        b_ind = [b_ind]
        a_ind = [a_ind]
    if ((type(b_ind) is list) and (type(a_ind) is list)) and (len(b_ind) == len(a_ind)):
        pass
    else:
        raise ValueError('If you call a list for b_ind and/or a_ind, they must match in length!!!')
    if any([x not in B.dtype.names for x in b_ind]):
        problem_index = [x for x in b_ind if x not in B.dtype.names]
        raise ValueError(repr(problem_index)+' not in second argument, which has fields'+repr(B.dtype.names)+'!!!')
    if any([x not in A.dtype.names for x in a_ind]):
        problem_index = [x for x in a_ind if x not in A.dtype.names]
        raise ValueError(repr(problem_index)+' not in first argument, which has fields'+repr(A.dtype.names)+'!!!')
    #}}}
    B_reduced = B[b_ind] # a version of B reduced to only include the keys
    B_reduced = reorder_rec(B_reduced,b_ind)# again, because it doesn't do this just based on the indexing
    A_reduced = A[a_ind] # same for A
    A_reduced = reorder_rec(A_reduced,a_ind)# again, because it doesn't do this just based on the indexing
    # now, I need to generate a mapping from the b_ind to a_ind
    field_mapping = dict(zip(b_ind,a_ind))
    # now I change the names so they match and I can compare them
    B_reduced.dtype.names = tuple([field_mapping[x] for x in B_reduced.dtype.names])
    #{{{ now find the list of indices for B that match each value of A
    old_B_reduced_names,old_B_reduced_types = tuple(zip(*tuple(B_reduced.dtype.descr)))
    B_reduced.dtype = dtype(zip(A_reduced.dtype.names,old_B_reduced_types))
    if A_reduced.dtype != B_reduced.dtype:
        B_reduced.dtype = dtype(zip(old_B_reduced_names,old_B_reduced_types))
        raise TypeError(strm('The datatype of A_reduced=', A_reduced.dtype,
            'and B_reduced=', B_reduced.dtype,
            'are not the same,  which is going to create problems!'))
    try:
        list_of_matching = [nonzero(B_reduced == j)[0] for j in A_reduced]
    except Exception as e:
        raise RuntimeError(strm('When trying to decorate,  A_reduced=', A_reduced,
            'with B_reduced=', B_reduced,
            'one or more of the following is an empty tuple,  which is wrong!:',
            [nonzero(B_reduced == j) for j in A_reduced])+explain_error(e))
    if verbose: print "(decorate\\_rec):: original list of matching",list_of_matching
    length_of_matching = array([len(j) for j in list_of_matching])
    if verbose: print "(decorate\\_rec):: length of matching is",length_of_matching
    if any(length_of_matching == 0):
        if drop_rows:
            if drop_rows == 'return':
                dropped_rows = A[length_of_matching == 0].copy()
            else:
                dropped_rows = A_reduced[length_of_matching == 0]
                print r'{\color{red}Warning! decorate\_rec dropped fields in the first argument',lsafen(repr(zip(A_reduced.dtype.names * len(dropped_rows),dropped_rows.tolist()))),r'}'
            #{{{ now, remove all trace of the dropped fields
            A = A[length_of_matching != 0]
            list_of_matching = [j for j in list_of_matching if len(j)>0]
            length_of_matching = [len(j) for j in list_of_matching]
            #}}}
        else:
            raise ValueError(strm('There is no data in the second argument that has',
                b_ind,'fields to match the',a_ind,
                'fields of the first argument for the following records:',
                A_reduced[length_of_matching == 0],
                "if this is correct, you can set the drop_rows = True",
                "keyword argument to drop these fields"))
    # now, do a neat trick of stackoverflow to collapse a nested list
    # this gives just the indices in B that match the values of A
    list_of_matching = [j for i in list_of_matching for j in i]
    #}}}
    if verbose: print "(decorate\\_rec):: list of matching is",list_of_matching
    # now grab the data for these rows
    add_data = B[list_of_matching]
    #{{{ finally, smoosh the two sets of data together
    #{{{ Now, I need to replicate the rows that have multiple matchesjk
    if any(length_of_matching > 1):
        index_replication_vector = [k for j in range(0,len(length_of_matching))
                for k in [j]*length_of_matching[j]]
        retval = A[index_replication_vector]
    else:
        retval = A.copy()
    #}}}
    #{{{ add the new fields
    new_dtypes = [j for j in B.dtype.descr if j[0] not in A.dtype.names]
    if verbose: print "(decorate\\_rec):: new dtypes:",repr(new_dtypes)
    try:
        retval = newcol_rec(retval,new_dtypes)
    except Exception as e:
        raise ValueError(strm("Problem trying to add new columns with the dtypes",
            new_dtypes)+explain_error(e))
    #}}}
    if verbose: print "(decorate\\_rec):: add data:",repr(add_data)
    for name in dtype(new_dtypes).names:
        if verbose: print "(decorate\\_rec):: trying to add data for",name,':',add_data[name][:]
        retval[name][:] = add_data[name][:]
    #}}}
    if drop_rows == 'return':
        return retval,dropped_rows
    else:
        return retval
def newcol_rec(A,new_dtypes):
    r'''add new, empty (i.e. random numbers) fields to A, as given by new_dtypes
    --> note that there are deeply nested numpy functions to do this, but the options are confusing, and I think the way these work is efficient'''
    if type(new_dtypes) is dtype:
        new_dtypes = new_dtypes.descr
    elif type(new_dtypes) is tuple:
        new_dtypes = [new_dtypes]
    elif type(new_dtypes) is list:
        if type(new_dtypes[0]) is not tuple:
            new_dtypes = [tuple(new_dtypes)]
    retval = empty(A.shape,dtype = A.dtype.descr + new_dtypes)
    for name in A.dtype.names:
        retval[name][:] = A[name][:]
    return retval
def applyto_rec(myfunc,myarray,mylist,verbose = False):
    r'apply myfunc to myarray with the intention of collapsing it to a smaller number of values'
    if type(mylist) is not list and type(mylist) is str:
        mylist = [mylist]
    combined = []
    j = 0
    #{{{ make the list "combined", which I later concatenate
    while len(myarray) > 0:
        thisitem = myarray[0] # always grab the first row of what's left
        #{{{ initialize the empty new row
        if j == 0:
            newrow = thisitem.reshape(1)
        newrow = newrow.copy()
        #}}}
        #{{{ make a mask for all items that are identified as the same data
        # and copy the identical data to newrow
        mask = myarray[mylist[0]] == thisitem[mylist[0]]
        newrow[mylist[0]] = thisitem[mylist[0]]
        for k in range(1,len(mylist)):
            mask &= myarray[mylist[k]] == thisitem[mylist[k]]
            newrow[mylist[k]] = thisitem[mylist[k]]
        #}}}
        if verbose: print lsafen('(applyto rec): for row %d, I select these:'%j)
        myarray_subset = myarray[mask]
        if verbose: print lsafen('(applyto rec): ',repr(myarray_subset))
        other_fields = set(mylist)^set(thisitem.dtype.names)
        if verbose: print lsafen('(applyto rec): other fields are:',other_fields)
        for thisfield in list(other_fields):
            try:
                newrow[thisfield] = myfunc(myarray_subset[thisfield])
            except Exception as e:
                raise ValueError(strm("error in applyto_rec:  You usually get this",
                    "when one of the fields that you have NOT passed in the",
                    "second argument is a string.  The fields and types",
                    "are:",repr(myarray_subset.dtype.descr)) + explain_error(e))
        if verbose: print lsafen("(applyto rec): for row %d, I get this as a result:"%j,newrow)
        combined.append(newrow) # add this row to the list
        myarray = myarray[~mask] # mask out everything I have used from the original matrix
        if verbose: print lsafen("(applyto rec): the array is now",repr(myarray))
        j += 1
    #}}}
    combined = concatenate(combined)
    if verbose: print lsafen("(applyto rec): final result",repr(combined),"has length",len(combined))
    return combined
def meanstd_rec(myarray,mylist,verbose = False,standard_error = False):
    r'this is something like applyto_rec, except that it applies the mean and creates new rows for the "error," where it puts the standard deviation'
    if type(mylist) is not list and type(mylist) is str:
        mylist = [mylist]
    combined = []
    other_fields = set(mylist)^set(myarray.dtype.names)
    if verbose: print '(meanstd_rec): other fields are',lsafen(other_fields)
    newrow_dtype = [[j,('%s_ERROR'%j[0],)+j[1:]] if j[0] in other_fields else [j] for j in myarray.dtype.descr]
    newrow_dtype = [k for j in newrow_dtype for k in j]
    if verbose: print lsafen('(meanstd rec): other fields are:',other_fields)
    #{{{ make the list "combined", which I later concatenate
    j = 0
    while len(myarray) > 0:
        thisitem = myarray[0] # always grab the first row of what's left
        #{{{ initialize the empty new row
        newrow = zeros(1,dtype = newrow_dtype)
        #}}}
        #{{{ make a mask for all items that are identified as the same data
        # and copy the identical data to newrow
        mask = myarray[mylist[0]] == thisitem[mylist[0]]
        newrow[mylist[0]] = thisitem[mylist[0]]
        for k in range(1,len(mylist)):
            mask &= myarray[mylist[k]] == thisitem[mylist[k]]
            newrow[mylist[k]] = thisitem[mylist[k]]
        #}}}
        if verbose: print lsafen('(meanstd rec): for row %d, I select these:'%j)
        myarray_subset = myarray[mask]
        if verbose: print lsafen('(meanstd rec): ',repr(myarray_subset))
        for thisfield in list(other_fields):
            try:
                newrow[thisfield] = mean(myarray_subset[thisfield])
                if standard_error:
                    newrow[thisfield+"_ERROR"] = std(myarray_subset[thisfield])/sqrt(len(myarray_subset[thisfield]))
                else:
                    newrow[thisfield+"_ERROR"] = std(myarray_subset[thisfield])
            except:
                raise RuntimeError("error in meanstd_rec:  You usually get this",
                        "when one of the fields that you have NOT passed in the",
                        "second argument is a string.  The fields and types",
                        "are:",repr(myarray_subset.dtype.descr))
            #print 'for field',lsafe(thisfield),'I find',lsafen(newrow[thisfield])
        if verbose: print lsafen("(meanstd rec): for row %d, I get this as a result:"%j,newrow)
        combined.append(newrow) # add this row to the list
        myarray = myarray[~mask] # mask out everything I have used from the original matrix
        if verbose: print lsafen("(meanstd rec): the array is now",repr(myarray))
        j += 1
    #}}}
    combined = concatenate(combined)
    if verbose: print lsafen("(meanstd rec): final result",repr(combined),"has length",len(combined))
    return combined
def make_rec(*args,**kwargs):
    r'input,names or a single argument, which is a dictionary\nstrlen = 100 gives length of the strings (which need to be specified in record arrays)\nyou can also specify (especially useful with the dictionary format) the list order = [str1,str2,...] which orders the output records with the field containing str1 first, then the field containing str2, then any remaining fields'
    strlen,order,zeros_like = process_kwargs([('strlen',100),
        ('order',None),
        ('zeros_like',False)],kwargs)
    if len(args) == 1 and (type(args[0]) is dict):
        names = args[0].keys()
        input = args[0].values()
    elif len(args) == 2:
        input = args[0]
        names = args[1]
    else:
        raise ValueError(strm("I don't understand the arguments you passed to",
                "make_rec!!!\nshould be (list of values, list of field names),",
                "or a dictionary"))
    #{{{ apply the order kwarg
    if order is not None:
        newindices = []
        for orderitem in order:
            newindices += [j for j,k in enumerate(names) if (k.find(orderitem)>-1 and j not in newindices)]
        newindices += [j for j,k in enumerate(names) if j not in newindices]
        names = [names[j] for j in newindices]
        input = [input[j] for j in newindices]
    #}}}
    if not (type(input) is list and type(names) is list):
        raise TypeError('you must enter a list for both')
    types = map(type,input)
    shapes = map(shape,input)
    if all([j == shapes[0] for j in shapes]):
        if shapes[0] == ():# if it's one dimensional
            equal_shapes = False
            shapes = [(1)]*len(shapes)
        else:
            equal_shapes = True
            shape_of_array = shapes[0]
            shapes = [()]*len(shapes)
    else:
        equal_shapes = False
    for j,k in enumerate(input):
        if type(k) is list and equal_shapes:
            k = k[0]
        if type(k) is str:
            types[j] = '|S%d'%strlen
        if type(k) is ndarray:
            types[j] = k.dtype
    try:
        mydtype = dtype(zip(names,types,shapes))
    except Exception as e:
        raise ValueError(strm('problem trying to make names',names,' types',
            types,'shapes',shapes)+explain_error(e))
    if zeros_like:
        retval = zeros(zeros_like,dtype = mydtype)
        return retval
    if equal_shapes:
        retval = empty(shape_of_array,dtype = mydtype)
        for j,thisname in enumerate(names):
            try:
                retval[thisname][:] = input[j][:]
            except Exception as e:
                raise RuntimeError("error trying to load input for '"+thisname
                        +"' of shape "+repr(shape(input[j]))+" into retval field of shape "
                        +repr(shape(retval[thisname])))
        return retval
    else:
        try:
            return array([tuple(input)],dtype = mydtype)
        except:
            raise ValueError(strm('problem trying to assign data of type',map(type,input),
                '\nvalues',input,'\nonto',mydtype,'\ndtype made from tuple:',
                zip(names,types,shapes)))
#{{{ convert back and forth between lists, etc, and ndarray
def make_ndarray(array_to_conv,name_forprint = 'unknown',verbose = False): 
    if type(array_to_conv) in [int,int32,double,float,complex,complex128,float,bool,bool_]: # if it's a scalar
        pass
    elif type(array_to_conv) is str:
        pass
    elif type(array_to_conv) in [list,ndarray] and len(array_to_conv) > 0:
        array_to_conv = rec.fromarrays([array_to_conv],names = 'LISTELEMENTS') #list(rec.fromarrays([b])['f0']) to convert back
    elif type(array_to_conv) in [list,ndarray] and len(array_to_conv) is 0:
        array_to_conv = None
    elif array_to_conv is  None:
        pass
    else:
        raise TypeError(strm('type of value (',type(array_to_conv),') for attribute name',
            name_forprint,'passed to make_ndarray is not currently supported'))
    return array_to_conv
def unmake_ndarray(array_to_conv,name_forprint = 'unknown',verbose = False): 
    r'Convert this item to an ndarray'
    if (type(array_to_conv) is recarray) or (type(array_to_conv) is ndarray and array_to_conv.dtype.names is not None and len(array_to_conv.dtype.names)>0):
        #{{{ if it's a record/structured array, it should be either a list or dictionary
        if 'LISTELEMENTS' in array_to_conv.dtype.names:
            if array_to_conv.dtype.names == tuple(['LISTELEMENTS']):
                retval = list(array_to_conv['LISTELEMENTS'])
            else:
                raise ValueError(strm('Attribute',name_forprint,
                    'is a recordarray with a LISTELEMENTS field, but it',
                    'also has other dimensions:',array_to_conv.dtype.names,
                    'not',tuple(['LISTELEMENTS'])))
        elif len(array_to_conv)==1:
            thisval = dict(zip(a.dtype.names,a.tolist()[0]))
        else: raise ValueError('You passed a structured array, but it has more',
                "than one dimension, which is not yet supported\nLater, this",
                'should be supported by returning a dictionary of arrays')
        #}}}
    elif type(array_to_conv) is ndarray and len(array_to_conv)==1:
        #{{{ if it's a length 1 ndarray, then return the element
        retval = array_to_conv.tolist()
        if verbose: print "(from unmake ndarray verbose):", name_forprint,"=",type(array_to_conv),"is a numpy array of length one"
        #}}}
    elif type(array_to_conv) in [string_,int32,float64,bool_]:
        #{{{ map numpy strings onto normal strings
        retval = array_to_conv.tolist()
        if verbose: print "(from unmake ndarray verbose):", name_forprint,"=",type(array_to_conv),"is a numpy scalar"
        #}}}
    elif type(array_to_conv) is list:
        #{{{ deal with lists
        if verbose: print "(from unmake ndarray verbose):", name_forprint,"is a list"
        typeofall = map(type,array_to_conv)
        if all(map(lambda x: x is string_,typeofall)):
            if verbose: print "(from unmake ndarray verbose):", name_forprint,"=",typeofall,"are all numpy strings"
            retval = map(str,array_to_conv)
        else:
            if verbose: print "(from unmake ndarray verbose):", name_forprint,"=",typeofall,"are not all numpy string"
            retval = array_to_conv
        #}}}
    else:
        if verbose: print "(from unmake ndarray verbose):", name_forprint,"=",type(array_to_conv),"is not a numpy string or record array"
        retval = array_to_conv
    return retval
#}}}
#}}}
def emptytest(x): # test is it is one of various forms of empty
   if type(x) in [list,array]:
       if len(x) == 0:
           return True
       elif x is array(None):
           return True
       elif len(x) > 0:
           return False
       #don't want the following, because then I may need to pop, etc
       #if type(x) is list and all(map(lambda x: x is None,x)): return True
   if size(x) is 1 and x is None: return True
   if size(x) is 0: return True
   return False
def lsafen(*string,**kwargs):
    "see lsafe, but with an added double newline"
    string = list(string)
    string += ['\n\n']
    return lsafe(*tuple(string),**kwargs)
def lsafe(*string,**kwargs):
    "Output properly escaped for latex"
    if len(string) > 1:
        lsafewkargs = lambda x: lsafe(x,**kwargs)
        return ' '.join(list(map(lsafewkargs,string)))
    else:
        string = string[0]
    #{{{ kwargs
    spaces = False
    if 'spaces' in kwargs.keys():
        spaces = kwargs.pop('spaces')
    if 'wrap' in kwargs.keys():
        wrap = kwargs.pop('wrap')
    else:
        wrap = None
    #}}}
    if type(string) is not str:
        string = str(string)
    if wrap is True:
        wrap = 60
    if wrap is not None:
        string = '\n'.join(textwrap.wrap(string,wrap))
    string = string.replace('\\','\\textbackslash ')
    if spaces:
        string = string.replace(' ','\\ ')
    string = string.replace('\n\t','\n\n\\quad ')
    string = string.replace('\t','\\quad ')
    string = string.replace('_',r'\_')
    string = string.replace('{',r'\{')
    string = string.replace('}',r'\}')
    string = string.replace('$$',r'ACTUALDOUBLEDOLLAR')
    string = string.replace(']',r'$]$')
    string = string.replace('[',r'$[$')
    string = string.replace('<',r'$<$')
    string = string.replace('>',r'$>$')
    string = string.replace('$$',r'')
    string = string.replace('ACTUALDOUBLEDOLLAR',r'$$')
    string = string.replace('^',r'\^')
    string = string.replace('#',r'\#')
    string = string.replace('%',r'\%')
    string = string.replace('&',r'\&')
    string = string.replace('+/-',r'\ensuremath{\pm}')
    string = string.replace('|',r'$|$')
    return string
#{{{ errors
def explain_error(e):
    '''Allows you to wrap existing errors with more explanation

    For example:

    >    except BaseException  as e:
    >        raise IndexError("I can't find the node "+pathstring+explain_error(e))
    >                + '\n'.join(['>\t'+j for j in str(e).split('\n')]))# this indents
    '''
    exc_type,exc_obj,exc_tb = exc_info()
    #code_loc = strm(os.path.relpath(exc_tb.tb_frame.f_code.co_filename,os.getcwd()), 'line', exc_tb.tb_lineno)
    code_loc = strm(exc_tb.tb_frame.f_code.co_filename, 'line', exc_tb.tb_lineno)
    return ('\n> Original error (%s -- %s):\n'%(exc_type,code_loc)
            + '\n'.join(['>\t'+j
                for j in str(e).split('\n')]))# this indents
class CustomError(Exception):
    def __init__(self, *value, **kwargs):
        raise NotImplementedError("You should get rid of CustomError and use explain_error instead")
        return
def copy_maybe_none(input):
    if input == None:
        return None
    else:
        if type(input) is list:
            return map(copy,input)
        else:
            return input.copy()
def maprep(*mylist):
    mylist = list(mylist)
    for j in range(0,len(mylist)):
        if type(mylist[j]) is not str:
            mylist[j] = mylist[j].__repr__()
    return ' '.join(mylist)
#}}}
#{{{ HDF5 functions
#{{{ helper function for HDF5 search
def gensearch(labelname,format = '%0.3f',value = None,precision = None):
    'obsolete -- use h5gensearch'
    if value == None:
        raise ValueError('You must pass a value to gensearch')
    if precision == None:
        precision = value*0.01 # the precision is 1% of the value, if we don't give an argument
    searchstring_high = '(%s < %s + (%s))'%tuple([labelname]+[format]*2)
    #print "\n\nDEBUG check format:\\begin{verbatim}",searchstring_high,r'\end{verbatim}'
    searchstring_high = searchstring_high%(value,precision)
    #print "\n\nDEBUG after substitution with",value,precision,":\\begin{verbatim}",searchstring_high,r'\end{verbatim}'
    searchstring_low = '(%s > %s - (%s))'%tuple([labelname]+[format]*2)
    searchstring_low = searchstring_low%(value,precision)
    return searchstring_low + ' & ' + searchstring_high
def h5searchstring(*args,**kwargs):
    '''generate robust search strings
    :parameter fieldname,value:
    search AROUND a certain value (overcomes some type conversion issues) optional arguments are the format specifier and the fractional precision:
    **OR**
    :parameter field_and_value_dictionary:
    generate a search string that matches one or more criteria'''
    format,precision = process_kwargs([('format','%g'),
        ('precision',0.01)],
        kwargs)
    if len(args) == 2:
        fieldname,value = args
    elif len(args) == 1 and type(args[0]) is dict:
        dict_arg = args[0]
        condlist = []
        for k,v in dict_arg.iteritems():
            condlist.append(h5searchstring(k,v,format = format,precision = precision))
        return ' & '.join(condlist)
    else:
        raise ValueError("pass either field,value pair or a dictionary!")
    if type(value) is str:
        raise ValueError("string matching in pytables is broken -- search by hand and then use the index")
    precision *= value
    searchstring_high = '(%s < %s + (%s))'%tuple([fieldname]+[format]*2)
    #print "\n\nDEBUG check format:\\begin{verbatim}",searchstring_high,r'\end{verbatim}'
    searchstring_high = searchstring_high%(value,precision)
    #print "\n\nDEBUG after substitution with",value,precision,":\\begin{verbatim}",searchstring_high,r'\end{verbatim}'
    searchstring_low = '(%s > %s - (%s))'%tuple([fieldname]+[format]*2)
    searchstring_low = searchstring_low%(value,precision)
    return '(' + searchstring_low + ' & ' + searchstring_high + ')'
#}}}
def h5loaddict(thisnode,verbose = False):
    #{{{ load all attributes of the node
    retval = dict([(x,thisnode._v_attrs.__getattribute__(x))
        for x in thisnode._v_attrs._f_list('user')])
    #}}}
    for k,v in retval.iteritems():#{{{ search for record arrays that represent normal lists
        retval[k]  = unmake_ndarray(v,name_forprint = k,verbose = verbose)
    if type(thisnode) is tables.table.Table:#{{{ load any table data
        if verbose: print "It's a table\n\n"
        if 'data' in retval.keys():
            raise AttributeError('There\'s an attribute called data --> this should not happen!')
        retval.update({'data':thisnode.read()})
    elif type(thisnode) is tables.group.Group:
        #{{{ load any sub-nodes as dictionaries
        mychildren = thisnode._v_children
        for thischild in mychildren.keys():
            if thischild in retval.keys():
                raise AttributeError('There\'s an attribute called ',thischild,' and also a sub-node called the',thischild,'--> this should not happen!')
            retval.update({thischild:h5loaddict(mychildren[thischild])})
        #}}}
    else:
        raise AttributeError(strm("I don't know what to do with this node:",thisnode))
    #}}}
    return retval
def h5child(thisnode,childname,clear = False,create = None,verbose = False):
    r'''grab the child, optionally clearing it and/or (by default) creating it'''
    #{{{ I can't create and clear at the same time
    if create and clear:
        raise ValueError("You can't call clear and create at the same time!\nJust call h5child twice, once with clear, once with create")
    if create is None:
        if clear == True:
            create = False
        else:
            create = True
    #}}}
    h5file = thisnode._v_file
    try:
        childnode = h5file.get_node(thisnode,childname)
        if verbose:
            print lsafe('found',childname)
        if clear:
            childnode._f_remove(recursive = True)
            childnode = None
    except tables.NoSuchNodeError as e:
        if create is False and not clear:
            raise RuntimeError('Trying to grab a node that does not exist with create = False'+explain_error(e))
        elif clear:
            childnode = None
        else:
            childnode = h5file.create_group(thisnode,childname)
            if verbose:
                print lsafe('created',childname)
    return childnode
def h5remrows(bottomnode,tablename,searchstring):
    if type(searchstring) is dict:
        searchstring = h5searchstring(searchstring)
    try:
        thistable = bottomnode.__getattr__(tablename)
        counter = 0
        try:
            data = thistable.read_where(searchstring).copy()
        except Exception as e:
            raise RuntimeError(strm('Problem trying to remove rows using search string',
                searchstring, 'in', thistable, explain_error(e)))
        for row in thistable.where(searchstring):
            if len(thistable) == 1:
                thistable.remove()
                counter += 1
            else:
                try:
                    thistable.remove_rows(row.nrow - counter,row.nrow - counter + 1) # counter accounts for rows I have already removed.
                except:
                    print "you passed searchstring",searchstring
                    print "trying to remove row",row
                    print "trying to remove row with number",row.nrow
                    print help(thistable.remove_rows)
                    raise RuntimeError("length of thistable is "+repr(len(thistable))+" calling remove_rows with "+repr(row.nrow-counter))
                counter += 1
        return counter,data
    except tables.NoSuchNodeError:
        return False,None
def h5addrow(bottomnode,tablename,*args,**kwargs):
    '''add a row to a table, creating it if necessary, but don\'t add if the data matches the search condition indicated by `match_row`
    `match_row` can be either text or a dictionary -- in the latter case it's passed to h5searchstring
    '''
    match_row,verbose,only_last = process_kwargs([('match_row',None),('verbose',False),('only_last',True)],kwargs)
    try: # see if the table exists
        mytable = h5table(bottomnode,tablename,None)
        tableexists = True
    except RuntimeError: # if table doesn't exist, create it
        newindex = 1L
        tableexists = False
    if tableexists:
        #{{{ auto-increment "index"
        newindex = mytable.read()['index'].max() + 1L
        #}}}
        # here is where I would search for the existing data
        if match_row is not None:
            if type(match_row) is dict:
                match_row = h5searchstring(match_row)
            if verbose: obs("trying to match row according to",lsafen(match_row))
            mytable.flush()
            try:
                matches = mytable.read_where(match_row)
            except NameError as e:
                raise NameError(' '.join(map(str,
                    [e,'\nYou passed',match_row,'\nThe columns available are',mytable.colnames,"condvars are",condvars])))
            except ValueError as e:
                raise NameError(' '.join(map(str,
                    [e,'\nYou passed',match_row,'\nThe columns available are',mytable.colnames])))
            if len(matches) > 0:
                if only_last:
                    if verbose: print r'\o{',lsafen(len(matches),"rows match your search criterion, returning the last row"),'}'
                    return mytable,matches['index'][-1]
                else:
                    return mytable,matches['index'][:]
            else:
                if verbose:
                    obs("I found no matches")
    if len(args) == 1 and (type(args[0]) is dict):
        listofnames,listofdata = map(list,zip(*tuple(args[0].items())))
    elif len(args) == 2 and type(args[0]) is list and type(args[1]) is list:
        listofdata = args[0]
        listofnames = args[1]
    else:
        raise TypeError('h5addrow takes either a dictionary for the third argument or a list for the third and fourth arguments')
    try:
        listofdata = [newindex] + listofdata
    except:
        raise TypeError('newindex is'+repr(newindex)+'listofdata is'+repr(listofdata))
    listofnames = ['index'] + listofnames
    myrowdata = make_rec(listofdata,listofnames)
    if tableexists:
        try:
            mytable.append(myrowdata)
        except ValueError as e:
            print lsafen("I'm about to flag an error, but it looks like there was an issue appending",myrowdata)
            tabledforerr = mytable.read()
            raise AttributeError(strm('Compare names and values table data vs. the row you are trying to add\n',
                '\n'.join(map(repr,zip(mytable.read().dtype.fields.keys(),
                mytable.read().dtype.fields.values(),
                myrowdata.dtype.fields.keys(),
                myrowdata.dtype.fields.values())))),explain_error(e))
        mytable.flush()
    else:
        recorddata = myrowdata
        try:
            mytable = h5table(bottomnode,
                    tablename,
                    recorddata)
        except Exception as e:
            raise RuntimeError(strm('Error trying to write record array:',
                repr(recorddata),'from listofdata',listofdata,'and names',listofnames,
                explain_error(e)))
        mytable.flush()
    return mytable,newindex
def h5table(bottomnode,tablename,tabledata):
    'create the table, or if tabledata is None, just check if it exists'
    #{{{ save but don't overwrite the table
    h5file = bottomnode._v_file
    if tablename not in bottomnode._v_children.keys():
        if tabledata is not None:
            if type(tabledata) is dict:
                tabledata = make_rec(tabledata)
            datatable = h5file.create_table(bottomnode,tablename,tabledata) # actually write the data to the table
        else:
            raise RuntimeError(' '.join(map(str,['You passed no data, so I can\'t create table',tablename,'but it doesn\'t exist in',bottomnode,'which has children',bottomnode._v_children.keys()])))
    else:
        if tabledata is not None:
            raise ValueError(strm('You\'re passing data to create the table,',tablename,' but the table already exists!'))
        else:
            pass
    return bottomnode._v_children[tablename]
    #}}}
def h5nodebypath(h5path,verbose = False,force = False,only_lowest = False,check_only = False,directory='.'):
    r'''return the node based on an absolute path, including the filename'''
    logger.debug(strm("DEBUG: called h5nodebypath on",h5path))
    h5path = h5path.split('/')
    #{{{ open the file / check if it exists
    if verbose: print lsafen('h5path=',h5path)
    logger.info(strm('the h5path is',h5path))
    try:
        if h5path[0] in listdir(directory):
            if verbose: print 'DEBUG: file exists\n\n'
        else:
            if check_only: raise AttributeError("You're checking for a node in a file (%s) that does not exist"%h5path[0])
            if verbose: print 'DEBUG: file does not exist\n\n'
        mode = 'a'
        #if check_only: mode = 'r'
        logger.info(strm('so I look for the file',h5path[0],'in directory',directory))
        h5file = tables.open_file(os.path.join(directory,h5path[0]),mode = mode,title = 'test file')
    except IOError as e:
        raise IOError('I think the HDF5 file has not been created yet, and there is a bug pytables that makes it freak out, but you can just run again.'+explain_error(e))
    #}}}
    currentnode = h5file.get_node('/') # open the root node
    logger.debug(strm("I have grabbe node",currentnode,"of file",h5file,'ready to step down search path'))
    for pathlevel in range(1,len(h5path)):#{{{ step down the path
            clear = False
            create = True
            if only_lowest or check_only:
                create = False
            if pathlevel == len(h5path)-1: # the lowest level
                if only_lowest:
                    create = True
                if force:
                    clear = True
            safetoleaveopen = False
            try:
                currentnode = h5child(currentnode, # current node
                        h5path[pathlevel], # the child
                        verbose = verbose,
                        create = create,
                        clear = clear)
                if verbose: print lsafen("searching for node path: descended to node",currentnode)
                logger.info(strm("searching for node path: descended to node",currentnode))
            except BaseException as e:
                if verbose: print lsafen("searching for node path: got caught searching for node",h5path[pathlevel])
                logger.info(strm("searching for node path: got caught searching for node",h5path[pathlevel]))
                h5file.close()
                #print lsafen("DEBUG: Yes, I closed the file")
                raise IndexError(strm('Problem trying to load node ',h5path,explain_error(e)))
            #}}}
    return h5file,currentnode
def h5attachattributes(node,listofattributes,myvalues):
    listofattributes = [j for j in listofattributes # need to exclude the properties
            if j not in ['angle','real','imag']]
    if node is None:
        raise IndexError('Problem!, node passed to h5attachattributes: ',node,'is None!')
    h5file = node._v_file
    if isinstance(myvalues,nddata):
        attributevalues = map(lambda x: myvalues.__getattribute__(x),listofattributes)
    elif type(myvalues) is list:
        attributevalues = myvalues
    else:
        raise TypeError("I don't understand the type of myvalues, which much be a list or a nddata object, from which the attribute values are retrieved")
    listout = list(listofattributes)
    for j,thisattr in enumerate(listofattributes):
        thisval = attributevalues[j]
        if type(thisval) in [dict]:
            dictnode = h5child(node,
                    thisattr,
                    clear = True)
            dictnode = h5child(node,
                    thisattr,
                    create = True)
            h5attachattributes(dictnode,
                    thisval.keys(),
                    thisval.values())
            thisval = None
            listout.remove(thisattr)
        else:
            # {{{ pytables hates <U24 which is created from unicode
            if type(thisval) in [list,tuple]:
                if any(map(lambda x: isinstance(x,unicode),thisval)):
                    logger.info(strm("going to convert",thisval,"to strings"))
                    thisval = [str(x) if isinstance(x,unicode) else x for x in thisval]
                    logger.info(strm("now it looks like this:",thisval))
            thisval = make_ndarray(thisval,name_forprint = thisattr)
            # }}}
        if thisval is not None:
            try:
                node._v_attrs.__setattr__(thisattr,thisval)
            except Exception,e:
                raise RuntimeError("PyTables freaks out when trying to attach attribute "+repr(thisattr)+" with value "+repr(thisval)+"\nOriginal error was:\n"+str(e))
            listout.remove(thisattr)
    listofattributes[:] = listout # pointer
def h5inlist(columnname,mylist):
    'returns rows where the column named columnname is in the value of mylist'
    if type(mylist) is slice:
        if mylist.start is not None and mylist.stop is not None:
            return "(%s >= %g) & (%s < %g)"%(columnname,mylist.start,columnname,mylist.stop)
        elif mylist.stop is not None:
            return "(%s < %g)"%(columnname,mylist.stop)
        elif mylist.start is not None:
            return "(%s > %g)"%(columnname,mylist.start)
        else:
            raise ValueError()
    if type(mylist) is ndarray:
        mylist = mylist.tolist()
    if type(mylist) is not list:
        raise TypeError("the second argument to h5inlist must be a list!!!")
    if any([type(x) in [double,float64] for x in mylist]):
        if all([type(x) in [double,float64,int,int32,int64] for x in mylist]):
            return '('+'|'.join(map(lambda x: "(%s == %g)"%(columnname,x),mylist))+')'
    elif all([type(x) in [int,long,int32,int64] for x in mylist]):
        return '('+'|'.join(map(lambda x: "(%s == %g)"%(columnname,x),mylist))+')'
    elif all([type(x) is str for x in mylist]):
        return '('+'|'.join(map(lambda x: "(%s == '%s')"%(columnname,x),mylist))+')'
    else:
        raise TypeError("I can't figure out what to do with this list --> I know what to do with a list of numbers or a list of strings, but not a list of type"+repr(map(type,mylist)))
def h5join(firsttuple,secondtuple,
    additional_search = '',
    select_fields = None,
    pop_fields = None,
    verbose = False):
    #{{{ process the first argument as the hdf5 table and indices, and process the second one as the structured array to join onto
    if not ((type(firsttuple) is tuple) and (type(secondtuple) is tuple)):
        raise ValueError('both the first and second arguments must be tuples!')
    if not ((len(firsttuple) == 2) and (len(secondtuple) == 2)):
        raise ValueError('The length of the first and second arguments must be two!')
    tablenode = firsttuple[0]
    tableindices = firsttuple[1]
    if verbose: print 'h5join tableindices looks like this:',tableindices
    if type(tableindices) is not list:
        tableindices = [tableindices]
    if verbose: print 'h5join tableindices looks like this:',tableindices
    mystructarray = secondtuple[0].copy()
    mystructarrayindices = secondtuple[1]
    if type(mystructarrayindices) is not list:
        mystructarrayindices = [mystructarrayindices]
    #}}}
    #{{{ generate a search string to match potentially more than one key
    search_string = []
    if len(tableindices) != len(mystructarrayindices):
        raise ValueError('You must pass either a string or a list for the second element of each tuple!\nIf you pass a list, they must be of the same length, since the field names need to line up!')
    # this can't use h5inlist, because the and needs to be on the inside
    #{{{ this loop creates a list of lists, where the inner lists are a set of conditions that need to be satisfied
    # this is actually not causing  any trouble right now, but needs to be fixed, because of the way that it's doing the type conversion
    for thistableindex,thisstructarrayindex in zip(tableindices,mystructarrayindices):
        if thisstructarrayindex not in mystructarray.dtype.names:
            raise ValueError(repr(thisstructarrayindex)+" is not in "+repr(mystructarray.dtype.names))
        if isinstance(mystructarray[thisstructarrayindex][0],basestring):
            search_string.append(["(%s == '%s')"%(thistableindex,x) for x in mystructarray[thisstructarrayindex]])
        elif type(mystructarray[thisstructarrayindex][0]) in [int,double,float,float64,float32,int32,int64]:
            search_string.append(["(%s == %s)"%(thistableindex,str(x)) for x in mystructarray[thisstructarrayindex]])
            #print 'a g mapping for',[x for x in mystructarray[thisstructarrayindex]],'gives',search_string[-1],'\n\n'
        else:
            raise TypeError("I don't know what to do with a structured array that has a row of type"+repr(type(mystructarray[thisstructarrayindex][0])))
    #}}}
    search_string = [' & '.join(x) for x in zip(*tuple(search_string))] # this "and"s together the inner lists, since all conditions must be matched
    search_string = '('+'|'.join(search_string)+')' # then, it "or"s the outer lists, since I want to collect data for all rows of the table
    #}}}
    if len(additional_search) > 0:
        additional_search = " & (%s)"%additional_search
        search_string = search_string + additional_search
    if verbose: print '\n\nh5join generated the search string:',lsafen(search_string)
    retval = tablenode.read_where(search_string)
    #{{{ then join the data together
    # here I'm debugging the join function, again, and again, and agin
    try:
        retval = decorate_rec((retval,tableindices),(mystructarray,mystructarrayindices)) # this must be the problem, since the above looks fine
    except Exception as e:
        raise Exception(strm('Some problems trying to decorate the table',
            retval, 'of dtype', retval.dtype, 'with the structured array',
            mystructarray, 'of dtype', mystructarray.dtype, explain_error(e)))
    if pop_fields is not None:
        if select_fields is not None:
            raise ValueError("It doesn't make sense to specify pop_fields and select_fields at the same time!!")
        select_fields = list(set(retval.dtype.names) ^ set(pop_fields))
    if select_fields is not None:
        if verbose: print '\n\nh5join original indices',lsafen(retval.dtype.names)
        try:
            retval = retval[select_fields]
        except ValueError as e:
            raise ValueError(strm('One of the fields', select_fields, 'is not in',
                retval.dtype.names, explain_error(e)))
    #}}}
    return retval
#}}}
#{{{ indices to slice
#}}}
#{{{ old grid and tick
def gridandtick(ax,rotation=(0,0),precision=(2,2),
        labelstring=('',''),gridcolor=r_[0,0,0],
        formatonly = False,fixed_y_locator = None,
        logarithmic = False,use_grid = True,
        spines = None,y = True):
    #{{{ taken from matplotlib examples
    def adjust_spines(ax,spines):
        xlabel = ax.get_xlabel()
        ylabel = ax.get_ylabel()
        for loc, spine in ax.spines.items():
            if loc in spines:
                spine.set_position(('outward',5)) # outward by 5 points
                spine.set_smart_bounds(True)
            else:
                spine.set_color('none') # don't draw spine
        # turn off ticks where there is no spine
        if 'left' in spines:
            ax.yaxis.set_ticks_position('left')
        else:
            # no yaxis ticks
            ax.yaxis.set_ticks([],minor = False)
        if 'bottom' in spines:
            ax.xaxis.set_ticks_position('bottom')
        else:
            # no xaxis ticks
            ax.xaxis.set_ticks([],minor = False)
        ax.set_xlabel(xlabel)
        ax.set_ylabel(ylabel)
    #}}}
    if spines is not None:
        adjust_spines(ax,spines = spines)
    if not formatonly:
        #{{{x ticks
        # determine the size
        width = abs(diff(ax.get_xlim()))
        if width==0:
            raise ValueError('x axis width is zero')
        widthexp = floor(log(width)/log(10.))-1
        scalefactor = 10**widthexp
        width /= scalefactor
        majorLocator = MultipleLocator(5*scalefactor)
        #majorFormatter = FormatStrFormatter('%0.'+'%d'%precision[0]+'f'+labelstring[0])# labelstring can be used, for instance, for pi
        #ax.xaxis.set_major_formatter(majorFormatter)
        minorLocator   = MultipleLocator(1*scalefactor)
        ax.xaxis.set_major_locator(majorLocator)
        #for the minor ticks, use no labels; default NullFormatter
        ax.xaxis.set_minor_locator(minorLocator)
        #}}}
        if y:
            #{{{ y ticks
            width = abs(diff(ax.get_ylim()))
            if width==0:
                raise ValueError('y axis width is zero')
            widthexp = floor(log(width)/log(10.))-1
            scalefactor = 10**widthexp
            width /= scalefactor
            if fixed_y_locator == None:
                if logarithmic:
                    majorLocator = LogLocator(10)
                else:
                    majorLocator   = MultipleLocator(5*scalefactor)
            else:
                majorLocator   = MultipleLocator(fixed_y_locator[4::5])
            #majorFormatter = FormatStrFormatter('%0.'+'%d'%precision[1]+'f'+labelstring[1])# labelstring can be used, for instance, for pi
            #ax.yaxis.set_major_formatter(majorFormatter)
            if fixed_y_locator == None:
                if logarithmic:
                    minorLocator = LogLocator(10,subs=r_[0:11])
                else:
                    minorLocator   = MultipleLocator(1*scalefactor)
            else:
                minorLocator   = FixedLocator(fixed_y_locator)
            ax.yaxis.set_major_locator(majorLocator)
            #for the minor ticks, use no labels; default NullFormatter
            ax.yaxis.set_minor_locator(minorLocator)
            #}}}
    ax.yaxis.grid(use_grid,which='major',color=gridcolor,alpha=0.15,linestyle='-')
    ax.yaxis.grid(use_grid,which='minor',color=gridcolor,alpha=0.125,linestyle='-')
    ax.xaxis.grid(use_grid,which='minor',color=gridcolor,alpha=0.125,linestyle='-')
    labels = ax.get_xticklabels()
    setp(labels,rotation=rotation[0],fontsize=10)
    if y:
        labels = ax.get_yticklabels()
        setp(labels,rotation=rotation[1],fontsize=10)
    fig = gcf()
    fig.autofmt_xdate()
    return
def gridon(gridcolor=r_[0,0,0]):
    grid(True,which='major',color=gridcolor,alpha=0.1,linestyle='-')
    grid(True,which='minor',color=gridcolor,alpha=0.05,linestyle='-')
#}}}
#{{{ a better version?
def othergridandtick(ax,rotation=(0,0),precision=(2,2),labelstring=('',''),gridcolor=r_[0,0,0],y = True,x = True,spines = None):
    #{{{ taken from matplotlib examples
    def adjust_spines(ax,spines):
        xlabel = ax.get_xlabel()
        ylabel = ax.get_ylabel()
        for loc, spine in ax.spines.items():
            if loc in spines:
                spine.set_position(('outward',5)) # outward by 5 points
                spine.set_smart_bounds(True)
            else:
                spine.set_color('none') # don't draw spine
        # turn off ticks where there is no spine
        if 'left' in spines:
            ax.yaxis.set_ticks_position('left')
        else:
            # no yaxis ticks
            ax.yaxis.set_ticks([],minor = False)
        if 'bottom' in spines:
            ax.xaxis.set_ticks_position('bottom')
        else:
            # no xaxis ticks
            ax.xaxis.set_ticks([],minor = False)
        ax.set_xlabel(xlabel)
        ax.set_ylabel(ylabel)
    #}}}
    if spines is not None:
        adjust_spines(gca(),spines = spines)
    if x:
        #{{{x ticks
        # determine the size
        ax.xaxis.set_major_locator(MaxNLocator(10)) # could use multiplelocator if it keeps try to do multiples of 2
        ax.xaxis.set_minor_locator(MaxNLocator(50))
        #}}}
    if y:
        #{{{ y ticks
        ax.yaxis.set_major_locator(MaxNLocator(10))
        ax.yaxis.set_minor_locator(MaxNLocator(50))
        #}}}
    grid(True,which='major',color=gridcolor,alpha=0.2,linestyle='-')
    grid(True,which='minor',color=gridcolor,alpha=0.1,linestyle='-')
    if x:
        labels = ax.get_xticklabels()
        setp(labels,rotation=rotation[0],fontsize=10)
    if y:
        labels = ax.get_yticklabels()
        setp(labels,rotation=rotation[1],fontsize=10)
    return
#}}}
#{{{ plot wrapper
global OLDplot
OLDplot = plot
global myplotfunc
myplotfunc = OLDplot
def whereblocks(a):
    """returns contiguous chunks where the condition is true
    but, see the "contiguous" method, which is more OO"""
    parselist = where(a)[0]
    jumps_at = where(diff(parselist)>1)[0]+1
    retlist = []
    lastjump = 0
    for jump in jumps_at:
        retlist += [parselist[lastjump:jump]]
        lastjump = jump
    retlist += [parselist[lastjump:]]
    return retlist
def autolegend(*args,**kwargs):
    #lg = legend(legendstr,'best'),loc = 2, borderaxespad = 0.)
    match_colors = False
    if 'match_colors' in kwargs.keys():
        match_colors = kwargs.pop('match_colors')
    alpha = 0.45
    if 'alpha' in kwargs.keys():
        alpha = kwargs.pop('alpha')
    if 'ax' in kwargs.keys():
        ax_list = [kwargs.pop('ax')]
    else:
        ax_list = [gca()]
    if 'ax2' in kwargs.keys():
        ax_list.append(kwargs.pop('ax2'))
    for ax in ax_list:
        if len(args)==0:
            lg = ax.legend(**kwargs)
        elif len(args)==1:
            lg = ax.legend(args[0],**kwargs)
        else:
            lg = ax.legend(args[0],args[1],**kwargs)
        if lg is None:
            raise ValueError("Warning! you called autolegend, but you don't seem to have anything labeled!!")
        else:
            lg.get_frame().set_alpha(alpha)
    if match_colors:
        for line, txt in zip(lg.get_lines(), lg.get_texts()): # from http://stackoverflow.com/questions/13828246/matplotlib-text-color-code-in-the-legend-instead-of-a-line 
                    txt.set_color(line.get_color())  
                    txt.set_alpha(line.get_alpha())  
    return lg
def autopad_figure(pad = 0.2,centered = False,figname = 'unknown'):
    #{{{ solve the axis issue --> this does just the left
    fig = gcf()
    ax = gca()
    labelsets = [] 
    #labelsets.append(('left',ax.get_yticklabels()))
    #labelsets.append(('left',ax.get_yticklines()))
    #labelsets.append(('right',ax.get_yticklines()))
    labelsets.append(('left',[ylabel(ax.get_ylabel())]))
    #labelsets.append(('bottom',ax.get_xticklabels()))
    #labelsets.append(('bottom',ax.get_xticklines()))
    if len(ax.get_xlabel()) > 0:
        labelsets.append(('bottom',[xlabel(ax.get_xlabel())]))
    #labelsets.append(('top',ax.get_xticklines()))
    if len(ax.get_title()) > 0:
        pass #labelsets.append(('top',[title(ax.get_title())]))
    compto = {}
    def on_draw(event):
        # find the sum of the widths of all things labeled with a 'y'
        spkwargs = {}
        compto['bottom'] = fig.subplotpars.bottom
        compto['left'] = fig.subplotpars.left
        compto['right'] = fig.subplotpars.right
        compto['top'] = fig.subplotpars.top
        for axisn in ['left','bottom','top','right']:
            bboxes = []
            labellist = [x[1] for x in labelsets if x[0] is axisn]
            for labels in labellist:
                for label in labels:
                    if type(label) is Line2D:
                        pass # just rely on the pad
                        #if any(map(lambda x: x == label.get_transform(),[ax.transData,ax.transAxes,fig.transFigure,None])):
                        #    print 'found it'
                        #else:
                        #    print 'didn not find it'
                        #bbox = label.get_window_extent(fig.canvas).inverse_transformed(ax.transData).inverse_transformed(fig.transFigure)
                    else:
                        try:
                            bbox = label.get_window_extent()
                        except Exception,e:
                            warnings.warn("I wasn't able to run autopad on figure"+figname+"\nGetting window extent throws error"+str(e))
                    # the figure transform goes from relative coords->pixels and we
                    # want the inverse of that
                    bboxes.append(bbox)
                # this is the bbox that bounds all the bboxes, again in relative
                # figure coords
            l = 0 
            if len(labellist):
                bbox = mtransforms.Bbox.union(bboxes)
                bboxi = bbox.inverse_transformed(fig.transFigure)
                if axisn in ['left','right']:
                    l = bboxi.width
                if axisn in ['top','bottom']:
                    l = bboxi.height
            l += pad
            if axisn in ['top','right']:
                l = 1-l
                if compto[axisn] > l:
                    spkwargs.update({axisn:l})
            else:
                if compto[axisn] < l:
                    spkwargs.update({axisn:l})
        if len(spkwargs) > 0:
            if centered and 'left' in spkwargs.keys() and 'right' in spkwargs.keys():
                big = max(r_[spkwargs['left'],1-spkwargs['right']])
                spkwargs.update({'left':big,'right':1-big})
            try:
                fig.subplots_adjust(**spkwargs) # pad a little
            except:
                raise RuntimeError('failed to adjust subplots spwargs = ',spkwargs)
            #print "adjusted to",spkwargs
            fig.canvas.draw()# recurse
        return False
    fig.canvas.mpl_connect('draw_event', on_draw)
    fig.subplots_adjust(left = 0, right = 1, top = 1, bottom =0)
    fig.canvas.draw()# it needs this to generate the 'renderers'
    fig.canvas.mpl_connect('draw_event', on_draw)
    fig.canvas.draw()
    return
    #}}}
def expand_x(*args):
    r'''expand the axes.  If an argument is passed, then it refers to the position relative to the current coordinates.  Values can be:
        :0: set this side of the axis to 0
        :None: leave this side of the axis alone
        :a double: rescale the distance from the center of the axis to this side by this number'''
    # this is matplotlib code to expand the x axis
    ax = gca()
    xlims = array(ax.get_xlim())
    width = abs(diff(xlims))
    thismean = mean(xlims)
    if len(args) > 0:
        if len(args) == 1 and type(args) is tuple:
            args = args[0]
        for j in range(2):
            if args[j] is None:
                pass
            elif args[j] is 0:
                xlims[j] = 0
            else:
                xlims[j] = args[j]*(xlims[j]-thismean) + thismean
    else:
        xlims[0] -= width/10
        xlims[1] += width/10
    ax.set_xlim(xlims)
def expand_y(*args):
    r'''expand the axes.  If an argument is passed, then it refers to the position relative to the current coordinates.  Values can be:
        :0: set this side of the axis to 0
        :None: leave this side of the axis alone
        :a double: rescale the distance from the center of the axis to this side by this number'''
    # this is matplotlib code to expand the x axis
    ax = gca()
    ylims = array(ax.get_ylim())
    width = abs(diff(ylims))
    thismean = mean(ylims)
    if len(args) > 0:
        if len(args) == 1 and type(args) is tuple:
            args = args[0]
        for j in range(2):
            if args[j] is None:
                pass
            elif args[j] is 0:
                ylims[j] = 0
            else:
                ylims[j] = args[j]*(ylims[j]-thismean) + thismean
    else:
        ylims[0] -= width/10
        ylims[1] += width/10
    ax.set_ylim(ylims)
def plot_label_points(x,y,labels,**kwargs_passed):
    kwargs = {'alpha':0.5,'color':'g','ha':'left','va':'center','rotation':0,'size':14}
    kwargs.update(kwargs_passed)
    for j in range(0,len(labels)):
        text(x[j],y[j],labels[j],**kwargs)
def addlabels(labelstring,x,y,labels):
    r'obsolete -- use plot_label_points'
    for j in range(0,len(labels)):
        text(x[j],y[j],labelstring%labels[j],alpha=0.5,color='g',ha='left',va='top',rotation=0)
def plot_color_counter(*args,**kwargs):
    """Try not to use this function any more -- the version-to-version support for capturing and setting color cycles in matplotlib is very very bad.  (And, the cycler object in newer versions of matplolib is confusing.) So, just import `cycle` from `itertools`, and use it to build a cycle that you directly call to set your properties.

    .. note::
        previous description:

        if passed an argument: make it so that the next line will have the properties given by the argument

        if not passed an argument: just return the current plot properties,so that I can cycle back to it"""
    ax = process_kwargs([('ax',gca())],kwargs)
    if len(args)>0:
        if LooseVersion(matplotlib.__version__) >= LooseVersion("1.5"):
            # {{{ find the element before the one we want
            retval = args[0]
            penultimate = ax._get_lines.prop_cycler.next()
            j = ax._get_lines.prop_cycler.next()
            not_in_list_counter = 1000.
            while j != args[0]:
                penultimate = j
                j = ax._get_lines.prop_cycler.next()
                not_in_list_counter -= 1
                if not_in_list_counter == 0:
                    raise ValueError("the value isn't in the cycler!")
            # }}}
            # {{{ now, set to the element before
            not_in_list_counter = 1000.
            while j != penultimate:
                j = ax._get_lines.prop_cycler.next()
                not_in_list_counter -= 1
                if not_in_list_counter == 0:
                    raise ValueError("the value isn't in the cycler!")
            # }}}
        else:
            try:
                ax._get_lines.count = args[0] # set the value of the color counter
            except:
                ax._get_lines.color_cycle = args[0] # set the value of the color counter
            retval = args[0]
    else:
        if LooseVersion(matplotlib.__version__) >= LooseVersion("1.5"):
            # {{{ I want to return the current element of the cycle
            one_too_far = ax._get_lines.prop_cycler.next()
            j = ax._get_lines.prop_cycler.next()
            not_in_list_counter = 1000.
            while j != one_too_far:
                penultimate = j
                j = ax._get_lines.prop_cycler.next()
                not_in_list_counter -= 1
                if not_in_list_counter == 0:
                    raise ValueError("the value isn't in the cycler!")
            retval = penultimate
            # }}}
        else:
            try: # this is different depending on the version of.core
                retval = ax._get_lines.count
            except:
                retval = ax._get_lines.color_cycle
    return retval
def contour_plot(xvals,yvals,zvals,color = 'k',alpha = 1.0,npts = 300,**kwargs):
    if 'inline_spacing' in kwargs.keys():
        inline_spacing = kwargs.pop('inline_spacing')
    else:
        inline_spacing = 20
    xi = linspace(xvals.min(),xvals.max(),npts)
    yi = linspace(yvals.min(),yvals.max(),npts)
    #{{{ show the diffusivity
    #plot(array(xvals),array(yvals),'k')# to show where everything is
    zi = scipy_griddata((xvals,yvals),
        zvals,
        (xi[None,:],yi[:,None]))
    zi_min = zi[isfinite(zi)].min()
    zi_max = zi[isfinite(zi)].max()
    levels = r_[zi_min:zi_max:40j]
    CS = contour(xi,yi,zi,levels,colors = color,
            alpha = 0.25*alpha)
    oldspacing = levels[1]-levels[0]
    levels = r_[zi_min:zi_max:oldspacing*5]
    try:
        CS = contour(xi,yi,zi,levels,colors = color,
            alpha = alpha,**kwargs)
    except Exception as e:
        raise Exception(strm("Is there something wrong with your levels?:",levels,"min z",zi_min,"max z",zi_max,explain_error(e)))
    clabel(CS,fontsize = 9,inline = 1,
        #fmt = r'$k_\sigma/k_{\sigma,bulk} = %0.2f$',
        fmt = r'%0.2f',
        use_clabeltext = True,
        inline_spacing = inline_spacing,
        alpha = alpha)
    #}}}
def plot_updown(data,axis,color1,color2,symbol = '',**kwargs):
    if symbol == '':
        symbol = 'o'
    change = r_[1,diff(data.getaxis(axis))]
    changemask = change > 0
    if 'force_color' in kwargs.keys() and kwargs['force_color'] == True:
        if hasattr(data,'other_info'):
            if 'plot_color' in data.get_prop():
                data.other_info.pop('plot_color')
    plot(data[axis,changemask],color1+symbol,**kwargs)
    if len(kwargs) > 0 and 'label' in kwargs.keys(): kwargs.pop('label') # if I'm doing a legend, I want it on the first
    plot(data[axis,~changemask],color2+symbol,**kwargs)
    return
def nextfigure(figurelist,name):
    'obsolete -- now use class'
    if isinstance(figurelist,figlist_var):
        figurelist.next(name)
        return figurelist
    else:
        print 'Boo! not a new style name!'
    verbose = False # a good way to debug
    if verbose: print lsafe('DEBUG figurelist, called with',name)
    if name in figurelist:
        fig = figure(figurelist.index(name)+1)
        if verbose: print lsafen('in',figurelist,'at figure',figurelist.index(name)+1,'switched figures')
    else:
        fig = figure(len(figurelist)+1)
        fig.add_subplot(111)
        if verbose: print lsafen('added, figure',len(figurelist)+1,'because not in figurelist',figurelist)
        figurelist.append(name)
    return figurelist
def figlistret(first_figure,figure_list,*args,**kwargs):
    if 'basename' in kwargs.keys():
        basename = kwargs['basename']
    else:
        basename = thisjobname()
    if first_figure is None:
        figure_list.show(basename+'.pdf')
        return args
    else:
        args += (figure_list,)
        if len(args) == 1:
            return args[0]
        else:
            return args
def figlistini(first_figure):
    r"""processes a figure list argument:
    typically, you want to have a figure_list keyword argument for every function, which is by default set to None, then call this on the argument -- it always returns a figure list, creating a new one if required
    similarly, somewhere I have another guy that processes the output, so that if it's set to None, it will by default dump and show the figure list,
    and not return a figure list in the output"""
    if first_figure is None:
        return figlist_var() 
    else:
        return first_figure
def figlistini_old(first_figure):
    if isinstance(first_figure,figlist_var):
        return first_figure
    else:
        print "Boo, not a new style name! (initialize)"
    verbose = False
    if verbose: print lsafe('DEBUG: initialize figlist')
    if first_figure == None:
        if verbose: print lsafen('empty')
        return []
    else:
        if verbose: print lsafen(first_figure.figurelist)
        return first_figure
class figlist(object):
    r"""
    Attributes
    ----------
    basename : str
        A basename that can be changed to generate different sets of figures with different basenames.
        For example, this is useful if you are looping over different sets of data,
        and generating the same set of figures for each set of data (which would correspond to a basename).
    figurelist : list
        A list of the figure names
    figdict : dict
        A dictionary containing the figurelist and the figure numbers or objects that they correspond to.
        Keys of this dictionary must be elements of `figurelist`.
    propdict : dict
        Maintains various properties for each element in figurelist.
        Keys of this dictionary must be elements of `figurelist`.
    """
    def __init__(self,*arg,**kwargs):
        r"""Initialize a figure list, which can be used to generate a series of
        figures from the command line or prompt.  Then the same code (if
        `figlist_var` is used) can be included inside a ``python`` environment
        in a latex document.

        Parameters
        ----------
        black : double
            A fractional number giving how "black" "black" is. Typically 1.0 is
            actually too dark and makes things hard to see.
        mlab : object
            If you want to use mayavi, this should be the mlab (module?)
        file_name : str
            This is the argument passed to :func:`self.show`, and used to
            construct the file names.
        """
        self.verbose, self.black, self.env, self.mlab, self.file_name, self.line_spacing = process_kwargs([
            ('verbose',False),
            ('black',0.9),
            ('env',''),
            ('mlab','BLANK'),
            ('file_name','BLANK'),
            ('line_spacing','BLANK'),
            ],
                kwargs, pass_through=True)
        if len(kwargs) > 0:
            self.lplot_kwargs = kwargs
        if self.mlab == 'BLANK': del self.mlab
        if self.file_name == 'BLANK': del self.file_name
        if self.line_spacing == 'BLANK': del self.line_spacing
        if self.verbose: print lsafe('DEBUG: initialize figlist')
        if len(arg) == 0:
            self.figurelist = []
        else:
            self.figurelist = arg[0]
        if len(kwargs) > 0:
            self.figurelist.append(kwargs)
        self.units = {}
        self.autolegend_list = {}
        self.twinx_list = {}
        self.basename = None
        return
    def twinx(self,autopad = False,orig = False,color = None):
        #self.figurelist.insert(self.get_fig_number(self.current)-1,{'autopad':False}) #doesn't work because it changes the figure number; I can get the number with fig = gcf(); fig.number, but I can't set it; it would be best to switch to using a list that contains all the figure numbers to match all their names -- or alternatively, note that matplotlib allows you to give them names, though I don't know how that works
        if self.current in self.twinx_list.keys():
            ax1,ax2 = self.twinx_list[self.current]
            if color is not None:
                if 'twinx_color' not in self.propdict[self.current].keys():
                        ax2.tick_params(axis = 'y',colors = color)
                        ax2.yaxis.label.set_color(color)
                        ax2.spines['right'].set_color(color)
                        self.propdict[self.current]['twinx_color'] = color
                else:
                    if color != self.propdict[self.current]['twinx_color']:
                        raise ValueError("conflicting values for the twinx color have been given!!")
        else:
            if autopad: autopad_figure()
            ax1 = gca()
            twinx()
            ax2 = gca()
            self.twinx_list[self.current] = (ax1,ax2)
            if color is not None:
                ax2.tick_params(axis = 'y',colors = color)
                ax2.yaxis.label.set_color(color)
                ax2.spines['right'].set_color(color)
                self.propdict[self.current]['twinx_color'] = color
        if orig:
            sca(ax1)
            return ax1
        else:
            sca(ax2)
            return ax2
    def use_autolegend(self,value = None):
        'No argument sets to true if it\'s not already set'
        if value is None:
            if not self.current in self.autolegend_list.keys():
                self.autolegend_list.update({self.current:True})
            else: #leave it alone
                return
        else: #passed an explicit value
            self.autolegend_list.update({self.current:value})
            return
    def push_marker(self):
        if not hasattr(self,'pushlist'):
            self.pushlist = []
        if not hasattr(self,'pushbasenamelist'):
            self.pushbasenamelist = []
        self.pushlist.append(self.current)
        self.pushbasenamelist.append(self.basename)
        return
    def pop_marker(self):
        self.basename = self.pushbasenamelist.pop()
        self.next(self.pushlist.pop())
        return
    def get_num_figures(self):
        cleanlist = filter(lambda x: type(x) is str,self.figurelist)
        return len(cleanlist)
    def get_fig_number(self,name):
        cleanlist = filter(lambda x: type(x) is str,self.figurelist)
        try:
            return cleanlist.index(name)+1
        except ValueError:
            raise ValueError(strm("You are looking for",name,
                "which isn't in the list of figures",cleanlist))
    def next(self,input_name, legend=False, boundaries=None, twinx=None, **kwargs):
        r"""Switch to the figure given by input_name, which is used not only as
        a string-based name for the figure, but also as a default title and as
        a base name for resulting figure files.

        **In the future, we actually want this to track the appropriate axis object!**

        Parameters
        ----------
        legend : bool
            If this is set, a legend is created *outside* the figure.
        twinx : {0,1}
            :1: plots on an overlayed axis (the matplotlib twinx) whose y axis
                is labeled on the right when you set this for the first time, you
                can also set a `color` kwarg that controls the coloring of the
                right axis. 
            :0: used to switch back to the left (default) axis
        boundaries :
            **need to add description**
        kwargs : dict
            Any other keyword arguments are passed to the matplotlib (mayavi)
            figure() function that's used to switch (create) figures.
        """
        # {{{ basic setup
        if not hasattr(self,'figdict'):
            self.figdict = {} # the dictionary of the various figures
        if not hasattr(self,'propdict'):
            self.propdict = {} # the properties belonging to those same figures
        logger.debug(strm("for plot",input_name,"basename is",self.basename))
        if (self.basename is not None #basename for groups of figures
                # I need to check that the basename hasn't already been added
                and not input_name.startswith(self.basename)):
            name = self.basename + ' ' + input_name
        else:
            logger.debug(strm("not using a basename",self.basename is not None))
            name = input_name
        # }}}
        if name.find('/') > 0:
            raise ValueError("don't include slashes in the figure name, that's just too confusing")
        logger.debug(strm('called with',name))
        if name in self.figurelist:# figure already exists
            if hasattr(self,'mlab'):
                # with this commit, I removed the kwargs and bgcolor, not sure why
                fig = self.mlab.figure(self.get_fig_number(name))
                fig.scene.render_window.aa_frames = 20
                fig.scene.anti_aliasing_frames = 20
            else:
                logging.debug(strm("I'm changing to figure",self.get_fig_number(name),"for",name))
                fig = self.figdict[name]
                figure(self.figdict[name].number)
            self.current = name
            logging.debug(strm('in',self.figurelist,'at figure',self.get_fig_number(name),'switched figures'))
            if boundaries is not None:
                if 'boundaries' not in self.propdict[self.current].keys() or self.propdict[self.current]['boundaries'] != boundaries:
                    raise ValueError("You're giving conflicting values for boundaries")
            if legend:
                if 'legend' not in self.propdict[self.current].keys() or self.propdict[self.current]['legend'] != legend:
                    raise ValueError("You're giving conflicting values for legend")
        else:# figure doesn't exist yet
            num_figs_before_add = self.get_num_figures()
            self.current = name
            if self.current not in self.propdict.keys():
                self.propdict[self.current] = {}
            if boundaries == False:
                self.propdict[self.current]['boundaries'] = False
                self.setprops(boundaries = False)
            if legend:
                self.propdict[self.current]['legend'] = True
                if 'figsize' not in kwargs.keys():
                    kwargs.update({'figsize':(12,6)})
                if hasattr(self,'mlab'):
                    fig = self.mlab.figure(num_figs_before_add+1,bgcolor = (1,1,1),**kwargs)
                    fig.scene.render_window.aa_frames = 20
                    fig.scene.anti_aliasing_frames = 20
                else:
                    fig = figure(num_figs_before_add+1,**kwargs)
                fig.add_axes([0.075,0.2,0.6,0.7]) # l b w h
                self.use_autolegend('outside')
            else:
                self.propdict[self.current]['legend'] = False
                if hasattr(self,'mlab'):
                    fig = self.mlab.figure(num_figs_before_add+1,bgcolor = (1,1,1),**kwargs)
                    fig.scene.render_window.aa_frames = 20
                    fig.scene.anti_aliasing_frames = 20
                else:
                    fig = figure(num_figs_before_add+1,**kwargs)
                if twinx is not None:
                    fig.add_subplot(111)
            logger.debug(strm('added figure',len(self.figurelist)+1,'because not in figurelist',self.figurelist))
            self.figurelist.append(name)
            self.figdict.update({self.current:fig})
            if boundaries == False:
                self.setprops(boundaries = True)# set this back
        if twinx is not None:
            self.propdict[self.current]['twinx'] = True
            if twinx == 0:
                self.twinx(orig = True)
                fig = gcf()
            elif twinx == 1:
                self.twinx()
                fig = gcf()
            else:
                raise ValueError('If you pass twinx, pass 0 for the original or 1 for the right side')
            self.figdict.update({self.current:fig})
        return fig
    def plot(self,*args,**kwargs):
        r"""
        Parameters
        ----------
        linestyle: {':','--','.','etc.'}
            the style of the line
        plottype: {'semilogy','semilogx','loglog'}
            Select a logarithmic plotting style.
        nosemilog: True
            Typically, if you supply a log-spaced axis,
            a semilogx plot will be automatically selected.
            This overrides that behavior.
            Defaults to False.
        """
        if 'label' in kwargs.keys():
            self.use_autolegend()
        human_units = True
        if 'human_units' in kwargs.keys():
            human_units = kwargs.pop('human_units')
        if human_units:
            firstarg = self.check_units(args[0],0,1) # check units, and if need be convert to human units, where x is the first dimension and y is the last
        else:
            firstarg = args[0]
        if 'label' not in kwargs.keys() and isinstance(args[0],nddata):
            thisname = args[0].name()
            if thisname is not None:
                kwargs['label'] = thisname
        retval = plot(*tuple((firstarg,)+args[1:]),**kwargs)#just a placeholder for now, will later keep units + such
        ax = gca()
        if ax.get_title() is None or len(ax.get_title()) == 0:
            try:
                title(self.current)
            except:
                title('untitled')
        return retval
    def phaseplot_finalize(self):
        ("Performs plot decorations that are typically desired for a manual phasing"
        " plot.  This assumes that the ``y``-axis is given in units of half-cycles"
        " ($\pi$ radians).")
        ax = gca()
        ylim(-1,1)
        gridandtick(ax)
        ylabel(r'$\phi / \pi$')
        # now show the pi/2 lines
        axhline(y = 0.5,color = 'r',alpha = 0.5,linewidth = 2)
        axhline(y = -0.5,color = 'r',alpha = 0.5,linewidth = 2)
        return
    def check_units(self, testdata, x_index, y_index,
            verbose=False):
        if verbose: print "-"*30
        if verbose: print "called check_units for figure",self.current
        if isinstance(testdata,nddata):
            if verbose: print "(check_units) it's nddata"
            testdata = testdata.copy().human_units()
            if len(testdata.dimlabels) > 1:
                if verbose: print "(check_units) more than one dimension"
                if not hasattr(self,'current'):
                    raise ValueError("give your plot a name (using .next()) first! (this is used for naming the PDF's etc)")
                if self.current in self.units.keys():
                        theseunits = (testdata.get_units(testdata.dimlabels[x_index]),testdata.get_units(testdata.dimlabels[y_index]))
                        if theseunits != self.units[self.current] and theseunits[0] != self.units[self.current]:
                                raise ValueError("the units don't match (old units %s and new units %s)! Figure out a way to deal with this!"%(theseunits,self.units[self.current]))
                else:
                    if isinstance(testdata,nddata):
                        self.units[self.current] = (testdata.get_units(testdata.dimlabels[x_index]),testdata.get_units(testdata.dimlabels[y_index]))
            else:
                if verbose: print "(check_units) only one dimension"
                if not hasattr(self,'current'):
                    self.next('default')
                if self.current in self.units.keys():
                    theseunits = (testdata.get_units(testdata.dimlabels[x_index]))
                    testunits = self.units[self.current]
                    if theseunits != testunits:
                        if type(testunits) is tuple and testunits[1] is None:
                            pass
                        else:
                            raise ValueError("the units don't match (old units %s and new units %s)! Figure out a way to deal with this!"%(theseunits,self.units[self.current]))
                else:
                    self.units[self.current] = (testdata.get_units(testdata.dimlabels[x_index]))
        if verbose: print "-"*30
        return testdata
    def adjust_spines(self,spines):
        ax = gca()
        #{{{ taken from matplotlib examples
        for loc, spine in ax.spines.items():
            if loc in spines:
                spine.set_position(('outward',10)) # outward by 10 points
                spine.set_smart_bounds(True)
            else:
                spine.set_color('none') # don't draw spine

        # turn off ticks where there is no spine
        if 'left' in spines:
            ax.yaxis.set_ticks_position('left')
        else:
            # no yaxis ticks
            ax.yaxis.set_ticks([])

        if 'bottom' in spines:
            ax.xaxis.set_ticks_position('bottom')
        else:
            # no xaxis ticks
            ax.xaxis.set_ticks([])
        #}}}
    def grid(self):
        ax = gca()
        if self.black:
            gridandtick(ax,gridcolor = r_[0.5,0.5,0.5])
        else:
            gridandtick(ax,gridcolor = r_[0,0,0])
        return
    image = this_plotting.image.fl_image
    def marked_text(self,marker,input_text="",sep='\n'):
        """Creates a named `marker` where we can place text.   If `marker`
        has been used, goes back and places text there."""
        if not hasattr(self,'textdict'):
            self.textdict = {}
        if marker in self.textdict.keys():
            idx = self.textdict[marker]
            self.figurelist[idx]['print_string'] = (
                    self.figurelist[idx]['print_string']
                    + sep + input_text )
        else:
            self.setprops(print_string=input_text)
            idx = len(self.figurelist)-1
            self.textdict[marker] = idx
    def text(self,mytext):
        self.setprops(print_string = mytext)
    def setprops(self,**kwargs):
        self.figurelist.append(kwargs)
    def show_prep(self):
        for k,v in self.autolegend_list.items():
            kwargs = {}
            if v:
                if type(v) is str:
                    if v[0:7] == 'colored':
                        kwargs.update(dict(match_colors = True))
                        v = v[7:]
                        if v == '':
                            v = True
                    if v == 'outside':
                        kwargs.update(dict(bbox_to_anchor=(1.05,1),loc = 2,borderaxespad=0.))
                self.next(k)
                logger.debug(strm("I am about to assign a legend for ",k,". Is it in the figurelist?:",k in self.figurelist))
                logger.debug(strm("print out the legend object:",gca().legend()))
                try:
                    autolegend(**kwargs)
                except:
                    try:
                        self.twinx(orig = True)
                    except Exception as e:
                        raise Exception(strm('error while trying to run twinx to place legend for',k,'\n\tfiglist is',self.figurelist,explain_error(e)))
                    try:
                        autolegend(**kwargs)
                    except Exception as e:
                        raise Exception(strm('error while trying to run autolegend function for',k,'\n\tfiglist is',self.figurelist,explain_error(e)))
    def show(self,*args,**kwargs):
        self.basename = None # must be turned off, so it can cycle through lists, etc, on its own
        if 'line_spacing' in kwargs.keys(): kwargs.pop('line_spacing')# for latex only
        if len(kwargs) > 0:
            raise ValueError("didn't understand kwargs "+repr(kwargs))
        logger.debug(strm("before show_prep, figlist is",self.figurelist))
        logger.debug(strm("before show_prep, autolegend list is",self.autolegend_list))
        self.show_prep()
        #{{{ just copy from fornnotebook to get the print string functionality
        kwargs = {}
        for figname in self.figurelist:
            logger.debug(strm("showing figure"+lsafen(figname)))
            if type(figname) is dict:
                kwargs.update(figname)
                if 'print_string' in kwargs:
                    print '\n\n'
                    print kwargs.pop('print_string')
                    print '\n\n'
        #}}}
        if len(args) == 1:
            if (args[0][:-4] == '.pdf') or (args[0][:-4] == '.png') or (args[0][:-4] == '.jpg'):
                print "you passed me a filename, but I'm just burning it"
        if hasattr(self,'mlab'):
            print "running mlab show!"
            self.mlab.show()
        else:
            #print "not running mlab show!"
            show()
    def label_point(self, data, axis, value, thislabel,
            show_point=True, xscale=1, **new_kwargs):
        """only works for 1D data: assume you've passed a single-point nddata, and label it

        xscale gives the unit scaling

        ..todo::

            Improve the unit scaling, so that this would also work.

            Allow it to include a format string that would use the value.
        Parameters
        ----------

        show_point : bool

            Defaults to `True`. Actually generate a point (circle), *vs.*
            just the label.
        """
        kwargs = {'alpha':0.5,'color':'k','ha':'left','va':'bottom','rotation':45,'size':14}
        kwargs.update(new_kwargs)
        y = double(data[axis:value].data)
        x_ind = argmin(abs(data.getaxis(axis)-value))
        x = data.getaxis(axis)[x_ind]
        text(x/xscale, y, thislabel, **kwargs)
        if show_point:
            plot(x/xscale, y, 'o', color=kwargs["color"],
                    alpha=kwargs["alpha"])
        return
    def header(self,number_above,input_string):
        header_list = ['\\section','\\subsection','\\subsubsection','\\paragraph','\\subparagraph']
        self.text(header_list[number_above+1]+'{%s}'%input_string)
        return number_above + 1
    def mesh(self,plotdata,Z_normalization = None,equal_scale = True,
            lensoffset = 1e-3,
            show_contours = False,
            grey_surf = False,
            **kwargs):
        plotdata = self.check_units(plotdata,0,1)
        if hasattr(self,'mlab'):
            fig = self.figdict[self.current]
            fig.scene.disable_render = True
            X,Y,Z,x_axis,y_axis = plotdata.matrices_3d(also1d = True)# return the axes, and also alter "plotdata" so it's downsampled
            X_normalization = X.max()
            X /= X_normalization
            if equal_scale:
                Y_normalization = X_normalization
            else:
                Y_normalization = Y.max()
            Y /= Y_normalization
            if Z_normalization is None:
                Z_normalization = Z.flatten().max()
            Z /= Z_normalization
            surf_kwargs = {}
            if grey_surf:
                surf_kwargs.update(color = (0.5,0.5,0.5))# opacity and the contour lines don't play well, otherwise I would like to make this transluscent
            self.mlab.surf(X,Y,Z,**surf_kwargs)
            if show_contours:
                contour_kwargs = {'line_width':24}
                contour_kwargs.update(opacity = 0.5)
                if not grey_surf:
                    contour_kwargs.update(color = (1,1,1))
                self.mlab.contour_surf(X,Y,Z+lensoffset,contours = r_[-1:1:10j].tolist(),**contour_kwargs)
                contour_kwargs.update(opacity = 0.1)
                self.mlab.contour_surf(X,Y,Z+lensoffset,contours = r_[-1:1:46j].tolist(),**contour_kwargs)# for some reason, 46 gives alignment (I think 9+1 and 9*5+1)
            if equal_scale:
                self.generate_ticks(plotdata,(x_axis,y_axis),X_normalization,Z_normalization,verbose = True)
            else:
                self.generate_ticks(plotdata,(x_axis,y_axis),X_normalization,Z_normalization,y_rescale = Y_normalization/X_normalization,verbose = True)
            fig.scene.disable_render = False
        else:
            # this should be upgraded, or rather moved to here
            plotdata.meshplot(alpha=1.0, cmap=cm.jet, **kwargs)
        return Z_normalization
    def generate_ticks(self,plotdata,axes,rescale,z_norm = None,y_rescale = 1,text_scale = 0.05,verbose = False,follow_surface = False,
            lensoffset = 0.5e-2,
            line_width = 1e-3,
            tube_radius = 1e-3,
            fine_grid = False,
            ):
        'generate 3d ticks and grid for mayavi'
        if follow_surface and z_norm is None:
            raise ValueError("if you choose to generate the mesh -- i.e. follow the surface -- then you need to pass the z normalization")
        x_axis,y_axis = axes
        x_dim = plotdata.dimlabels[0]
        y_dim = plotdata.dimlabels[1]
        def gen_list(thisaxis,desired_ticks = 7.):
            #{{{ out of the following list, choose the one that gives as close as possible to the desired ticks
            axis_span = thisaxis.max() - thisaxis.min()
            possible_iterators = r_[0.1,0.5,1,5,10,20,30,50,100,200,500,1000]
            iterator = possible_iterators[argmin(abs(axis_span/desired_ticks -
                possible_iterators))]
            #}}}
            if verbose: print 'iterator is',iterator
            return iterator,r_[ceil(thisaxis.min()/iterator):
                floor(thisaxis.max()/iterator)+1]*iterator
        #{{{ now, I need to get the list of multiples that falls inside the axis span
        xiterator,xlist = gen_list(x_axis)
        yiterator,ylist = gen_list(y_axis)
        if verbose: print 'range of x ',x_axis.min(),x_axis.max()
        if verbose: print 'xlist',xlist
        if verbose: print plotdata.unitify_axis(0)
        if verbose: print 'range of y ',y_axis.min(),y_axis.max()
        if verbose: print 'ylist',ylist
        if verbose: print plotdata.unitify_axis(1)
        #}}}
        if xiterator < 1:
            x_ticklabels = ['{:0.1f}'.format(j) for j in xlist]
        else:
            x_ticklabels = ['{:0.0f}'.format(j) for j in xlist]
        if yiterator < 1:
            y_ticklabels = ['{:0.1f}'.format(j) for j in ylist]
        else:
            y_ticklabels = ['{:0.0f}'.format(j) for j in ylist]
        #{{{ rescale absolutely everything
        xlist /= rescale
        ylist /= (rescale*y_rescale)
        x_axis /= rescale
        y_axis /= (rescale*y_rescale)
        #}}}
        x_range = r_[x_axis.min(),x_axis.max()]
        y_range = r_[y_axis.min(),y_axis.max()]
        extension_factor = text_scale * 3
        #{{{ y ticks
        if follow_surface:
            if fine_grid:
                dy = ylist[1]-ylist[0]
                finer_ylist = r_[ylist[0]-dy:ylist[-1]+dy:1j*((len(ylist)+2-1)*5+1)]
                finer_ylist = finer_ylist[finer_ylist>=y_axis.min()]
                finer_ylist = finer_ylist[finer_ylist<=y_axis.max()]
            else:
                finer_ylist = ylist
            for j,y in enumerate(finer_ylist):
                x_linedata = plotdata.getaxis(x_dim)/rescale
                z_linedata = plotdata[y_dim:(y*rescale)].data.flatten()/z_norm
                self.mlab.plot3d(x_linedata,y*ones_like(x_linedata),
                        z_linedata+lensoffset,
                        color = (0,0,0), line_width = line_width,
                        tube_radius = tube_radius)
        for j,y in enumerate(ylist):
            self.mlab.plot3d(x_range+extension_factor*r_[-1,1],
                    y*ones(2),zeros(2),
                    color = (0,0,0), line_width = line_width,
                    tube_radius = tube_radius)
            self.mlab.text3d(x_range[0]-2*extension_factor, y, 0,
                    y_ticklabels[j],color = (0,0,0),
                    scale = text_scale # in figure units
                    )
            self.mlab.text3d(x_range[1]+2*extension_factor, y, 0,
                    y_ticklabels[j],color = (0,0,0),
                    scale = text_scale # in figure units
                    )
        self.mlab.text3d(x_range[1] + 3 * extension_factor,y_range.mean(), 0,
                plotdata.unitify_axis(1), color = (0,0,0),
                scale = text_scale,
                orient_to_camera = False,
                orientation = (0,0,90))# the last angle appears to be rotaiton about z
        #}}}
        #{{{ x ticks
        if follow_surface:
            if fine_grid:
                dx = xlist[1]-xlist[0]
                finer_xlist = r_[xlist[0]-dx:xlist[-1]+dx:1j*((len(xlist)+2-1)*5+1)]
                finer_xlist = finer_xlist[finer_xlist>=x_axis.min()]
                finer_xlist = finer_xlist[finer_xlist<=x_axis.max()]
            else:
                finer_xlist = xlist
            for j,x in enumerate(finer_xlist):
                y_linedata = plotdata.getaxis(y_dim)/(rescale*y_rescale)
                z_linedata = plotdata[x_dim:(x*rescale)].data.flatten()/z_norm
                self.mlab.plot3d(x*ones_like(y_linedata),y_linedata,
                        z_linedata+lensoffset,
                        color = (0,0,0), line_width = line_width,
                        tube_radius = tube_radius)
        for j,x in enumerate(xlist):
            self.mlab.plot3d(x*ones(2),y_range+extension_factor*r_[-1,1],
                    zeros(2),
                    color = (0,0,0), line_width = line_width,
                    tube_radius = tube_radius)
            self.mlab.text3d(x, y_range[0]-2*extension_factor, 0,
                    x_ticklabels[j],color = (0,0,0),
                    scale = text_scale # in figure units
                    )
            self.mlab.text3d(x, y_range[1]+2*extension_factor, 0,
                    x_ticklabels[j],color = (0,0,0),
                    scale = text_scale # in figure units
                    )
        self.mlab.text3d(x_range.mean(), y_range[1] + 3 * extension_factor,
                0,
                plotdata.unitify_axis(0), color = (0,0,0),
                scale = text_scale,
                orient_to_camera = False,
                orientation = (0,0,180))# the last angle appears to be rotaiton about z
        #}}}
        return
    def __enter__(self):
        return self
    def __exit__(self, exception_type, exception_value, traceback):
        r'''show the plots, unless there are errors.

        Because this is executed before raising any errors, we want to avoid showing any plots if there are errors.
        Otherwise, it gets very confusing.
        '''
        if exception_type is None:
            if hasattr(self,'file_name'):
                if hasattr(self,'line_spacing'):
                    self.show(self.file_name,line_spacing = self.line_spacing)
                else:
                    self.show(self.file_name)
            else:
                self.show()
            return
def text_on_plot(x,y,thistext,coord = 'axes',**kwargs):
    ax = gca()
    if coord == 'axes':
        newkwargs = {'transform':ax.transAxes,'size':'x-large',"horizontalalignment":'center'}
    elif coord == 'data':
        print "Yes, I am using data transform"
        newkwargs = {'transform':ax.transData,'size':'small',"horizontalalignment":'right'}
    color = None
    if 'match_data' in kwargs.keys():
        if type(kwargs['match_data']) is list:
            color = kwargs['match_data'][-1].get_color() # get the color of the last line
        elif kwargs['match_data'].get_plot_color() is not None:
            color = kwargs['match_data'].get_plot_color() # don't know when this works, but apparently, it does!
        if color is not None:
            newkwargs.update({'color':color})
        else:
            raise ValueError('You passed match_data to text_on_plot, but I can\'t find a color in the object')
        kwargs.pop('match_data')
    newkwargs.update(kwargs)
    return text(x,y,thistext,**newkwargs)
def plot(*args,**kwargs):
    global myplotfunc
    has_labels = False
    #{{{ deal with axes and some other kwargs
    ax,human_units,label_format_string,normalize,noerr = process_kwargs([('ax',gca()),
        ('human_units',False),
        ('label_format_string',None),
        ('normalize',False),
        ('noerr',False),
        ],kwargs,pass_through = True)
    label_format_string = None
    #}}}
    myplotfunc = ax.plot # default
    #{{{ all possible properties
    myformat = None 
    myxlabel = None
    myylabel = None
    myx = None
    myy = None
    #}}}
    #{{{assign all the possible combinations
    if len(args)==1:
        myy = args[0]
    elif (len(args)==2) and (type(args[1]) is str):
        myy = args[0]
        myformat = args[1]
    else:
        myx = args[0]
        myy = args[1]
    if len(args)==3:
        myformat = args[2]
    if isscalar(myx):
        myx = array([myx])
    if isscalar(myy):
        myy = array([myy])
    #}}}
    x_inverted = False
    #{{{ parse nddata
    if isinstance(myy,nddata):
        myy = myy.copy()
        # {{{ automatically reduce any singleton dimensions
        if any(array(myy.data.shape) == 1):
            for singleton_dim in [lb for j,lb in enumerate(myy.dimlabels) if myy.data.shape[j] == 1]:
                myy = myy[singleton_dim,0]
        # }}}
        if human_units: myy = myy.human_units()
        if myy.get_plot_color() is not None\
            and 'color' not in kwargs.keys():# allow override
            kwargs.update({'color':myy.get_plot_color()})
        if myy.name() is not None:
            myylabel = myy.name()
        else:
            myylabel = 'data'
        myylabel = myy.unitify_axis(myylabel,is_axis = False)
        if (len(myy.dimlabels)>0):
            myxlabel = myy.unitify_axis(0)
        if (myx == None):
            try:
                myx = myy.getaxis(myy.dimlabels[0])
            except:
                if len(myy.data.shape) == 0:
                    raise ValueError("I can't plot zero-dimensional data (typically arises when you have a dataset with one point)")
                myx = r_[0:myy.data.shape[0]]
        if not noerr and type(myy.data_error) is ndarray and len(myy.data_error)>0: #then this should be an errorbar plot
            def thiserrbarplot(*tebargs,**tebkwargs):
                if type(tebargs[-1]) is str:
                    tebkwargs.update({'fmt':tebargs[-1]})
                    return ax.errorbar(*tebargs[:-1],**tebkwargs)
                else:
                    return ax.errorbar(*tebargs,**tebkwargs)
            myplotfunc = thiserrbarplot
            #{{{ pop any singleton dims
            myyerror = myy.get_error()
            myyerror = squeeze(myyerror)
            #}}}
            kwargs.update({'yerr':myyerror})
            valueforxerr = myy.get_error(myy.dimlabels[0])
            if valueforxerr != None: # if we have x errorbars too
                #print "DEBUG decided to assign to xerr:",valueforxerr
                kwargs.update({'xerr':valueforxerr})
        #{{{ deal with axis labels along y
        try:
            yaxislabels = myy.getaxis(myy.dimlabels[-1])
        except:
            pass
        # at this point, if there is no axis label, it will break and go to pass
        if yaxislabels is not None:
            if len(yaxislabels) > 0:
                if type(yaxislabels[0]) is string_:
                    has_labels = True
                elif label_format_string is not None:
                    yaxislabels = [label_format_string%j for j in yaxislabels]
                    has_labels = True
        #}}}
        # {{{ add label if name is present, and squeeze -- could do this instead of ylabel, above
        if myy.get_prop('x_inverted'):
            x_inverted=True
        #myy_name = myy.name()
        myy = squeeze(myy.data)
        #if len(myy.data) == 1 and 'label' not in kwargs.keys() and myy_name is not None:
        #    kwargs.update('label',myy_name)
        # }}}
    #}}}
    #{{{ semilog where appropriate
    if (myx is not None) and (len(myx)>1) and all(myx>0): # by doing this and making myplotfunc global, we preserve the plot style if we want to tack on one point
        try:
            b = diff(log10(myx))
        except Exception as e:
            raise Exception(strm('likely a problem with the type of the x label, which is',myx,explain_error(e)))
        if (size(b)>3) and all(abs((b-b[0])/b[0])<1e-4) and not ('nosemilog' in kwargs.keys()):
            if 'plottype' not in kwargs.keys():
                myplotfunc = ax.semilogx
    if ('nosemilog' in kwargs.keys()):
        #print 'this should pop nosemilog'
        kwargs.pop('nosemilog')
    if 'plottype' in kwargs.keys():
        if kwargs['plottype'] == 'semilogy':
            myplotfunc = ax.semilogy
        elif kwargs['plottype'] == 'semilogx':
            myplotfunc = ax.semilogx
        elif kwargs['plottype'] == 'loglog':
            myplotfunc = ax.loglog
        elif kwargs['plottype'] == 'linear':
            myplotfunc = ax.plot
        else:
            raise ValueError(strm("plot type",kwargs['plottype'],"not allowed!"))
        kwargs.pop('plottype')
    #}}}
    #{{{ take care of manual colors
    if myformat != None:
        colorpos = myformat.find('#')
        if  colorpos > -1:
            kwargs.update({'color':myformat[colorpos:colorpos+7]})
            myformat = myformat[0:colorpos] + myformat[colorpos+7:]
        ##kwargs.update({'fmt':myformat})
        linematched = False
        for linestyle in ['-','--','-.',':','None','  ']:
            if myformat.find(linestyle) > -1:
                linematched = True
                myformat.replace(linestyle,'')
                kwargs.update({'linestyle':linestyle})
        for markerlabel in ['o','.','d']:
            if myformat.find(markerlabel) > -1:
                if not linematched: kwargs.update({'linestyle':''})
                myformat.replace(markerlabel,'')
                kwargs.update({'marker':markerlabel})
        if len(myformat) == 0:
            myformat = None
    #}}}
    if normalize is not None and normalize:
        myy /= myy.max()
    #{{{ hsv plots when we have multiple lines
    if len(shape(myy.squeeze()))>1 and sum(array(shape(myy))>1):
        #{{{ hsv plots
        hold(True)
        retval = []
        for j in range(0,myy.shape[1]):
            #{{{ this is the way to assign plot arguments
            plotargs = [k for k in (myx,myy[:,j],myformat) if k is not None]
            #}}}
            #{{{ here, i update the kwargs to include the specific color for this line
            newkwargs = kwargs.copy() # kwargs is a dict
            newkwargs.update({'color':cm.hsv(double(j)/double(myy.shape[1]))})
            #}}}
            #{{{ here, I update to use the labels
            if has_labels:
                newkwargs.update({'label':yaxislabels[j]})
            #}}}
            if any(isinf(myy)):
                myy[isinf(myy)] = NaN # added this to prevent an overflow error
            try:
                retval += [myplotfunc(*tuple(plotargs),**newkwargs)]
                #print "\n\n\\begin{verbatim}DEBUG plot:",plotargs,'\nkwargs:\n',newkwargs,'\\end{verbatim}'
            except Exception as e:
                raise RuntimeError(strm("Error trying to plot using function",
                    myplotfunc, '\nwith',len(plotargs), "arguments",
                    '\nwhich were\n',plotargs, "\nand had len\n",
                    map(len, plotargs), "and", len(newkwargs),
                    "\noptions", newkwargs, "of len",
                    ', '.join([str(type(j)) + " " + str(j) if isscalar(j)
                        else str(len(j)) for j in newkwargs.values()]),
                    explain_error(e)))
            if x_inverted:
                these_xlims = ax.get_xlim()
                ax.set_xlim((max(these_xlims),min(these_xlims)))
        #hold(False)
        #}}}
        #}}}
    else:
        plotargs = [j for j in [myx,real(myy),myformat] if j is not None]
        try:
            #print 'DEBUG plotting with args',plotargs,'and kwargs',kwargs,'\n\n'
            retval = myplotfunc(*plotargs,**kwargs)
        except Exception as e:
            raise RuntimeError(strm('error trying to plot',type(myplotfunc),'with value',myplotfunc,
                    '\nlength of the ndarray arguments:',['shape:'+str(shape(j)) if type(j) is ndarray else j for j in plotargs],
                    '\nsizes of ndarray kwargs',dict([(j,shape(kwargs[j])) if type(kwargs[j]) is ndarray else (j,kwargs[j]) for j in kwargs.keys()]),
                    '\narguments = ',plotargs,
                    '\nkwargs =',kwargs)+explain_error(e))
        if x_inverted:
            these_xlims = ax.get_xlim()
            ax.set_xlim((max(these_xlims),min(these_xlims)))
    #{{{ attach labels and such
    if (myxlabel!=None):
        ax.set_xlabel(myxlabel)
    if (myylabel!=None):
        ax.set_ylabel(myylabel)
    try:
        ax.axis('tight')
    except Exception as e:
        raise Exception(strm('error trying to set axis tight after plot',
            myplotfunc, 'with arguments', plotargs, 'and kwargs', kwargs,
            '\nsizes of arguments:', [shape(j) for j in plotargs],
            '\nsizes of ndarray kwargs:',
            dict([(j, shape(kwargs[j])) for j in
                kwargs.keys() if type(kwargs[j]) is ndarray])))
    #grid(True)
    #}}}
    return retval
#}}}
#{{{general functions
def box_muller(length, return_complex=True):
    r'''algorithm to generate normally distributed noise'''
    s1 = rand(length)
    s2 = rand(length)
    n1 = sqrt(-2*log(s1))*cos(2*pi*s2)
    if return_complex:
        n2 = sqrt(-2*log(s1))*sin(2*pi*s2)
        return (n1 + 1j * n2)*0.5
    else:
        return (n1)*0.5
#}}}

#{{{nddata
#{{{ format out to a certain decimal place
def dp(number,decimalplaces,scientific=False):
    if scientific:
        tenlog = floor(log(number)/log(10.))
        number /= 10**tenlog
        fstring = '%0.'+'%d'%decimalplaces+r'f\times 10^{%d}'%tenlog
    else:
        fstring = '%0.'+'%d'%decimalplaces+'f'
    return fstring%number
#}}}
#{{{ concatenate datalist along dimname
def concat(datalist,dimname,chop = False,verbose = False):
    #{{{ allocate a new datalist structure  
    newdimsize = 0
    #print 'DEBUG: type(datalist)',type(datalist)
    try:
        shapes = map(ndshape,datalist)
    except Exception as e:
        if type(datalist) is not list:
            raise TypeError(strm('You didn\'t pass a list, you passed a',type(datalist)))
        raise RuntimeError(strm('Problem with what you passed to concat, list of types,',
            map(type,datalist))+explain_error(e))
    other_info_out = datalist[0].other_info
    for j in range(0,len(datalist)):
        #{{{ make list for the shape to check, which contains the dimensions we are NOT concatting along
        if dimname in shapes[j].dimlabels:
            newdimsize += shapes[j][dimname]
            shapetocheck = list(shapes[j].shape)
            shapetocheck.pop(shapes[j].axn(dimname))
        else:
            newdimsize += 1
            shapetocheck = list(shapes[j].shape)
        #}}}
        if j is 0:
            shapetocheckagainst = shapetocheck
        else:
            if any(~(array(shapetocheck) == array(shapetocheckagainst))):
                if chop:
                    if verbose:
                        print lsafen(repr(shapetocheck)),lsafen(repr(shapetocheckagainst))
                        raise ValueError(strm('For item ',j,'in concat, ',
                            shapetocheck,'!=',shapetocheckagainst,
                            'where all the shapes of the things',
                            'you\'re trying to concat are:',
                            shapes))
                else:
                    raise ValueError(strm('For item ',j,'in concat, ',
                        shapetocheck,'!=',shapetocheckagainst,
                        'where all the shapes of the things you\'re trying to concat are:',
                        shapes))
    newdatalist = ndshape(datalist[-1])
    if dimname in newdatalist.dimlabels:
        newdatalist[dimname] = newdimsize
    else:
        newdatalist += ([newdimsize],[dimname])
    #print "DEBUG newdatalist is shaped like",newdatalist
    try:
        newdatalist = newdatalist.alloc()
    except:
        raise ValueError(strm("trying to alloc the newdatalist",newdatalist,
            "created a problem") + explain_error(e))
    if datalist[0].get_error() is not None:
        newdatalist.set_error(zeros(shape(newdatalist.data)))
    #}}}
    #{{{ actually contract the datalist
    newdimsize = 0 # now use it to track to position
    for j in range(0,len(datalist)):
        if dimname in shapes[j].dimlabels:
            newdatalist[dimname,newdimsize:newdimsize+shapes[j][dimname]] = datalist[j]
            newdimsize += shapes[j][dimname]
        else:
            newdatalist[dimname,newdimsize:newdimsize+1] = datalist[j]
            newdimsize += 1
    #}}}
    #{{{ pull the axis labels from the last item in the list
    if len(datalist[-1].axis_coords)>0:
        dimlabels = list(datalist[-1].dimlabels)
        axis_coords = list(datalist[-1].axis_coords)
        #print "axis_coords are",axis_coords,"for",dimlabels
        if dimname in dimlabels:
            thisindex = dimlabels.index(dimname)
            dimlabels.pop(thisindex)
            axis_coords.pop(thisindex)
        dimlabels += [dimname]
        axis_coords += [r_[0:newdimsize]]
        try:
            newdatalist.labels(dimlabels,axis_coords)
        except Exception as e:
            raise ValueError(strm("trying to attach axes of lengths",
                map(len,axis_coords),"to",dimlabels)+explain_error(e))
    #}}}
    newdatalist.other_info = other_info_out
    return newdatalist
#}}}
class nddata (object):
    """This is the detailed API reference.
    For an introduction on how to use ND-Data, see the :ref:`Main ND-Data Documentation <nddata-summary-label>`.
    """
    want_to_prospa_decim_correct = False
    # {{{ initialization
    def __init__(self, *args, **kwargs):
        """initialize nddata -- several options.
        Depending on the information available, one of several formats can be used.

        3 arguments:
            ``nddata(inputarray, shape, dimlabels)``

            :inputarray:
                ndarray storing the data -- note that the size is ignored
                and the data is reshaped as needed
            :shape:
                a list (or array, *etc.*) giving the size of each dimension, in order
            :dimlabels:
                a list giving the names of each dimension, in order
        2 arguments:
            ``nddata(inputarray, dimlabels)``

            :inputarray:
                ndarray storing the data -- the data is *not* reshaped
            :dimlabels:
                a list giving the names of each dimension, in order
        2 arguments:
            ``nddata(inputarray, single_dimlabel)``

            :inputarray:
                ndarray storing the data -- must be 1D  
                inputarray is *also* used to label the single axis
            :single_dimlabel:
                a list giving the name of the single axis
        1 argument:
            ``nddata(inputarray, shape, dimlabels)``

            :inputarray:
                ndarray storing the data -- reduced to 1D  
                A single dimension, called "INDEX" is set.
                This suppresses the printing of axis labels.  
                This is used to store numbers and arrays
                that might have error and units,
                but aren't gridded data.
        keyword args
            these can be used to set the labels, etc, and are passed to :func:`__my_init__`

        """
        logger.debug('called init')
        if len(args) > 1:
            logger.debug('more than one argument')
            if len(args) == 2:
                if len(args[0].shape) == 1 and type(args[1]) is str:
                    logger.debug('constructing 1D array')
                    self.__my_init__(args[0],[len(args[0])],[args[1]])
                    self.labels(args[1],args[0].copy())# needs to be a copy, or when we write data, we will change the axis
                elif all([type(j) is str for j in args[1]]):
                    logger.debug('passed only axis labels')
                    self.__my_init__(args[0],
                            list(args[0].shape),args[1])
                else:
                    raise ValueError('You can pass two arguments only if you pass a 1d ndarray and a name for the axis') 
            elif len(args) == 3:
                self.__my_init__(args[0],args[1],args[2],**kwargs)
            else:
                raise ValueError(strm("You passed",len(args),"to nddata.  I don't know what to do with this."))
        else:
            logger.debug('only one argument')
            self.__my_init__(args[0],[-1],['INDEX'],**kwargs)
        return
    def __my_init__(self, data, sizes, dimlabels, axis_coords=[],
            ft_start_time=None, data_error=None, axis_coords_error=None,
            axis_coords_units=None, data_units=None, other_info={}):
        if ft_start_time is not None:
            raise ValueError('ft_start_time is obsolete -- you will want to pass a float value to the shift keyword argument of either .ft() or .ift()')
        self.genftpairs = False
        if not (type(data) is ndarray):
            #if (type(data) is float64) or (type(data) is complex128) or (type(data) is list):
            if isscalar(data) or (type(data) is list) or (type(data) is tuple):
                data = array(data)
            else:
                raise TypeError(strm('data is not an array, it\'s',type(data),'!'))
        if not (type(dimlabels) is list):
            raise TypeError(strm('you provided a multi-dimensional ndarray but a set of dimension labels of type',type(dimlabels),"if you want a 1D nddata, give a 1D array, or if you want a ND nddata, give a list of dimensions"))
        try:
            self.data = reshape(data,sizes)
        except:
            try:
                error_string = strm("While initializing nddata, you are trying trying to reshape a",data.shape,"array (",data.size,"data elements) with list of sizes",zip(dimlabels,sizes),"(implying that there are ",prod(sizes),"data elements)")
            except TypeError:
                error_string = strm("While initializing nddata, you are trying trying to reshape a",data.shape,"array (",data.size,"data elements) with list of sizes",sizes)
            raise ValueError(error_string)
        self.dimlabels = dimlabels
        self.axis_coords = axis_coords
        #if len(axis_coords) > 0:
        #    testshape = data.shape
        #    if not all([len(axis_coords[j])==testshape[j] if axis_coords[j] is not None else True for j in range(0,len(axis_coords))]):
        #        raise IndexError('The length of your axis labels (axis_coords) (shape %s) and your axis data (shape %s) does not match!!!'%(repr([len(thiscoord) for thiscoord in axis_coords]),repr(data.shape)))
        self.data_error = data_error
        self.data_units = data_units
        self.other_info = dict(other_info)
        if axis_coords_error == None:
            self.axis_coords_error = [None]*len(axis_coords)
        else:
            self.axis_coords_error = axis_coords_error
        if axis_coords_units == None:
            self.axis_coords_units = [None]*len(axis_coords)
        else:
            self.axis_coords_units = axis_coords_units 
        return
    # }}}
    def _contains_symbolic(self,string):
        return string[:9] == 'symbolic_' and hasattr(self,string)
    #{{{ for printing
    def __str__(self):
        def show_array(x,indent = ''):
            x = repr(x)
            if x.startswith('array('):
                x = x.split('\n')
                # need to remove the "array(" and aligning spaces
                return ('\n'+indent).join(j[6:-1] for j in x)
            else: return x
        retval = show_array(self.data) 
        retval += '\n\t\t+/-'
        retval += show_array(self.get_error())
        if len(self.dimlabels) > 1 or len(self.dimlabels) == 0 or self.dimlabels[0] != "INDEX":
            retval += '\n\tdimlabels='
            retval += repr(self.dimlabels)
            retval += '\n\taxes='
            def rep_this_dict(starting_indent,thisdict,errordict):
                dictrep = []
                for k,v in thisdict.iteritems():
                    dictrep.append('`'+k+'\':'+show_array(v,starting_indent)+starting_indent+'\t\t+/-'+repr(errordict[k]))
                return '{'+(','+starting_indent+'\t').join(dictrep)+'}' # separate with an extra comma, the existing indent, and a tab
            retval += rep_this_dict('\n\t',self.mkd(self.axis_coords),self.mkd(self.axis_coords_error))
        #retval += '\n\t\t+/-'
        #retval += rep_this_dict('\n\t\t',self.mkd(self.axis_coords_error))
        retval += '\n'
        return retval
    #}}}
    #{{{ for plotting
    def gnuplot_save(self,filename):
        x = self.getaxis(self.dimlabels[0])[:5]
        y = self.getaxis(self.dimlabels[1])[:5]
        z = self.data[:5,:5]
        print "size of x",size(x),"size of y",size(y),"size of z",size(z)
        print "x",x,"y",y,"z",z
        data = empty((z.shape[0]+1,z.shape[1]+1))
        data[1:,1:] = z[:]
        data[0,0] = z.shape[1]
        data[0,1:] = y.flatten()
        data[1:,0] = x.flatten()
        print "data",data
        fp = open('auto_figures/'+filename+'.dat','w')
        fp.write(float32(data).tostring())
        fp.write('\n')
        fp.close()
        return
    #{{{ sort and shape the data for 3d plotting
    def sort_and_xy(self):
        self.sort(self.dimlabels[0])
        self.sort(self.dimlabels[1])
        if len(self.dimlabels) > 2:
            raise ValueError("I don't know how to handle something with more than two dimensions for a surface plot!")
        #{{{ shared to both
        x_dim = self.dimlabels[0]
        y_dim = self.dimlabels[1]
        x_axis = self.retaxis(x_dim).data
        y_axis = self.retaxis(y_dim).data
        #}}}
        return x_axis,y_axis
    def matrices_3d(self,also1d = False,invert = False,max_dimsize = 1024,downsample_self = False):
        ''' returns X,Y,Z,x_axis,y_axis
        matrices X,Y,Z, are suitable for a variety of mesh plotting, etc, routines
        x_axis and y_axis are the x and y axes
        '''
        this_size = array(self.data.shape)
        sortedself = self.copy()
        if any(this_size > max_dimsize):
            print lsafen("Warning! The data is big (%s), so I'm automatically downsampling"%(ndshape(self)))
            for j in where(this_size > max_dimsize):
                downsampling = ceil(double(this_size[j]) / max_dimsize)
                print 'downsampling',self.dimlabels[j],'by',downsampling
                sortedself = sortedself[self.dimlabels[j],0::downsampling]
            print lsafen("I reduced to a max of max_dimsize = %d so the data is now %s"%(max_dimsize,ndshape(sortedself)))

        x_axis,y_axis = sortedself.sort_and_xy()
        if invert:
            print "trying to invert meshplot-like data"
        X = x_axis*ones(shape(y_axis))
        Y = ones(shape(x_axis))*y_axis
        Z = real(sortedself.data)
        if invert:
            X = X[:,::-1]
            Y = Y[:,::-1]
            Z = Z[:,::-1]
        if downsample_self:
            self.data = sortedself.data
            self.setaxis(self.dimlabels[0],x_axis)
            self.setaxis(self.dimlabels[1],y_axis)
        if also1d:
            if invert:
                return X,Y,Z,x_axis[::-1],y_axis[::-1]
            else:
                return X,Y,Z,x_axis,y_axis
        else:
            return X,Y,Z
    #}}}
    def mayavi_surf(self):
        """use the mayavi surf function, assuming that we've already loaded mlab
        during initialization"""
        X,Y,Z = self.matrices_3d()
        s = self.mlab.surf(X,Y,Z)
        return s
    #{{{ 3D mesh plot
    def meshplot(self,stride = None,alpha = 1.0,onlycolor = False,light = None,rotation = None,cmap = cm.gray,ax = None,invert = False,**kwargs):
        r'''takes both rotation and light as elevation, azimuth
        only use the light kwarg to generate a black and white shading display'''
        X,Y,Z = self.matrices_3d()
        if light == True:
            light = [0,0]# I think this is 45 degrees up shining down from the left of the y axis
        if not onlycolor:
            if ax is None: 
                ax = self._init_3d_axis(ax,rotation = rotation)
            else:
                if rotation is not None:
                    raise ValueError("you can only set the rotation once! (you tried"+repr(rotation)+")")
        rstride = 1
        cstride = 1
        x_dim = self.dimlabels[0]
        y_dim = self.dimlabels[1]
        if stride is not None:
            if x_dim in stride.keys():
                rstride = stride[x_dim]
            if y_dim in stride.keys():
                cstride = stride[y_dim]
        if light is not None:
            ls = LightSource(azdeg = light[1],altdeg = light[0])
            if cmap is not None:
                rgb = ls.shade(Z,cmap)
        else:
            mask = isfinite(Z.flatten())
            for_rgb = Z-Z.flatten()[mask].min()
            for_rgb /= for_rgb.flatten()[mask].max()
            if cmap is not None:
                rgb = cmap(for_rgb)
        if onlycolor:
            imshow(rgb)
        else:
            if light is None:
                if cmap is not None:
                    kwargs.update({'cmap':cmap})
                ax.plot_surface(X,Y,Z,
                        rstride = rstride,
                        cstride = cstride,
                        shade = True,
                        **kwargs)
            else:
                newkwargs = {}
                newkwargs['linewidth'] = 0.0
                newkwargs.update(kwargs)
                if cmap is not None:
                    newkwargs['facecolors'] = rgb
                ax.plot_surface(X,Y,Z,
                        rstride = rstride,
                        cstride = cstride,
                        alpha = alpha,
                        shade = False,
                        **newkwargs)
            ax.set_xlabel(x_dim)
            ax.set_ylabel(y_dim)
            ax.set_zlabel(self.name())
        if onlycolor:
            return
        else:
            return ax
    def contour(self,labels = True,**kwargs):
        """Contour plot -- kwargs are passed to the matplotlib
        `contour` function.

        See docstring of `figlist_var.image()` for an example

        Attributes
        ----------
        labels : boolean
            Whether or not the levels should be labeled.
            Defaults to True
        """
        x_axis,y_axis = self.dimlabels
        x = self.getaxis(x_axis)[:,None]
        y = self.getaxis(y_axis)[None,:]
        if 'levels' not in kwargs.keys():
            levels = r_[self.data.min():self.data.max():30j]
        cs = contour(x*ones_like(y),ones_like(x)*y,self.data,**kwargs)
        if labels:
            clabel(cs,inline = 1,fontsize = 10)
        xlabel(self.unitify_axis(x_axis))
        ylabel(self.unitify_axis(y_axis))
        return cs
    def waterfall(self,alpha = 0.3,ax = None,rotation = None,color = 'b',edgecolor = 'k'):
        if ax is None: 
            ax = self._init_3d_axis(ax,rotation = rotation)
        else:
            if rotation is not None:
                raise ValueError("you can only set the rotation once!")
        if len(self.dimlabels) > 2:
            raise ValueError("I don't know how to handle something with more than two dimensions for a surface plot!")
        #{{{ shared to both
        x_dim = self.dimlabels[0]
        y_dim = self.dimlabels[1]
        try:
            x_axis = self.retaxis(x_dim).data
        except Exception as e:
            raise ValueError(strm('trying to get the info on axis', x_dim, 'which is',
                self.getaxis(x_dim))
                +explain_error(e))
        y_axis = self.retaxis(y_dim).data
        #}}}
        ax.set_xlabel(self.unitify_axis(x_dim))
        ax.set_ylabel(self.unitify_axis(y_dim))
        ax.set_zlabel(self.unitify_axis(self.name(),is_axis = False))
        verts = []
        xs = x_axis.flatten()
        xs = r_[xs[0],xs,xs[-1]] # add points for the bottoms of the vertices
        ys = y_axis.flatten()
        for j in range(0,len(ys)):
            zs = self[y_dim,j].data.flatten()
            zs = r_[0,zs,0]
            verts.append(zip(xs,zs)) # one of the faces
        poly = PolyCollection(verts, facecolors = [color]*len(verts), edgecolors = edgecolor) # the individual facecolors would go here
        poly.set_alpha(alpha)
        fig = gcf()
        #ax = fig.add_subplot(111,projection = '3d')
        ax.add_collection3d(poly,zs = ys, zdir = 'y')
        ax.set_zlim3d(self.data.min(),self.data.max())
        ax.set_xlim3d(xs.min(),xs.max())
        ax.set_ylim3d(ys.min(),ys.max())
        return ax
    def _init_3d_axis(self,ax,rotation = None):
        # other things that should work don't work correctly, so use this to initialize the 3D axis
        #ax.view_init(elev = rotation[0],azim = rotation[1])
        if rotation is None:
            rotation = [0,0]
        if ax == None:
            fig = gcf()
            ax = axes3d.Axes3D(fig)
            print "I'm trying to rotate to",rotation
            #ax.view_init(20,-120)
            #ax.view_init(elev = 20 + rotation[1],azim = -120 + rotation[0])
            ax.view_init(azim = rotation[0],elev = rotation[1])
        return ax
    def oldtimey(self,alpha = 0.5,ax = None,linewidth = None,sclinewidth = 20.,light = True,rotation = None,invert = False,**kwargs):
        sortedself = self.copy()
        self.sort(self.dimlabels[0])
        self.sort(self.dimlabels[1])
        if invert:
            print "trying to invert oldtimey"
        if linewidth == None:
            linewidth = sclinewidth/sortedself.data.shape[1]
            print "setting linewidth to %0.1f"%linewidth
        if ax is None: 
            ax = sortedself._init_3d_axis(ax,rotation = rotation)
        else:
            if rotation is not None:
                raise ValueError("you can only set the rotation once!")
        ax = sortedself.meshplot(linewidth = 0,light = light,ax = ax,invert = invert)
        #return
        if len(sortedself.dimlabels) > 2:
            raise ValueError("I don't know how to handle something with more than two dimensions for a surface plot!")
        #{{{ shared to both
        x_dim = sortedself.dimlabels[0]
        y_dim = sortedself.dimlabels[1]
        x_axis = sortedself.retaxis(x_dim).data
        y_axis = sortedself.retaxis(y_dim).data
        #}}}
        verts = []
        xs = x_axis.flatten()
        ys = y_axis.flatten() # this is the depth dimension
        if invert:
            ys = ys[::-1]
        for j in range(0,len(ys)):
            zs = sortedself[y_dim,j].data.flatten() # pulls the data (zs) for a specific y slice
            if invert:
                zs = zs[::-1]
            ax.plot(xs,ones(len(xs))*ys[j],zs,'k',linewidth = linewidth)
        fig = gcf()
        ax.set_zlim3d(sortedself.data.min(),sortedself.data.max())
        ax.set_xlim3d(xs.min(),xs.max())
        #if invert:
        #    ax.set_ylim3d(ys.max(),ys.min())
        #else:
        ax.set_ylim3d(ys.min(),ys.max())
        return ax
    #}}}
    #}}}
    #{{{ error-related functions
    def normalize(self,axis,first_figure = None):#,whichpoint = slice(0,1,None)):
        x = self.data
        n = len(x)
        S = sparse.lil_matrix((n,n))
        S.setdiag((self.get_error())**2)
        self.set_error(None)
        first_point = self[axis,0:1].copy() # this makes another instance that contains just the first point, for error propagation
        B = sparse.lil_matrix((n,n))
        B.setdiag(1./x)
        B[0,:] = -x/(x[0]**2) # Sparse seems to only support row assignment, so make the transpose to give it what it wants
        B[0,0] = 0.0
        B = B.T
        E = B * S * (B.T) # verified that this is matrix multiplication
        self /= first_point # this gives the experimentally measured E
        #{{{ now, chop out the first point, which is meaningless
        self = self[axis,1:]
        E = E[1:,1:]
        #}}}
        self.set_error(sqrt(E.diagonal()))
        E.setdiag(zeros(n-1))
        self.data_covariance = E
        return self
    def get_covariance(self):
        '''this returns the covariance matrix of the data'''
        if hasattr(self,'data_covariance'):
            E = self.data_covariance.copy()
        else:
            n = size(self.data)
            E = sparse.lil_matrix((n,n))
        try:
            E.setdiag(self.get_error()**2)
        except Exception as e:
            raise ValueError(strm('Problem getting covariance because error is',self.get_error())+explain_error(e))
        return E.toarray()
    #}}}
    #{{{ shortcuts for axes
    def axlen(self,axis):
        r"""return the size (length) of an axis, by name
        
        Parameters
        ----------

        axis: str
            name of the axis whos length you are interested in
        """
        return shape(self.data)[self.axn(axis)]
    def axn(self,axis):
        r'''Return the index number for the axis with the name "axis"

        This is used by many other methods.
        As a simple example,
        self.:func:`axlen`(axis) (the axis length) returns
        ``shape(self.data)[self.axn(axis)]``

        Parameters
        ----------

        axis: str
            name of the axis
        '''
        try:
            return self.dimlabels.index(axis)
        except:
            raise ValueError(' '.join(map(repr,['there is no axis named',axis,'all axes are named',self.dimlabels])))
    def indices(self,axis_name,values):
        r'Return a string of indeces that most closely match the axis labels corresponding to values. Filter them to make sure they are unique.'
        x = self.getaxis(axis_name)
        retval = []
        for j in values:
            retval.append(argmin(abs(x - j)))
        retval = array(retval)
        return unique(retval)
    #}}}
    #{{{ dictionary functions -- these convert between two formats:
    # dictionary -- stuff labeled according the dimension label.
    # list -- same information, but it's assumed they are listed in the order given by "dimlabels"
    def mkd(self,*arg,**kwargs):
        'make dictionary format'
        #{{{ process kwargs
        give_None = True
        if len(kwargs) > 0:
            if 'give_None' in kwargs.keys():
                give_None = kwargs.pop('give_None')
        if len(kwargs) > 0:
            raise ValueError(strm("you passed mkd kwargs I didn't understand:",kwargs))
        #}}}
        if len(arg) == 1:
            if emptytest(arg[0]):
                return dict(zip(self.dimlabels,
                    [None]*len(self.dimlabels)))
            if len(arg[0]) != len(self.dimlabels):
                print r"{\color{red}WARNING! mkd error (John will fix this later):}"
                print "When making a dictionary with mkd, you must pass a list that has one element for each dimension!  dimlabels is "+repr(self.dimlabels)+" and you passed "+repr(arg)+'\n\n'
                raise ValueError("When making a dictionary with mkd, you must pass a list that has one element for each dimension!  dimlabels is "+repr(self.dimlabels)+" and you passed "+repr(arg))
            for i,v in enumerate(arg[0]):
                if type(v) == ndarray:
                    if v.shape == ():
                        arg[0][i] = None
            if give_None:
                return dict(zip(self.dimlabels,arg[0]))
            else:
                #{{{ don't return values for the things that are None
                mykeys = [self.dimlabels[j] for j in range(0,len(self.dimlabels)) if arg[0][j] is not None]
                myvals = [arg[0][j] for j in range(0,len(self.dimlabels)) if arg[0][j] is not None]
                return dict(zip(mykeys,myvals))
                #}}}
        elif len(arg) == 0:
            if not give_None:
                raise ValueError("You can't tell me not to give none and then not pass me anything!!")
            return dict(zip(self.dimlabels,
                [None]*len(self.dimlabels)))
        else:
            raise ValueError(strm('.mkd() doesn\'t know what to do with %d arguments',len(arg)))
    def fld(self,dict_in,noscalar = False):
        'flatten dictionary -- return list'
        return [dict_in[x] for x in self.dimlabels]
    #}}}
    #{{{ set + get the error + units
    #{{{ set units
    def set_units(self,*args):
        if len(args) == 2:
            unitval = args[1] # later, have some type of processing bojive
            if self.axis_coords_units == None or len(self.axis_coords_units) == 0:
                self.axis_coords_units = [None] * len(self.dimlabels)
            self.axis_coords_units[self.axn(args[0])] = unitval
        elif len(args) == 1:
            unitval = args[0] # later, have some type of processing bojive
            self.data_units = unitval
        else:
            raise TypeError(".set_units() takes data units or 'axis' and axis units")
        return self
    def human_units(self, verbose=False):
        prev_label = self.get_units()
        oom_names =   ['T' , 'G' , 'M' , 'k' , '' , 'm' , '\\mu ' , 'n' , 'p']
        oom_values = r_[12 , 9   , 6   , 3   , 0  , -3  , -6     , -9  , -12]
        if prev_label is not None and len(prev_label)>0:
            #{{{ find the average order of magnitude, rounded down to the nearest power of 3
            average_oom = log10(abs(self.data))/3.
            average_oom = average_oom[isfinite(average_oom)].mean()
            #}}}
            if verbose: print "(human units): for data the average oom is",average_oom*3
            if round(average_oom) == 0.0:
                average_oom = 0
            else:
                average_oom = 3*floor(average_oom)
            if verbose: print "(human units): for data I round this to",average_oom
            oom_index = argmin(abs(average_oom-oom_values))
            if verbose: print "(human units): for data, selected an oom value of",oom_values[oom_index]
            self.data[:] /= 10.**oom_values[oom_index]
            self.set_units(oom_names[oom_index]+prev_label)
        else:
            if verbose: print 'data does not have a unit label'
        for thisaxis in self.dimlabels:
            prev_label = self.get_units(thisaxis)
            if prev_label is not None and len(prev_label)>0:
                data_to_test = self.getaxis(thisaxis)
                if data_to_test is not None:
                    try:
                        data_to_test = data_to_test[isfinite(data_to_test)]
                    except:
                        raise ValueError(strm('data_to_test is',data_to_test,'isfinite is',isfinite(data_to_test)))
                    #{{{ find the average order of magnitude, rounded down to the nearest power of 3

                    average_oom = log10(abs(data_to_test))/3.
                    if verbose:
                        print "(human_units) for axis: dtype",data_to_test.dtype
                        print "(human_units) for axis: dtype",data_to_test
                        print "(human units) for axis: oom:",average_oom
                    average_oom = average_oom[isfinite(average_oom)].mean()
                    #}}}
                    if verbose: print "(human units): for axis",thisaxis,"the average oom is",average_oom*3
                    average_oom = 3*floor(average_oom)
                    if verbose: print "(human units): for axis",thisaxis,"I round this to",average_oom
                    oom_index = argmin(abs(average_oom-oom_values))
                    if verbose: print "(human units): for axis",thisaxis,"selected an oom value of",oom_values[oom_index]
                    x = self.getaxis(thisaxis)
                    x[:] /= 10.**oom_values[oom_index]
                    self.setaxis(thisaxis,x)
                    self.set_units(thisaxis,oom_names[oom_index]+prev_label)
                else:
                    if verbose: print thisaxis,'does not have an axis label'
            else:
                if verbose: print thisaxis,'does not have a unit label'
        return self
    #}}}
    #{{{ get units
    def units_texsafe(self,*args):
        retval = self.get_units(*args)
        if retval is None:
            return None
        if retval.find('\\') > -1:
            retval = '$'+retval+'$'
        return retval
    def replicate_units(self,other):
        for thisaxis in self.dimlabels:
            if other.get_units(thisaxis) is not None:
                self.set_units(thisaxis,other.get_units(thisaxis))
        if other.get_units() is not None:
            self.set_units(other.get_units(thisaxis))
        return self
    def get_units(self,*args):
        if len(args) == 1:
            if self.axis_coords_units == None:
                return None
            if len(self.axis_coords_units) == 0:
                return None
            try:
                return self.axis_coords_units[self.axn(args[0])]
            except:
                raise RuntimeError(strm('problem getting units for',args[0],'dimension',self.dimlabels,self.axis_coords_units))
        elif len(args) == 0:
            return self.data_units
        else:
            raise ValueError(".set_units() takes axis or nothing")
    #}}}
    #{{{ set error
    def set_error(self,*args):
        r'''set the errors: either
        
        `set_error('axisname',error_for_axis)` or `set_error(error_for_data)`

        `error_for_data` can be a scalar, in which case, **all** the data errors are set to `error_for_data`'''
        if (len(args) is 1) and isscalar(args[0]):
            if args[0] == 0:
                args = (zeros_like(self.data),)
            else:
                args = (ones_like(self.data) * args[0],)
        if (len(args) is 1) and (type(args[0]) is ndarray):
            self.data_error = reshape(args[0],shape(self.data))
        elif (len(args) is 1) and (type(args[0]) is list):
            self.data_error = reshape(array(args[0]),shape(self.data))
        elif (len(args) is 2) and (type(args[0]) is str) and (type(args[1]) is ndarray):
            self.axis_coords_error[self.axn(args[0])] = args[1]
        elif (len(args) is 1) and args[0] is None:
            self.data_error = None
        else:
            raise TypeError(' '.join(map(repr,['Not a valid argument to set_error:',map(type,args)])))
        return self
    #}}}
    #{{{ random mask -- throw out points
    def random_mask(self,axisname,threshold = exp(-1.0),inversion = False):
        r'''generate a random mask with about 'threshold' of the points thrown out'''
        if inversion:
            threshold = threshold / (1.0 - threshold)
        myr = rand(self.data.shape[self.axn(axisname)]) # random array same length as the axis
        return myr > threshold
    #}}}
    #{{{ get error
    def get_error(self,*args):
        '''get a copy of the errors\neither set_error('axisname',error_for_axis) or set_error(error_for_data)'''
        if (len(args) is 0):
            if self.data_error is None:
                return None
            else:
                return real(self.data_error)
        elif (len(args) is 1):
            thearg = args[0]
            if type(thearg) is str_:
                thearg = str(thearg) # like in the other spot, this became necessary with some upgrade, though I'm not sure that I should maybe just change the error functions to treat the numpy string in the same way
            if (type(thearg) is str):
                if len(self.axis_coords_error) == 0: self.axis_coords_error = [None] * len(self.dimlabels) # is we have an empty axis_coords_error, need to fill with None's
                try:
                    errorforthisaxis = self.axis_coords_error[self.axn(thearg)]
                except Exception as e:
                    raise RuntimeError(strm('Problem trying to load error',self.axn(thearg),'for axis',thearg,'out of',self.axis_coords_error)
                            +explain_error(e))
                if errorforthisaxis is None:
                    return None
                else:
                    x = self.axis_coords_error[self.axn(thearg)]
                    if type(x) is ndarray:
                        if x.shape == ():
                            return None
                        else:
                            return real(self.axis_coords_error[self.axn(thearg)])
                    else:
                        return real(self.axis_coords_error[self.axn(thearg)])
        else:
            raise ValueError(strm('Not a valid argument to get_error: *args=',args,'map(type,args)=',map(type,args)))
        #}}}
    #}}}
    #{{{ match dims --
    def matchdims(self,other):
        r'add any dimensions to self that are not present in other'
        #print 'diagnose: matching',ndshape(self),'to',ndshape(other)
        addeddims =  list(set(self.dimlabels)^set(other.dimlabels))
        newdims = addeddims + self.dimlabels
        newshape = [1]*len(addeddims) + list(self.data.shape)
        #print 'diagnose: newshape',newshape,'newdims',newdims
        #{{{ reshape to the new dimensions  
        new_axis_coords = [r_[1]]*len(addeddims) + self.axis_coords
        self.data = self.data.reshape(newshape)
        self.dimlabels = newdims
        if len(self.axis_coords)>0:
            self.axis_coords = new_axis_coords
        #}}}
        #{{{ if we are adding dimensions, we will need to reorder to match the order of the other   
        if len(addeddims)>0:
            self.reorder(other.dimlabels)
        #}}}
        return self
    #}}}
    #{{{ rename
    def rename(self,previous,new):
        self.dimlabels[self.dimlabels.index(previous)] = new
        return self
    #}}}
    #{{{ display and other properties
    #{{{ set and get prop
    def unset_prop(self,arg):
        "remove a 'property'"
        self.other_info.pop(arg)
        if len(self.other_info) == 0:
            del self.other_info
        return self
    def set_prop(self,*args):
        r"""set a 'property' of the nddata
        This is where you can put all unstructured information (e.g. experimental parameters, etc)"""
        if len(args) == 2:
            propname,val = args
            self.other_info.update({propname:val})
        elif len(args) == 1 and type(args[0]) is dict:
            self.other_info.update(args[0])
        else:
            raise ValueError("I don't know what you're passing to set prop!!!")
        return self
    def copy_props(self,other):
        r"""Copy all properties (see :func:`get_prop`) from another nddata
        object -- note that these include properties pertaining the the FT
        status of various dimensions."""
        self.other_info.update(other.other_info.copy())
        return self
    def get_prop(self,propname=None):
        r'''return arbitrary ND-data properties (typically acquisition parameters *etc.*) by name (`propname`)
        
        In order to allow ND-data to store acquisition parameters and other info that accompanies the data,
        but might not be structured in a gridded format, nddata instances
        always have a `other_info` dictionary attribute,
        which stores these properties by name.

        If the property doesn't exist, this returns `None`.
        
        Parameters
        ----------
        propname: str
            Name of the property that you're want returned.
            If this is left out or set to "None", the names of the available
            properties are returned.

        Returns
        -------
        The value of the property (can by any type) or `None` if the property doesn't exist.
        '''
        if propname is None:
            return self.other_info.keys()
        if propname not in self.other_info.keys():
            return None
        return self.other_info[propname]
    def name(self,*arg):
        r"""args:
           .name(newname) --> Name the object (for storage, etc)
           .name() --> Return the name"""
        if len(arg) == 1:
            self.set_prop('name',arg[0])
            return self
        elif len(arg) == 0:
            return self.get_prop('name')
        else:
            raise ValueError("invalid number of arguments")
    #}}}
    #{{{ set and get plot color
    def set_plot_color(self,thiscolor):
        if thiscolor is None:
            return
        if thiscolor is str:
            colordict = {'r':[1,0,0],
                    'g':[0,1,0],
                    'b':[0,0,1],
                    'k':[0,0,0],
                    'y':[0.5,0.5,0],
                    'o':[0.75,0.25,0],
                    'c':[0,0.5,0.5]}
            try:
                thiscolor = colordict[thiscolor]
            except:
                raise ValueError(strm('Color',thiscolor,'not in dictionary'))
        self.other_info.update({'plot_color':thiscolor})
        return
    def get_plot_color(self):
        if 'plot_color' in self.get_prop():
            return self.other_info['plot_color']
        else:
            return None
    #}}}
    #}}}
    #{{{ arithmetic
    def dot(self,arg):
        """Tensor dot of self with arg -- dot all matching dimension labels.  This can be used to do matrix multiplication, but note that the order of doesn't matter, since the dimensions that are contracted are determined by matching the dimension names, not the order of the dimension.

        >>> a = nddata(r_[0:9],[3,3],['a','b'])
        >>> b = nddata(r_[0:3],'b')
        >>> print a.C.dot(b)
        >>> print a.data.dot(b.data)

        >>> a = nddata(r_[0:27],[3,3,3],['a','b','c'])
        >>> b = nddata(r_[0:9],[3,3],['a','b'])
        >>> print a.C.dot(b)
        >>> print tensordot(a.data,b.data,axes=((0,1),(0,1)))

        >>> a = nddata(r_[0:27],[3,3,3],['a','b','c'])
        >>> b = nddata(r_[0:9],[3,3],['a','d'])
        >>> print a.C.dot(b)
        >>> print tensordot(a.data,b.data,axes=((0),(0)))
        """
        A,B = self.aligndata(arg)
        matching_dims = list(set(self.dimlabels) & set(arg.dimlabels))
        assert len(matching_dims) > 0, "no matching dimensions!"
        # {{{ store the dictionaries for later use
        axis_coords_dict = A.mkd(A.axis_coords)
        axis_units_dict = A.mkd(A.axis_coords_units)
        axis_coords_error_dict = A.mkd(A.axis_coords_error)
        # }}}
        # manipulate "self" directly
        self.dimlabels = [j for j in A.dimlabels if j not in matching_dims]
        match_idx = [A.axn(j) for j in matching_dims]
        if (self.get_error() is not None) or (arg.get_error() is not None):
            raise ValueError("we plan to include error propagation here, but not yet provided")
        self.data = tensordot(A.data,B.data,axes=(match_idx,match_idx))
        logger.debug(strm("shape of A is",ndshape(A)))
        logger.debug(strm("shape of B is",ndshape(B)))
        logger.debug(strm("matching_dims are",matching_dims))
        newsize = [(A.data.shape[j] if A.data.shape[j] != 1 else B.data.shape[j])
                for j in range(len(A.data.shape)) if A.dimlabels[j] not in matching_dims]
        self.data = self.data.reshape(newsize)
        # {{{ use the dictionaries to reconstruct the metadata
        self.axis_coords = self.fld(axis_coords_dict)
        self.axis_coords_units = self.fld(axis_units_dict)
        self.axis_coords_error = self.fld(axis_coords_error_dict)
        # }}}
        return self
    def __add__(self,arg):
        if isscalar(arg):
            A = self.copy()
            if type(arg) is complex and self.data.dtype not in [complex128,complex64]:
                A.data = complex128(A.data)
            A.data += arg
            # error does not change
            return A
        #{{{ shape and add
        A,B = self.aligndata(arg)
        logger.debug(strm('after alignment, right data looks like:',ndshape(B)))
        retval = A.copy()
        retval.data = A.data + B.data
        #}}}
        Aerr = A.get_error()
        Berr = B.get_error()
        Rerr = 0.0
        if Aerr != None:
            Rerr += (Aerr)**2
        if Berr != None:
            Rerr += (Berr)**2
        Rerr = sqrt(real(Rerr)) # convert back to stdev
        if Aerr == None and Berr == None:
            Rerr = None
        retval.set_error(Rerr)
        return retval
    def __sub__(self,arg):
        return self.__add__(-1*arg)
    def __lt__(self,arg):
        if type(arg) is ndarray:
            retval = self.copy()
            retval.data = retval.data < arg
            return retval
        elif isinstance(arg,nddata):
            retval,B = self.aligndata(arg)
            retval.data = retval.data < B.data
            return retval
        elif isscalar(arg):
            retval = self.copy()
            retval.data = retval.data < arg
            return retval
        else:
            raise ValueError("I don't know what to do with an argument of type"+repr(type(arg)))
    def __gt__(self,arg):
        if type(arg) is ndarray:
            retval = self.copy()
            retval.data = retval.data > arg
            return retval
        elif isinstance(arg,nddata):
            retval,B = self.aligndata(arg)
            retval.data = retval.data > B.data
            return retval
        elif isscalar(arg):
            retval = self.copy()
            retval.data = retval.data > arg
            return retval
        else:
            raise ValueError("I don't know what to do with an argument of type"+repr(type(arg)))
    def __le__(self,arg):
        if type(arg) is ndarray:
            retval = self.copy()
            retval.data = retval.data <= arg
            return retval
        elif isinstance(arg,nddata):
            retval,B = self.aligndata(arg)
            retval.data = retval.data <= B.data
            return retval
        elif isscalar(arg):
            retval = self.copy()
            retval.data = retval.data <= arg
            return retval
        else:
            raise ValueError("I don't know what to do with an argument of type"+repr(type(arg)))
    def __ge__(self,arg):
        if type(arg) is ndarray:
            retval = self.copy()
            retval.data = retval.data >= arg
            return retval
        elif isinstance(arg,nddata):
            retval,B = self.aligndata(arg)
            retval.data = retval.data >= B.data
            return retval
        elif isscalar(arg):
            retval = self.copy()
            retval.data = retval.data >= arg
            return retval
        else:
            raise ValueError("I don't know what to do with an argument of type"+repr(type(arg)))
    def __mul__(self,arg):
        #{{{ do scalar multiplication
        if isscalar(arg):
            #print "multiplying",self.data.dtype,"with scalar of type",type(arg)
            A = self.copy()
            if type(arg) is complex and self.data.dtype not in [complex128,complex64]:
                A.data = complex128(A.data)
            A.data *= arg
            if A.get_error() != None:
                error = A.get_error()
                error *= abs(arg)
            return A
        #}}}
        #{{{ shape and multiply
        try:
            A,B = self.aligndata(arg)
        except Exception as e:
            if arg.name() is not None and self.name() is not None:
                raise ValueError(strm("Error aligning right (arg)", arg.name(),
                    "with left (self)", self.name())+explain_error(e))
            else:
                raise ValueError("Error aligning"+explain_error(e))
        retval = A.copy()
        retval.data = A.data * B.data
        #}}}
        #{{{ if we have error for both the sets of data, I should propagate that error
        Aerr = A.get_error()
        Berr = B.get_error()
        Rerr = 0.0 # we can have error on one or both, so we're going to need to add up the variances
        if Aerr != None:
            Rerr += (Aerr * B.data)**2
        if Berr != None:
            Rerr += (Berr * A.data)**2
        Rerr = sqrt(real(Rerr)) # convert back to stdev
        if Aerr == None and Berr == None:
            Rerr = None
        #}}}
        retval.set_error(Rerr)
        return retval
    def __rpow__(self,arg):
        result = self.copy()
        result.set_error(None)
        logger.info("error propagation for right power not currently supported (do you need this, really?)")
        assert isscalar(arg) or type(arg) is ndarray, "currently right power only supported for ndarray and scalars -- do you really need something else??"
        result.data = arg**self.data
        return result
    def __pow__(self,arg):
        if arg == -1:
            x = self.get_error()
            result = self.copy()
            result.data = 1.0/result.data
            if x != None:
                result.set_error(abs(x.copy()/(self.data**2)))
            return result
        elif arg == 2:
            return self * self
        else:
            if self.get_error() != None:
                raise ValueError(strm("nothing but -1 and 2 supported yet! (you tried to raise to a power of "+repr(arg)+")"))
            else:
                result = self.copy()
                result.data = result.data**arg
                return result
    def __truediv__(self,arg):
        return self.__div__(arg)
    def __div__(self,arg):
        if isscalar(arg):
            A = self.copy()
            A.data /= arg
            if A.get_error() != None:
                error = A.get_error()
                error /= abs(arg)
            return A
        A,B = self.aligndata(arg)
        retval = A.copy()
        retval.data = A.data / B.data
        #{{{ if we have error for both the sets of data, I should propagate that error
        Aerr = A.get_error()
        Berr = B.get_error()
        Rerr = 0.0 # we can have error on one or both, so we're going to need to add up the variances
        dt128 = dtype('complex128')
        if Aerr != None:
            if (A.data.dtype is dt128) or (B.data.dtype is dt128):# this should avoid the error that Ryan gets
                Rerr += (complex128(Aerr)/complex128(B.data))**2
            else:
                Rerr += (Aerr/B.data)**2
        if Berr != None:
            if (A.data.dtype is dt128) or (Berr.dtype is dt128) or (B.data.dtype is dt128):# this should avoid the error that Ryan gets
                Rerr += (complex128(A.data)*complex128(Berr)/(complex128(B.data)**2))**2
            else:
                try:
                    Rerr += (A.data*Berr/(B.data**2))**2
                except:
                    raise ValueError(strm('self was',self,
                        'arg was',arg,
                        'dtype of A.data',A.data.dtype,
                        'dtype of Berr',Berr.dtype,
                        'dtype of B.data',Berr) + explain_error(e))
        try:
            Rerr = sqrt(real(Rerr)) # convert back to stdev --> note that this has problems with complex numbers, hence the "abs" above
        except AttributeError as e:
            raise AttributeError(strm("Rerr gave an attribute error when you passed",Rerr) + explain_error(e))
        #print "DEBUG: step 3",Rerr
        #print "Rerr dtype",Rerr.dtype
        if Aerr == None and Berr == None:
            Rerr = None
        #}}}
        retval.set_error(Rerr)
        return retval
    def __invert__(self):
        if self.data.dtype is dtype('bool'):
            self.data = ~self.data
            return self
        else:
            raise ValueError('invert only implemented for boolean now')
    def __abs__(self):
        return self.runcopy(abs)
    __radd__ = __add__
    __rmul__ = __mul__
    def __rsub__(self,arg):
        return -1*(self-arg)
    def __neg__(self):
        return -1*self
    def __rdiv__(self,arg):
        return arg * (self**(-1))
    #def real(self):
    #    self.data = real(self.data)
    #    return self
    #}}}
    #{{{ align data
    def aligndata(self,arg,verbose = False):
        r'''This is a fundamental method used by all of the arithmetic operations.
        It uses the dimension labels of `self` (the current instance) and `arg`
        (an nddata passed to this method) to generate two corresponding output
        nddatas that I refer to here, respectively, as `A` and `B`.  `A` and
        `B` have dimensions that are "aligned" -- that is, they are identical
        except for singleton dimensions (note that numpy automatically tiles
        singleton dimensions).  Regardless of how the dimensions of `self.data`
        and `arg.data` (the underlying numpy data) were ordered, `A.data` and
        `B.data` are now ordered identically, where dimensions with the same
        label (`.dimlabel`) correspond to the same numpy index.  This allows
        you do do math.

        Note that, currently, both `A` and `B` are given a full set of axis
        labels, even for singleton dimensions.  This is because we're assuming
        you're going to do math with them, and that the singleton dimensions
        will be expanded.

        Parameters
        ==========
        arg : nddata or ndarray
            The nddata that you want to align to `self`.
            If arg is an ndarray, it will try to match dimensions to self based
            on the length of the dimension.
            **Note:** currently there is an issue where this will only really
            work for 1D data, since it first makes an nddata instance based on
            arg, which apparently collapses multi-D data to 1D data.

        Returns
        =======
        A : nddata
            realigned version of `self`
        B : nddata
            realigned version of `arg` (the argument)
        '''
        #{{{ if zero dimensional, fake a singleton dimension and recurse
        #{{{ unless both are zero dimensional, in which case, just leave alone
        if verbose: print "starting aligndata"
        if isscalar(arg) or type(arg) == ndarray:
            arg = nddata(arg)
            index_dims = [j for j in r_[0:len(arg.dimlabels)]
                     if arg.dimlabels[j]=='INDEX']
            for j in index_dims:# find dimension of matching length
                match_dims = nonzero(arg.data.shape[j]==array(self.data.shape))[0]
                if len(match_dims) > 0:
                    arg.dimlabels[j] = self.dimlabels[match_dims[0]]
        if ndshape(self).zero_dimensional and ndshape(arg).zero_dimensional:
            if verbose: print "(1) yes, I found something zero dimensional"
            return self.copy(),arg.copy()
        #}}}
        elif ndshape(self).zero_dimensional:
            if verbose: print "(2) yes, I found something zero dimensional"
            if verbose: print "yes, I found something zero dimensional"
            A = self.copy()
            A.dimlabels = [arg.dimlabels[0]]
            A.data = A.data.reshape(1)
            return A.aligndata(arg)
        elif ndshape(arg).zero_dimensional:
            if verbose: print "(3) yes, I found something zero dimensional"
            if verbose: print "yes, I found something zero dimensional"
            arg = arg.copy()
            arg.dimlabels = [self.dimlabels[0]]
            arg.data = arg.data.reshape(1)
            return self.aligndata(arg)
        #}}}
        selfout = self.copy() # copy self
        assert len(selfout.data.shape) != 0 and len(arg.data.shape) != 0, ("neither"
         " self nor arg should be zero dimensional at this point (previous code"
         " should have taken care of that")
        # {{{create newdims, consisting of dimlabels for self, followed by the
        # names of the dimensions in arg that are not also in self -- order for
        # both is important; then create a matching selfshape
        augmentdims = [x for x in arg.dimlabels if x in
                set(self.dimlabels)^set(arg.dimlabels)] # dims in arg
        #                   but not self, ordered as they were in arg
        newdims = self.dimlabels + augmentdims
        selfshape = list(selfout.data.shape)+list(
                ones(len(augmentdims),dtype=uint64)) # there is no need to
        #       transpose self, since its order is preserved
        # }}}
        argout = arg.copy()
        # {{{ now create argshape for the reshaped argument
        new_arg_labels = [x for x in newdims if x in
                arg.dimlabels] #  only the labels valid for arg, ordered
        #                         as they are in newdims
        argshape = list(ones(len(newdims), dtype=int64))# should be a better solution
        if verbose: print "DEBUG 2: shape of self",ndshape(self),"self data shape",self.data.shape,"shape of arg",ndshape(arg),"arg data shape",arg.data.shape
        if verbose: print "DEBUG 3: shape of selfout",ndshape(selfout),"selfout data shape",selfout.data.shape,"shape of argout",ndshape(argout),"argout data shape",argout.data.shape
        #{{{ wherever the dimension already exists in arg, pull the shape from arg
        for j,k in enumerate(newdims):
            if k in argout.dimlabels:
                try:
                    argshape[j] = argout.data.shape[argout.axn(k)]
                except:
                    raise ValueError("There seems to be a problem because the" +
                            "shape of argout is now len:%d"%len(argout.data.shape),
                            argout.data.shape,"while the dimlabels is len:%d"%len(
                                argout.dimlabels),argout.dimlabels)
        # }}}
        # }}}
        # {{{ transpose arg to match newshape
        argorder = map(argout.dimlabels.index,new_arg_labels) # for
        #          each new dimension, determine the position of the
        #          original dimension
        selfout.data = selfout.data.reshape(int64(selfshape)) # and reshape
        #          to its new shape
        selfout.dimlabels = newdims
        try:
            argshape = int64(argshape)
            argout.data = argout.data.transpose(argorder
                    ).reshape(argshape) # and reshape the data
        except ValueError,Argument:
            raise ValueError('the shape of the data is ' +
                    repr(argout.data.shape) + ' the transpose ' +
                    repr(argorder) + ' and the new shape ' +
                    repr(argshape) + ' original arg: ' +
                    repr(Argument))
        argout.dimlabels = newdims
        # }}}
        # {{{ transpose the data errors appropriately
        if selfout.get_error() != None:
            try:
                temp = selfout.get_error().copy().reshape(selfshape)
            except ValueError,Argument:
                raise ValueError("The instance (selfout) has a shape of "
                        + repr(selfout.data.shape) +
                        " but its error has a shape of" +
                        repr(selfout.get_error().shape) +
                        "!!!\n\n(original argument:\n" +
                        repr(Argument) + "\n)")
            selfout.set_error(temp)
        if argout.get_error() != None:
            try:
                temp = argout.get_error().copy().transpose(argorder).reshape(argshape)
            except ValueError,Argument:
                raise ValueError("The argument (argout) has a shape of "
                        + repr(argout.data.shape)
                        + " but its error has a shape of" +
                        repr(argout.get_error().shape) + "(it's " +
                        repr(argout.get_error()) +
                        ")!!!\n\n(original argument:\n" +
                        repr(Argument) + "\n)")
            argout.set_error(temp)
        # }}}
        if (len(selfout.axis_coords)>0) or (len(argout.axis_coords)>0):
            #{{{ transfer the errors and the axis labels
            #{{{ make dictionaries for both, and update with info from both, giving preference to self
            axesdict = selfout.mkd()
            #print "DEBUG 4: original mkd",axesdict
            errordict = selfout.mkd()
            # {{{ define a function that allows me to only update non-zero axes
            def non_empty_axes(input_data,ret_err = False):
                if ret_err:
                    temp_dict = input_data.mkd(input_data.axis_coords_error)
                else:
                    temp_dict = input_data.mkd(input_data.axis_coords)
                temp_dict = {k:v for k,v in temp_dict.iteritems()
                        if v is not None and len(v) > 0}
                return temp_dict
            # }}}
            #{{{ add the axes and errors for B
            if type(arg.axis_coords) is list:
                if len(arg.axis_coords) > 0:
                    axesdict.update(non_empty_axes(arg))
            if type(arg.axis_coords_error) is list:
                if len(arg.axis_coords_error) > 0 and not all([x is None for x in arg.axis_coords_error]):
                    errordict.update(arg.mkd(arg.axis_coords_error))
            #}}}
            #{{{ add the axes and errors for A
            if type(self.axis_coords) is list:
                if len(self.axis_coords) > 0:
                    axesdict.update(non_empty_axes(self))
            if type(self.axis_coords_error) is list:
                if len(self.axis_coords_error) > 0 and not all([x is None for x in self.axis_coords_error]):
                    errordict.update(self.mkd(self.axis_coords_error))
            #}}}
            #}}}
            selfout.axis_coords_error = selfout.fld(errordict)
            argout.axis_coords_error = selfout.fld(errordict)
            selfout.axis_coords = selfout.fld(axesdict)
            argout.axis_coords = selfout.fld(axesdict)
            #}}}
            selfout.axis_coords_units = [None]*len(newdims)
            argout.axis_coords_units = [None]*len(newdims)
            for thisdim in newdims:
                if thisdim in self.dimlabels:
                    selfout.set_units(thisdim,self.get_units(thisdim))
                    argout.set_units(thisdim,self.get_units(thisdim))
                elif thisdim in arg.dimlabels:
                    selfout.set_units(thisdim,arg.get_units(thisdim))
                    argout.set_units(thisdim,arg.get_units(thisdim))
        return selfout,argout
    #}}}
    #{{{ integrate, differentiate, and sum
    def integrate(self,thisaxis,backwards = False):
        return self.integrate(self,thisaxis,backwards = backwards,cumulative = True)
    def integrate(self,thisaxis,backwards = False,cumulative = False):
        r'''this performs an integration -- which is similar to a sum, except that it takes the axis into account, i.e., it performs:
            $\int f(x) dx$
            rather than
            $\sum_i f(x_i)$

            Gaussian quadrature, etc, is planned for a future version.
            '''
        if backwards is True:
            self.data = self[thisaxis,::-1].data
        t = None
        if len(self.axis_coords)>0:
            t = self.getaxis(thisaxis)
            dt = t[1]-t[0]
        if t is None:
            raise ValueError("You can't call integrate on an unlabeled axis")
        if cumulative:
            self.run_nopop(cumsum,thisaxis)
            if backwards is True:
                self.data = self[thisaxis,::-1].data
        else:
            self.run(sum,thisaxis)
        self.data *= dt
        return self
    def diff(self,thisaxis,backwards = False):
        if backwards is True:
            self.data = self[thisaxis,::-1].data
        self.run_nopop(mydiff,thisaxis)
        if backwards is True:
            self.data = self[thisaxis,::-1].data
        if len(self.axis_coords)>0:
            t = self.getaxis(thisaxis)
            dt = t[1]-t[0]
            self.data /= dt
        return self
    def sum(self,axes):
        if (type(axes) is str):
            axes = [axes]
        for j in range(0,len(axes)):
            try:
                thisindex = self.dimlabels.index(axes[j])
            except:
                print '|-ERROR FINDING DIMENSION-----'
                print '| dimlabels is: ',self.dimlabels
                print "| doesn't contain: ",axes[j]
                print '|-----------------------------'
                raise
            self.data = sum(self.data,
                    axis=thisindex)
            self._pop_axis_info(thisindex)
        return self
    def sum_nopop(self,axes):
        if (type(axes) is str):
            axes = [axes]
        for j in range(0,len(axes)):
            try:
                thisindex = self.dimlabels.index(axes[j])
            except:
                print 'error, dimlabels is: ',self.dimlabels
                print "doesn't contain: ",axes[j]
                raise
            temp = list(self.data.shape)
            temp[thisindex] = 1
            self.data = sum(self.data,
                    axis=thisindex)
            self.data = self.data.reshape(temp)
        return self
    #}}}
    #{{{ poly. fit
    def polyfit(self,axis,order=1,force_y_intercept = None):
        '''polynomial fitting routine -- return the coefficients and the fit
        ..note:
            later, should probably branch this off as a new type of fit class

        ..warning:
            for some reason, this version doesn't use orthogonal polynomials,
            as the numpy routine does -- we had diagnosed and determined that
            that creates noticeably different results, so fix that here.

        Parameters
        ----------
        axis: str
            name of the axis that you want to fit along
            (not sure if this is currently tested for multi-dimensional data,
            but the idea should be that multiple fits would be returned.)
        order: int
            the order of the polynomial to be fit
        force_y_intercept: double or None
            force the y intercept to a particular value (e.g. 0)

        Returns
        -------
        c: ndarray
            a standard numpy array containing the coefficients (in ascending polynomial order)
        formult: nddata
            an nddata containing the result of the fit
        '''
        x = self.getaxis(axis).copy().reshape(-1,1)
        #{{{ make a copy of self with the relevant dimension second to last (i.e. rows)
        formult = self.copy()
        neworder = list(formult.dimlabels)
        neworder.pop(neworder.index(axis))
        if len(neworder) > 1:
            neworder = neworder[:-1] + [axis] + neworder[-1]
        else:
            neworder = [axis] + neworder
        formult.reorder(neworder)
        #}}}
        y = formult.data
        #{{{ now solve Lx = y, where x is appropriate for our polynomial
        startingpower = 0
        if force_y_intercept != None:
            startingpower = 1
        L =  concatenate([x**j for j in range(startingpower,order+1)],axis=1) # note the totally AWESOME way in which this is done!
        #print 'fitting to matrix',L
        if force_y_intercept != None:
            y -= force_y_intercept
        c = dot(pinv(L),y)
        fity = dot(L,c)
        if force_y_intercept != None:
            #print "\n\nDEBUG: forcing from",fity[0],"to"
            fity += force_y_intercept
            #print "DEBUG: ",fity[0]
            c = c_[force_y_intercept,c]
        #}}}
        #{{{ rather than have to match up everything, just drop the fit data into formult, which should be the same size, shape, etc
        formult.data = fity
        formult.set_error(None)
        #}}}
        return c,formult
    #}}}
    #{{{ max and mean
    def _wrapaxisfuncs(self,func):
        #{{{ for convenience, wrap the max and min functions
        if func == max:
            func = amax
        if func == min:
            func = amin
        if func == diff:
            func = mydiff
        return func
        #}}}
    def argmax(self,*args,**kwargs):
        r"""find the max along a particular axis, and get rid of that axis, replacing it with the index number of the max value
        
        Parameters
        ==========
        raw_index: bool
            return the raw (ndarray) numerical index, rather than the corresponding axis value
            Note that the result returned is still, however, an nddata (rather than numpy ndarray) object.
        """
        #{{{ process arguments
        axes = self._possibly_one_axis(*args)
        raw_index = False
        if 'raw_index' in kwargs.keys():
            raw_index = kwargs.pop('raw_index')
        if len(kwargs) > 0:
            raise ValueError("I didn't understand the kwargs:",repr(kwargs))
        if (type(axes) is str):
            axes = [axes]
        #}}}
        for j in range(0,len(axes)):
            try:
                thisindex = self.axn(axes[j])
            except:
                print 'error, dimlabels is: ',self.dimlabels
                print "doesn't contain: ",axes[j]
                raise
            if raw_index:
                self.data = argmax(self.data,
                        axis=thisindex)
            else:
                self.data = self.axis_coords[thisindex][argmax(self.data,
                    axis=thisindex)]
            self._pop_axis_info(thisindex)
        return self
    def argmin(self,axes,raw_index = False):
        r"""find the min along a particular axis, and get rid of that axis, replacing it with the index number of the max value
        
        Parameters
        ==========
        raw_index: bool
            Return the raw (ndarray) numerical index, rather than the corresponding axis value.
            Note that the result returned is still, however, an nddata (rather than numpy ndarray) object.
        """
        if (type(axes) is str):
            axes = [axes]
        for j in range(0,len(axes)):
            try:
                thisindex = self.axn(axes[j])
            except:
                print 'error, dimlabels is: ',self.dimlabels
                print "doesn't contain: ",axes[j]
                raise
            if raw_index:
                self.data = argmin(self.data,
                        axis=thisindex)
            else:
                self.data = self.axis_coords[thisindex][argmin(self.data,
                    axis=thisindex)]
            self._pop_axis_info(thisindex)
        return self
    def cdf(self,normalized = True,max_bins = 500):
        """calculate the Cumulative Distribution Function for the data along `axis_name`

        only for 1D data right now
        
        Returns
        =======
        A new nddata object with an axis labeled `values`, and data corresponding to the CDF.
        """
        thisaxis = 0
        n_bins = self.data.shape[thisaxis]
        if n_bins > max_bins: n_bins = max_bins # otherwise this takes a while
        bins, vals = histogram(self.data,
                bins = n_bins)
        retval = nddata(double(bins),[-1],['values']).labels('values',
                vals[:-1]+(vals[1]-vals[0])*0.5)
        retval.run_nopop(cumsum,'values')
        if normalized:
            print 'final value',retval['values',-1]
            retval /= retval['values',-1]
        return retval
    def mean_all_but(self,listofdims):
        'take the mean over all dimensions not in the list'
        for dimname in list(self.dimlabels):# I can't be popping from the list as I iterate over it
            if not dimname in listofdims:
                self.mean(dimname)
        return self
    def mean_weighted(self,axisname):
        r"""perform  the weighted mean along `axisname` (use $\sigma$ from $\sigma = $self.get_error() do generate $1/\sigma$ weights)
        for now, it clears the error of `self`, though it would be easy to calculate the new error, since everything is linear

        unlike other functions, this creates working objects that are themselves nddata objects
        this strategy is easier than coding out the raw numpy math, but probably less efficient"""
        #{{{ the weighted mean, pyspecdata style
        weight_matrix = self.copy().set_error(None)
        weight_matrix.data = 1. / self.get_error().copy()
        #{{{ find out where anything is nan, and set both error and weight to 0
        nan_mask = isnan(self.data)
        nan_mask |= isnan(weight_matrix.data)
        weight_matrix.data[nan_mask] = 0
        self.data[nan_mask] = 0
        #}}}
        #{{{ make sure there are no infinite values, because I wouldn't be sure how to deal with this
        inf_mask = isinf(self.data)
        inf_mask |= isinf(weight_matrix.data)
        assert not any(inf_mask)
        #}}}
        normalization = weight_matrix.copy().run(sum,axisname)
        weight_matrix /= normalization
        self.data *= weight_matrix.data
        self.set_error(None)
        self.run(sum,axisname)
        #}}}
        return self
    def mean(self,*args,**kwargs):
        r'''Take the mean and set the error to the standard deviation

        Parameters
        ----------
        return_error: bool
            whether or note to return the standard deviation as an error
        '''
        logger.debug("entered the mean function")
        #{{{ process arguments
        if len(args) > 1:
            raise ValueError('you can\'t pass more than one argument!!')
        axes = self._possibly_one_axis(*args)
        return_error = process_kwargs([('return_error',True)],kwargs)
        logger.debug(strm("return error is",return_error))
        if (type(axes) is str):
            axes = [axes]
        #}}}
        for j in range(0,len(axes)):
            try:
                thisindex = self.dimlabels.index(axes[j])
            except:
                logger.debug(strm('error, dimlabels is: ',self.dimlabels))
                logger.debug(strm("doesn't contain: ",axes[j]))
                raise
            if self.data_error is not None:
                this_axis_length = self.data.shape[thisindex]
                try:
                    self.data_error = sqrt(sum((self.data*self.data_error)**2,
                            axis=thisindex)/(this_axis_length**2))
                except:
                    raise ValueError(strm('shape of data',shape(self.data),'shape of data error',shape(self.data_error)))
            if return_error: # since I think this is causing an error
                thiserror = std(self.data,
                        axis=thisindex)
                if isscalar(thiserror):
                    thiserror = r_[thiserror]
            self.data = mean(self.data,
                    axis=thisindex)
            if return_error: # this needs to go after the data setting
                self.set_error(thiserror) # set the error to the standard deviation
            self._pop_axis_info(thisindex)
            logger.debug(strm("return error is",return_error))
        return self
    def mean_nopop(self,axis):
        self = self.run_nopop(mean,axis=axis)
        return self
    #}}}
    #{{{ running functions and popping dimensions
    def _pop_axis_info(self,thisindex):
        r'pop axis by index'
        self.dimlabels.pop(thisindex)
        if self.axis_coords!=[]:
            self.axis_coords.pop(thisindex)
            if self.axis_coords_error is not None and len(self.axis_coords_error) > 0:
                try:
                    self.axis_coords_error.pop(thisindex)
                except Exception as e:
                    raise RuntimeError(strm('trying to pop',thisindex,'from',self.axis_coords_error) + explain_error(e))
            if len(self.axis_coords_units) > 0:
                try:
                    self.axis_coords_units.pop(thisindex)
                except:
                    raise IndexError(strm('trying to pop',
                        thisindex, 'from', self.axis_coords_units))
        return self
    def popdim(self,dimname):
        thisindex = self.axn(dimname)
        thisshape = list(self.data.shape)
        if thisshape[thisindex]!=1:
            raise IndexError("trying to pop a dim that's not length 1")
        thisshape.pop(thisindex)
        self.data = self.data.reshape(thisshape)
        self._pop_axis_info(thisindex)
        return self
    def cropped_log(self,subplot_axes = None,magnitude = 4):
        r'''For the purposes of plotting, this generates a copy where I take the log, spanning "magnitude" orders of magnitude
        This is designed to be called as abs(instance).cropped_log(), so it doesn't make a copy'''
        phaseinfo = None
        if self.data.dtype == complex128:
            absdata = abs(self)
            phaseinfo = self/absdata
            self.data = absdata.data
        self.run(log10)
        if subplot_axes is None:# then do all
            self.data -= self.data.flatten().max() - magnitude # span only 4 orders of magnitude
        else:
            print "smooshing along subplot_axes",subplot_axes
            newdata = self.copy().smoosh(subplot_axes,dimname = 'subplot')
            print ndshape(newdata)
            newdata.run(max,'subplot')
            print newdata
            newdata = self - newdata
            self.data = newdata.data + magnitude
        self.data[self.data < 0] = 0
        if phaseinfo is not None:
            self.data = self.data * phaseinfo.data
        return self
    def runcopy(self,*args):
        newdata = self.copy()
        func = args[0]
        func = self._wrapaxisfuncs(func)
        if len(args)>1:
            axis = args[1]
            thisindex = newdata.dimlabels.index(axis)
            newdata.data = func(newdata.data,axis=thisindex)
            newdata._pop_axis_info(thisindex)
        else:
            newdata.data = func(newdata.data)
        return newdata
    def run(self,*args):
        func = args[0]
        func = self._wrapaxisfuncs(func)
        if len(args)>1:
            axis = args[1]
            try:
                thisindex = self.dimlabels.index(axis)
            except Exception as e:
                if type(axis) is not str:
                    raise ValueError('The format of run is run(func,"axisname"), but you didn\'t give a string as the second argument -- maybe you fed the arguments backwards?')
                elif axis not in self.dimlabels:
                    raise ValueError("axis "+axis+
                            " is not in dimlabels ("+
                            repr(self.dimlabels)+")")
                else:
                    raise e
            self.data = func(self.data,axis=thisindex)
            self._pop_axis_info(thisindex)
        else:
            self.data = func(self.data)
        return self
    def run_nopop(self,func,axis):
        func = self._wrapaxisfuncs(func)
        try:
            thisaxis = self.dimlabels.index(axis)
        except Exception as e:
            raise IndexError(strm("I couldn't find the dimension",axis,
                "in the list of axes",self.dimlabels))
        temp = list(self.data.shape)
        temp[thisaxis] = 1
        numnonoptargs = len(getargspec(func)[0])-len(getargspec(func)[3])
        if numnonoptargs == 1:
            try:
                self.data = func(self.data,axis=thisaxis)
            except TypeError:
                self.data = func(self.data,axes=thisaxis)
        elif numnonoptargs == 2:
            try:
                self.data = func(self.getaxis(axis),self.data,axis=thisaxis)
            except TypeError:
                self.data = func(self.getaxis(axis),self.data,axes=thisaxis)
        else:
            raise ValueError('you passed a function to run_nopop that doesn\'t'
                    'have either one or two arguments!')
        #{{{ if the function doesn't rip out the dim, make sure we don't change the dims
        if len(self.data.shape)==len(temp):
            temp[thisaxis] = self.data.shape[thisaxis]
        #}}}
        self.data = self.data.reshape(temp)
        return self
    #}}}
    #{{{ ft-related functions
    def unitify_axis(self,axis_name,is_axis = True):
        'this just generates an axis label with appropriate units'
        if type(axis_name) is int:
            axis_name = self.dimlabels[axis_name]
        if self.get_prop('FT') is not None and axis_name in self.get_prop('FT').keys() and self.get_prop('FT')[axis_name]:
            isft = True
        else:
            isft = False
        if is_axis:
            yunits = self.units_texsafe(axis_name)
            j = axis_name.find('_')
            if j > -1:
                prevword = axis_name[0:j]
                if j+1< len(axis_name):
                    followword = axis_name[j+1:]
                else:
                    followword = []
                k = followword.find(' ')
                if k > -1 and k < len(followword):
                    followword = followword[:k]
                k = followword.find('_')
                if len(followword) > 0:
                    if not (k > -1) and (len(prevword) < 2 or len(followword) < 2):
                        if len(followword) > 1:
                            axis_name = axis_name[:j+1+len(followword)]  + '}$' + axis_name[j+1+len(followword):]
                            axis_name = axis_name[:j+1] + '{' + axis_name[j+1:]
                        else:
                            axis_name = axis_name[0:j+2] + '$' + axis_name[j+2:]
                        axis_name = '$'+axis_name
            if isft:
                t_idx = axis_name.find('t')
                if t_idx>-1:
                    if t_idx+1 < len(axis_name) and axis_name[t_idx+1].isalpha():
                        axis_name = r'F{'+axis_name+r'}'
                    else:
                        axis_name = axis_name.replace('t','\\nu ')
                        if axis_name[0] != '$':
                            axis_name = '$' + axis_name + '$'
                else:
                    axis_name = r'F{'+axis_name+r'}'
        else:
            yunits = self.units_texsafe()
        if yunits is not None:
            axis_name = axis_name + ' / ' + yunits
        return axis_name
    #{{{ the following are all in the desired format -- the repetition at the end is because each function is in its own file (module) of the same name
    _ft_conj = this_fourier._ft_conj._ft_conj
    ft = this_fourier.ft.ft
    set_ft_prop = this_fourier.ft_shift.set_ft_prop
    get_ft_prop = this_fourier.ft_shift.get_ft_prop
    ft_state_to_str = this_fourier.ft_shift.ft_state_to_str
    ft_clear_startpoints = this_fourier.ft_shift.ft_clear_startpoints
    ift = this_fourier.ift.ift
    _ft_shift = this_fourier.ft_shift._ft_shift
    ftshift = this_fourier.ftshift.ftshift
    convolve = this_fourier.convolve.convolve
    extend_for_shear = this_fourier.shear.extend_for_shear
    linear_shear = axis_manipulation.shear.linear_shear
    inhomog_coords = axis_manipulation.inhomog_coords.inhomog_coords
    secsy_transform_manual = axis_manipulation.secsy.secsy_transform_manual
    secsy_transform = axis_manipulation.secsy.secsy_transform
    register_axis = axis_manipulation.register_axis.register_axis
    fourier_shear = this_fourier.shear.shear
    #}}}
    #}}}
    def nnls(self, dimname, newaxis_dict, kernel_func, l=0):
        r"""Perform regularized non-negative least-squares "fit" on self.

        Capable of solving for solution in 1 or 2 dimensions.

        We seek to minimize
        :math:`Q = \| Ax - b \|_2 + \|\lambda x\|_2`
        in order to obtain solution vector :math:`x` subject to non-negativity constraint
        given input matrix :math:`A`, the kernel, and input vector :math:`b`, the data.

        The first term assesses agreement between the fit :math:`Ax` and the data :math:`b`,
        and the second term accounts for noise with the regularization parameter :math:`\lambda`
        according to Tikhonov regularization.

        To perform regularized minimization in 2 dimensions, set `l` to :str:`BRD` and provide a
        tuple of parameters :str:`dimname`, :nddata:`newaxis_dict`, and :function:`kernel_func`.
        Algorithm described in Venkataramanan et al. 2002 is performed which determines optimal :math:`\lambda`
        for the data (DOI:10.1109/78.995059).
        
        See: `Wikipedia page on NNLS <https://en.wikipedia.org/wiki/Non-negative_least_squares>`_,
        `Wikipedia page on Tikhonov regularization <https://en.wikipedia.org/wiki/Tikhonov_regularization>`_
         
        Parameters
        ==========
        dimname: str
            Name of the "data" dimension that is to be replaced by a
            distribution (the "fit" dimension);
            *e.g.* if you are regularizing a set of functions
            :math:`\exp(-\tau*R_1)`, then this is :math:`\tau`
        newaxis_dict: dict or nddata
            a dictionary whose key is the name of the "fit" dimension
            (:math:`R_1` in the example above)
            and whose value is an array with the new axis labels.
            OR
            this can be a 1D nddata
            -- if it has an axis, the axis will be used to create the
            fit axis; if it has no axis, the data will be used
        kernel_func: function
            a function giving the kernel for the regularization.
            The first argument is the "data" variable
            and the second argument is the "fit" variable
            (in the example above, this would be something like
            ``lambda x,y: exp(-x*y)``)
        l : double (default 0) or str
            the regularization parameter
            :math:`lambda` -- if this is set to 0, the algorithm reverts to
            standard nnls.
            If this is set to :str:`BRD`, then algorithm expects tuple of each parameter
            described above in order to perform a 2-dimensional fit.

        Returns
        =======
        self:
            The regularized result.
            For future use, both the kernel (as an nddata, in a property called
            "nnls_kernel") and the residual (as an nddata, in a property called
            "nnls_residual") are stored as properties of the nddata.
            The regularized dimension is always last
            (innermost).
        """
<<<<<<< HEAD
        logger.debug(strm('on first calling nnls, shape of the data is',ndshape(self),'is it fortran ordered?',isfortran(self.data)))
        assert type(dimname) is str, "first argument is dimension name"
        if type(newaxis_dict) is dict:
=======
        tuple_syntax = False
        if type(dimname) is tuple:
            tuple_syntax = True
            assert len(dimname) == 2, "tuple of two dimension names only"
            assert type(dimname[0]) and type(dimname[1]) is str, "first argument is tuple of two dimension names"
        else:
            assert type(dimname) is str, "first argument is dimension name or tuple of two dimension names"
        if type(newaxis_dict) is tuple:
            assert len(newaxis_dict) == 2, "tuple of two nddatas only"
            if isinstance(newaxis_dict[0],nddata) and isinstance(newaxis_dict[1],nddata):
                assert len(newaxis_dict[0].dimlabels) and len(newaxis_dict[1].dimlabels) == 1, "currently only set up for 1D"
        elif type(newaxis_dict) is dict:
>>>>>>> d1f699c5
            assert len(newaxis_dict) == 1, "currently only set up for 1D"
        elif isinstance(newaxis_dict,nddata):
            assert len(newaxis_dict.dimlabels) == 1, "currently only set up for 1D"
        else:
            raise ValueError("second argument is dictionary or nddata with new axis, or tuple of nddatas with new axes")
        if type(kernel_func) is tuple:
            assert callable(kernel_func[0]) and callable(kernel_func[1]), "third argument is tuple of kernel functions"
        else:
            assert callable(kernel_func), "third argument is kernel function"
        # construct the kernel
        # the kernel transforms from (columns) the "fit" dimension to (rows)
        # the "data" dimension
        if tuple_syntax:
            if isinstance(newaxis_dict[0],nddata):
                assert len(newaxis_dict[0].dimlabels) and len(newaxis_dict[1].dimlabels) == 1, "must be 1 dimensional!!"
                fitdim_name1 = newaxis_dict[0].dimlabels[0]
                fitdim_name2 = newaxis_dict[1].dimlabels[0]
                fit_axis1 = newaxis_dict[0].getaxis(fitdim_name1)
                fit_axis2 = newaxis_dict[1].getaxis(fitdim_name2)
                if fit_axis1 is None:
                    fit_axis1 = newaxis_dict[0].data
                if fit_axis2 is None:
                    fit_axis2 = newaxis_dict[1].data
        elif isinstance(newaxis_dict,nddata):
            assert len(newaxis_dict.dimlabels) == 1, "must be 1 dimensional!!"
            fitdim_name = newaxis_dict.dimlabels[0]
            fit_axis = newaxis_dict.getaxis(fitdim_name)
            if fit_axis is None:
                fit_axis = newaxis_dict.data
        else:
            fitdim_name = newaxis_dict.keys()[0]
            logger.debug(strm('shape of fit dimension is',newaxis_dict[fitdim_name].shape))
            fit_axis = newaxis_dict[fitdim_name]
<<<<<<< HEAD
        fit_axis = nddata(fit_axis, fitdim_name)
        data_axis = self.fromaxis(dimname)
        data_axis, fit_axis = data_axis.aligndata(fit_axis)
        K = kernel_func(data_axis, fit_axis).squeeze()
        logger.debug(strm('K dimlabels',K.dimlabels,'and raw shape',K.data.shape))
        logger.debug(strm('the size of the kernel is',ndshape(K),'or, raw',K.data.shape))
        self.reorder(dimname, first=False) # make the dimension we will be regularizing innermost
        logger.debug(strm('shape of the data is',ndshape(self),'is it fortran ordered?',isfortran(self.data)))
        data_fornnls = self.data
        if len(data_fornnls.shape) > 2:
            data_fornnls = data_fornnls.reshape((prod(
                data_fornnls.shape[:-1]),data_fornnls.shape[-1]))
        logger.debug(strm('shape of the data is',ndshape(self),"len of axis_coords_error",len(self.axis_coords_error)))
        retval, residual = this_nnls.nnls_regularized(K.data, data_fornnls, l=l)
        logger.debug(strm("coming back from fortran, residual type is",type(residual))+ strm(residual.dtype if type(residual) is ndarray else ''))
        newshape = []
        if not isscalar(l):
            newshape.append(len(l))
        newshape += list(self.data.shape)[:-1] # exclude data dimension
        newshape.append(ndshape(fit_axis)[fitdim_name])
        logger.debug(strm('before mkd, shape of the data is',ndshape(self),"len of axis_coords_error",len(self.axis_coords_error)))
        # {{{ store the dictionaries for later use
        axis_coords_dict = self.mkd(self.axis_coords)
        axis_units_dict = self.mkd(self.axis_coords_units)
        axis_coords_error_dict = self.mkd(self.axis_coords_error)
        # }}}
        retval = retval.reshape(newshape)
        self.data = retval
        # {{{ clear all the axis info
        self.axis_coords = None
        self.axis_coords_units = None
        self.axis_coords_error_dict = None
        # }}}
        # change the dimension names and data
        self.rename(dimname, fitdim_name)
        # {{{ manipulate the dictionaries, and call fld below
        axis_coords_dict[fitdim_name] = fit_axis.getaxis(fitdim_name)
        axis_units_dict[fitdim_name] = None
        axis_coords_error_dict[fitdim_name] = None
        if not isscalar(l):
            self.dimlabels = ['lambda'] + self.dimlabels
            axis_coords_dict['lambda'] = l
            axis_units_dict['lambda'] = None
            axis_coords_error_dict['lambda'] = None
        # }}}
        self.data = retval
        if not isscalar(residual):
            # make the residual nddata as well
            residual_nddata = ndshape(self).pop(fitdim_name).alloc(dtype=residual.dtype)
            residual_nddata.data[:] = residual[:]
=======
        if tuple_syntax:
            fit_axis1 = nddata(fit_axis1,fitdim_name1)
            fit_axis2 = nddata(fit_axis2,fitdim_name2)
            data_axis1 = self.fromaxis(dimname[0])
            data_axis2 = self.fromaxis(dimname[1])
            data_axis1.squeeze()
            data_axis2.squeeze()
            data_axis1,fit_axis1 = data_axis1.aligndata(fit_axis1)
            data_axis2,fit_axis2 = data_axis2.aligndata(fit_axis2)
            K1 = kernel_func[0](data_axis1,fit_axis1)
            K2 = kernel_func[1](data_axis2,fit_axis2)
            logger.debug(strm('size of kernel 1 is',ndshape(K1),'or, raw',K1.data.shape))
            logger.debug(strm('size of kernel 2 is',ndshape(K2),'or, raw',K2.data.shape))
            # SVD and truncation of kernels
            U1,S1,V1 = np.linalg.svd(K1.data,full_matrices=False)
            U2,S2,V2 = np.linalg.svd(K2.data,full_matrices=False)
            logger.debug(strm('Uncompressed SVD K1:',map(lambda x: x.shape, (U1,S1,V1))))
            logger.debug(strm('Uncompressed SVD K2:',map(lambda x: x.shape, (U2,S2,V2))))
            default_cut = 1e-2
            s1 = where(S1 > default_cut)[0][-1]
            s2 = where(S2 > default_cut)[0][-1]
            U1 = U1[:,0:s1]
            S1 = S1[0:s1]
            V1 = V1[0:s1,:]
            U2 = U2[:,0:s2]
            S2 = S2[0:s2]
            V2 = V2[0:s2,:]
            S1 = S1*eye(s1)
            S2 = S2*eye(s2)
            logger.debug(strm('Compressed SVD of K1:',map(lambda x: x.shape, (U1,S1,V1))))
            logger.debug(strm('Compressed SVD K2:',map(lambda x: x.shape, (U2,S2,V2))))
            # would generate projected data here
            # compress data here
            K1 = S1.dot(V1)
            K2 = S2.dot(V2)
            K = K1[:,newaxis,:,newaxis]*K2[newaxis,:,newaxis,:]
            K = K.reshape(K1.shape[0]*K2.shape[0],K1.shape[1]*K2.shape[1])
            logger.debug(strm('Compressed K0, K1, and K2:',map(lambda x: x.shape, (K,K1,K2))))

            data_compressed = U1.T.dot(self.data.dot(U2))
            logger.debug(strm('Compressed data:',data_compressed.shape))
            # data_for_nnls = nddata(data_compressed,[dimname[0],dimname[1]])
            # data_for_nnls.smoosh([dimname[0],dimname[1]],dimname=dimname[0])
            data_fornnls = empty(s1*s2)
            for s1_index in xrange(s1):
                for s2_index in xrange(s2):
                    temp = data_compressed[s1_index][s2_index]
                    data_fornnls[s1_index*s2+s2_index] = temp
            logger.debug(strm('Lexicographically ordered data:',data_fornnls.shape))
            if len(data_fornnls.shape) > 2:
                logger.debug(strm('Reshpaing data..'))
                data_fornnls = data_fornnls.reshape((prod(data_fornnls.shape[:-1]),data_fornnls.shape[-1]))
            
            if l == 'BRD':
                def chi(x_vec,val):
                    return 0.5*dot(x_vec.T,dot(dd_chi(G(x_vec),val**2),x_vec)) - dot(x_vec.T,data_fornnls[:,newaxis])
                def d_chi(x_vec,val):
                    return dot(dd_chi(G(x_vec),val**2),x_vec) - data_fornnls[:,newaxis]
                def dd_chi(G,val):
                    return G + (val**2)*eye(shape(G)[0])
                def G(x_vec):
                    return dot(K,dot(square_heaviside(x_vec),K.T))
                def H(product):
                    if product <= 0:
                        return 0
                    if product > 0:
                        return 1
                def square_heaviside(x_vec):
                    diag_heavi = []
                    for q in xrange(shape(K.T)[0]):
                        pull_val = dot(K.T[q,:],x_vec)
                        temp = pull_val[0]
                        temp = H(temp)
                        diag_heavi.append(temp)
                    diag_heavi = array(diag_heavi)
                    square_heavi = diag_heavi*eye(shape(diag_heavi)[0])
                    return square_heavi
                def optimize_alpha(input_vec,val):
                    alpha_converged = False
                    factor = sqrt(s1*s2)
                    T = linalg.inv(dd_chi(G(input_vec),val**2))
                    dot_product = dot(input_vec.T,dot(T,input_vec))
                    ans = dot_product*factor
                    ans = ans/linalg.norm(input_vec)/dot_product
                    tol = 1e-3
                    if abs(ans-val**2) <= tol:
                        logger.debug(strm('ALPHA HAS CONVERGED.'))
                        alpha_converged = True
                        return ans,alpha_converged
                    return ans,alpha_converged
                def newton_min(input_vec,val):
                    fder = dd_chi(G(input_vec),val)
                    fval = d_chi(input_vec,val)
                    return (input_vec + dot(linalg.inv(fder),fval))
                def mod_BRD(guess,maxiter=20):
                    smoothing_param = guess
                    alpha_converged = False
                    for iter in xrange(maxiter):
                        logger.debug(strm('ITERATION NO.',iter))
                        logger.debug(strm('CURRENT LAMBDA',smoothing_param))
                        retval,residual = this_nnls.nnls_regularized(K,data_fornnls,l=smoothing_param)
                        f_vec = retval[:,newaxis]
                        alpha = smoothing_param**2
                        c_vec = dot(K,f_vec) - data_fornnls[:,newaxis]
                        c_vec /= -1*alpha
                        c_update = newton_min(c_vec,smoothing_param)
                        alpha_update,alpha_converged = optimize_alpha(c_update,smoothing_param)
                        lambda_update = sqrt(alpha_update[0,0])
                        if alpha_converged:
                            logger.debug(strm('*** OPTIMIZED LAMBDA',lambda_update,'***'))
                            break
                        if not alpha_converged:
                            logger.debug(strm('UPDATED LAMBDA',lambda_update))
                            smoothing_param = lambda_update
                        if iter == maxiter-1:
                            logger.debug(strm('DID NOT CONVERGE.'))
                    return lambda_update
                retval, residual = this_nnls.nnls_regularized(K,data_fornnls,l=mod_BRD(guess=1.0))
            else:
                retval, residual = this_nnls.nnls_regularized(K,data_fornnls,l=l)
            logger.debug(strm('coming back from fortran, residual type is',type(residual))+ strm(residual.dtype if type(residual) is ndarray else ''))
            newshape = []
            if not isscalar(l):
                newshape.append(len(l))
            logger.debug(strm('test***',list(self.data.shape)[:-1]))
            #newshape += list(self.data.shape)[:-1] # this would return parametric axis
            newshape.append(ndshape(fit_axis1)[fitdim_name1])
            newshape.append(ndshape(fit_axis2)[fitdim_name2])
            logger.debug(strm('before mkd, shape of the data is',ndshape(self),'len of axis_coords_error',len(self.axis_coords_error)))
            # {{{ store the dictionaries for later use
            axis_coords_dict = self.mkd(self.axis_coords)
            axis_units_dict = self.mkd(self.axis_coords_units)
            axis_coords_error_dict = self.mkd(self.axis_coords_error)
            # }}}
            retval = retval.reshape(newshape)
            self.data = retval
            # {{{ clear axis info
            self.axis_coords = None
            self.axis_coords_units = None
            self.axis_coords_error_dict = None
            # }}}
            # change the dimnesion names and data
            self.rename(dimname[0], fitdim_name1)
            self.rename(dimname[1], fitdim_name2)
            axis_coords_dict[fitdim_name1] = fit_axis1.getaxis(fitdim_name1)
            axis_units_dict[fitdim_name1] = None
            axis_coords_error_dict[fitdim_name1] = None
            axis_coords_dict[fitdim_name2] = fit_axis2.getaxis(fitdim_name2)
            axis_units_dict[fitdim_name2] = None
            axis_coords_error_dict[fitdim_name2] = None
            if not isscalar(l):
                self.dimlabels = ['lambda'] + self.dimlabels
                axis_coords_dict['lambda'] = l
                axis_units_dict['lambda'] = None
                axis_coords_error_dict['lambda'] = None
            self.data = retval
            if not isscalar(residual):
                # make the residual nddata as well
                residual_nddata = ndshape(self).pop(fitdim_name2).pop(fitdim_name1).alloc(dtype=residual.dtype)
                residual_nddata.data[:] = residual[:]
            else:
                residual_nddata = residual
            # store the kernel and the residual as properties
            self.set_prop('nnls_kernel',K)
            self.set_prop('nnls_residual',residual_nddata)
            # {{{ use the info from the dictionaries
            self.axis_coords = self.fld(axis_coords_dict)
            self.axis_coords_units = self.fld(axis_units_dict)
            self.axis_coords_error = self.fld(axis_coords_error_dict)
            return self
>>>>>>> d1f699c5
        else:
            fit_axis = nddata(fit_axis, fitdim_name)
            data_axis = self.fromaxis(dimname)
            data_axis.squeeze()
            data_axis, fit_axis = data_axis.aligndata(fit_axis)
            K = kernel_func(data_axis, fit_axis)
            logger.debug(strm('the size of the kernel is',ndshape(K),'or, raw',K.data.shape))
            self.reorder(dimname, first=False) # make the dimension we will be regularizing innermost
            logger.debug(strm('shape of the data is',ndshape(self)))
            data_fornnls = self.data
            if len(data_fornnls.shape) > 2:
                data_fornnls = data_fornnls.reshape((prod(
                    data_fornnls.shape[:-1]),data_fornnls.shape[-1]))
            logger.debug(strm('shape of the data is',ndshape(self),"len of axis_coords_error",len(self.axis_coords_error)))
            retval, residual = this_nnls.nnls_regularized(K.data, data_fornnls, l=l)
            logger.debug(strm("coming back from fortran, residual type is",type(residual))+ strm(residual.dtype if type(residual) is ndarray else ''))
            newshape = []
            if not isscalar(l):
                newshape.append(len(l))
            newshape += list(self.data.shape)[:-1] # exclude data dimension
            newshape.append(ndshape(fit_axis)[fitdim_name])
            logger.debug(strm('before mkd, shape of the data is',ndshape(self),"len of axis_coords_error",len(self.axis_coords_error)))
            # {{{ store the dictionaries for later use
            axis_coords_dict = self.mkd(self.axis_coords)
            axis_units_dict = self.mkd(self.axis_coords_units)
            axis_coords_error_dict = self.mkd(self.axis_coords_error)
            # }}}
            retval = retval.reshape(newshape)
            self.data = retval
            # {{{ clear all the axis info
            self.axis_coords = None
            self.axis_coords_units = None
            self.axis_coords_error_dict = None
            # }}}
            # change the dimension names and data
            self.rename(dimname, fitdim_name)
            # {{{ manipulate the dictionaries, and call fld below
            axis_coords_dict[fitdim_name] = fit_axis.getaxis(fitdim_name)
            axis_units_dict[fitdim_name] = None
            axis_coords_error_dict[fitdim_name] = None
            if not isscalar(l):
                self.dimlabels = ['lambda'] + self.dimlabels
                axis_coords_dict['lambda'] = l
                axis_units_dict['lambda'] = None
                axis_coords_error_dict['lambda'] = None
            # }}}
            self.data = retval
            if not isscalar(residual):
                # make the residual nddata as well
                residual_nddata = ndshape(self).pop(fitdim_name).alloc(dtype=residual.dtype)
                residual_nddata.data[:] = residual[:]
            else:
                residual_nddata = residual
            # store the kernel and the residual in the properties
            self.set_prop('nnls_kernel',K)
            self.set_prop('nnls_residual',residual_nddata)
            # {{{ use the info from the dictionaries
            self.axis_coords = self.fld(axis_coords_dict)
            self.axis_coords_units = self.fld(axis_units_dict)
            self.axis_coords_error = self.fld(axis_coords_error_dict)
            # }}}
            return self
    #{{{ interpolation and binning
    def run_avg(self,thisaxisname,decimation = 20,centered = False):
        'a simple running average'
        temp = self.getaxis(thisaxisname).size % decimation
        decimation = int(decimation)
        if temp != 0:
            if centered:
                self = self[thisaxisname,temp/2:-int(temp/2. + 0.5)]
            else:
                self = self[thisaxisname,0:-temp]
        thisaxis = nddata(self.getaxis(thisaxisname),[-1],[thisaxisname])
        self.setaxis(thisaxisname,[])
        self.chunkoff(thisaxisname,['avg'],[decimation])
        self.run(mean,'avg')
        thisaxis.chunkoff(thisaxisname,['avg'],[decimation])
        thisaxis.run(mean,'avg')
        self.setaxis(thisaxisname,thisaxis.data)
        return self
    def histogram(*args,**kwargs):
        per_hit = 1e-3
        if 'per_hit' in kwargs.keys():
            per_hit = kwargs.pop('per_hit')
        if len(kwargs) > 0:
            raise ValueError("I don't understand the arguments:"+repr(kwargs))
        if len(args) == 1:
            if type(args[0]) is ndarray:
                if args[0].shape[2] != len(self.dimlabels):
                    raise ValueError("You must pass an N x M array, where M is the number of dimensions in this array!")
            elif type(args[0]) is dict:
                raise ValueError("should eventually support dictionaries (via fld), but doesn't yet")
            else:
                raise ValueError("I don't know what funny business you're up to passing me a"+repr(type(args[0])))
        else:
            raise ValueError("should eventually support array, label pair, but doesn't yet")
    def interp(self,axis,axisvalues, past_bounds=None, verbose=False, return_func=False, **kwargs):
        '''interpolate data values given axis values
        
        Parameters
        ==========
        return_func : boolean
            defaults to False.  If True, it returns a function that accepts
            axis values and returns a data value.
        '''
        oldaxis = self.getaxis(axis)
        if not return_func:
            if (type(axisvalues) is int) or (type(axisvalues) is int32):
                axisvalues = linspace(oldaxis[0],oldaxis[-1],axisvalues)
            elif isscalar(axisvalues):
                axisvalues = r_[axisvalues]
            elif (type(axisvalues) not in [ndarray,tuple]):
                raise ValueError("You passed a target axis of type"+repr(type(axisvalues))+"which I don't get")
            if any(imag(axisvalues) > 1e-38):
                raise ValueError("I can't interpolate imaginary values")
            else:
                axisvalues = real(axisvalues)
            if past_bounds == None:
                axisvalues[axisvalues<oldaxis.min()] = oldaxis.min()
                axisvalues[axisvalues>oldaxis.max()] = oldaxis.max()
            elif not (past_bounds == 'fail'):
                if type(past_bounds) is tuple:
                    if len(past_bounds) == 2:
                        axisvalues[axisvalues<oldaxis.min()] = past_bounds[0]
                        axisvalues[axisvalues>oldaxis.max()] = past_bounds[1]
                    else:
                        raise TypeError('If you pass axisvalues as a tuple, it must be of length 2!')
                else:
                    axisvalues[axisvalues<oldaxis.min()] = past_bounds
                    axisvalues[axisvalues>oldaxis.max()] = past_bounds
        rdata = real(self.data)
        idata = imag(self.data)
        thiserror = self.get_error()
        if thiserror is not None:
            rerrvar = real(thiserror)**2
            if thiserror[0].dtype == 'complex128':
                ierrvar = imag(thiserror)**2
        if 'kind' in kwargs.keys():
            thiskind = kwargs.pop('kind')
        else:
            thiskind = 'cubic'
            if len(rdata) < 4:
                thiskind = 'quadratic'
                if len(rdata) < 3:
                    thiskind = 'linear'
        thisaxis = self.axn(axis)
        if verbose: print 'Using %s interpolation'%thiskind
        def local_interp_func(local_arg_data,kind = thiskind):
            interpfunc =  interp1d(oldaxis,local_arg_data,kind = kind,axis = thisaxis)
            try:
                retval = interpfunc(axisvalues)
            except:
                raise TypeError("dtype of axis is"+repr(axisvalues.dtype))
            return retval
        if return_func:
            rfunc = interp1d(oldaxis, rdata, kind=thiskind, axis=thisaxis, bounds_error=False, fill_value=tuple(rdata[r_[0,-1]].tolist()))
            ifunc = interp1d(oldaxis, idata, kind=thiskind, axis=thisaxis, bounds_error=False, fill_value=tuple(idata[r_[0,-1]].tolist()))
            return lambda x: rfunc(x) + 1j*ifunc(x)
        rdata = local_interp_func(rdata)
        idata = local_interp_func(idata)
        self.data = rdata + 1j * idata
        self.setaxis(axis,axisvalues)
        if thiserror is not None:
            rerrvar = local_interp_func(rerrvar,kind = 'linear') # calculate the error variance of the real part, use linear to avoid nan problems
            if thiserror[0].dtype == 'complex128':
                ierrvar = local_interp_func(ierrvar,kind = 'linear')
                self.set_error(sqrt(rerrvar) + 1j * sqrt(ierrvar))
            else:
                self.set_error(sqrt(rerrvar))
            err_nanmask = isnan(self.get_error())
            self.data[err_nanmask] = nan
        return self
    def invinterp(self,axis,values,**kwargs):
        'interpolate axis values given data values'
        copy = False
        if 'copy' in kwargs.keys():
            copy = kwargs.pop('copy')
        if isscalar(values):
            values = r_[values]
        origdata = self.data.copy()
        origaxis = self.getaxis(axis).copy()
        if any(imag(values) > 1e-38):
            raise ValueError("I can't interpolate imaginary values")
        else:
            values = real(values)
        args = origdata.argsort()
        origdata = origdata[args]
        rdata = real(origaxis)
        idata = imag(origaxis)
        rdata = rdata[args]
        idata = idata[args]
        #{{{ determine type of interpolation
        if 'kind' in kwargs.keys():
            thiskind = kwargs.pop('kind')
        else:
            thiskind = 'cubic'
            if len(rdata) < 4:
                thiskind = 'quadratic'
                if len(rdata) < 3:
                    thiskind = 'linear'
        #}}}
        interpfunc =  interp1d(origdata,rdata,kind = thiskind)
        try:
            rdata = interpfunc(values)
        except Exception as e:
            raise ValueError(strm('You passed',values,'and the data spans from',
                    origdata.min(),'to',origdata.max())+explain_error(e))
        interpfunc =  interp1d(origdata,idata,kind = thiskind)
        idata = interpfunc(values)
        cdata = rdata + 1j * idata
        if copy:
            newaxis = 'name data before interpolation'
            if self.name() is not None:
                newaxis = self.name()
            retval = nddata(cdata,[-1],[newaxis])
            retval.labels(newaxis,values)
            return retval
        else:
            self.data = values
            self.setaxis(axis,cdata)
            return self
    def contiguous(self,lambdafunc,axis = None,verbose = False):
        r"""Return contiguous blocks that satisfy the condition given by `lambdafunc`
        
        this function returns the start and stop positions along the
        axis for the contiguous blocks for which lambdafunc returns
        true
        **Currently only supported for 1D data**
        
        .. note::
            adapted from stackexchange post http://stackoverflow.com/questions/4494404/find-large-number-of-consecutive-values-fulfilling-condition-in-a-numpy-array

        Parameters
        ----------

        lambdafunc : types.FunctionType
            If only one argument (lambdafunc) is given,
            then lambdafunc is
            a function that accepts a copy of the current nddata object
            (`self`) as the argument.
            If two arguments are given,
            the second is `axis`, and lambdafunc has two arguments,
            `self` and the value of `axis`.
        axis : {None,str}
            the name of the axis along which you want to find contiguous
            blocks

        Returns
        -------
        retval : ndarray
            An :math:`N\times 2` matrix, where the :math:`N` rows correspond to pairs of axis
            label that give ranges over which `lambdafunc` evaluates to `True`.
            These are ordered according to descending range width.

        Examples
        --------

        > #{{{ debugging block
        > sum_for_contiguous = abs(forplot).mean('t1')
        > fl.next("test contiguous")
        > forplot = sum_for_contiguous.copy().set_error(None)
        > fl.plot(forplot,alpha = 0.25,linewidth = 3)
        > print "this is what the max looks like",0.5*sum_for_contiguous.set_error(None).runcopy(max,'t2')
        > print sum_for_contiguous > 0.5*sum_for_contiguous.runcopy(max,'t2')
        > retval = sum_for_contiguous.contiguous(quarter_of_max,'t2')
        > print "contiguous range / 1e6:",retval/1e6
        > for j in range(retval.shape[0]):
        >     a,b = retval[j,:]
        >     fl.plot(forplot['t2':(a,b)])
        > fl.show()
        > exit()
        > #}}}
        """
        if verbose: print "(contiguous) shape of self inside contiguous",ndshape(self)
        if axis is None:
            if len(self.dimlabels) == 1:
                axis = self.dimlabels[0]
                mask = lambdafunc(self.copy()).data
            else:
                raise TypeError("If there is more than one dimension, `axis` must be set to something other than ``None``")
        else:
            mask = lambdafunc(self.copy(),axis).data
        if verbose: print "(contiguous) shape of mask",mask.shape
        if axis is None:
            idx, = np.diff(mask).nonzero() # this gives a list of indices for the boundaries between true/false
        else:
            idx, = np.diff(mask, axis=self.axn(axis)).nonzero() # this gives a list of indices for the boundaries between true/false
        idx += 1 # because diff only starts on index #1 rather than #0
        if mask[0]: # because I want to indicate the boundaries of True, if I am starting on True, I need to make 0 a boundary
            idx = np.r_[0, idx]
        if mask[-1]: # If the end of mask is True, then I need to add a boundary there as well
            idx = np.r_[idx, mask.size-1] # Edit
        idx.shape = (-1,2) # idx is 2x2 array of start,stop
        if verbose: print '(contiguous) DEBUG idx is',idx
        if verbose: print "(contiguous) diffs for blocks",diff(idx,axis=1),
        block_order = diff(idx, axis=1).flatten().argsort()[::-1]
        if verbose: print "(contiguous) in descending order, the blocks are therefore",idx[block_order,:]
        #if verbose: print "yielding",idx[diff(idx,axis=1).argmax(),:],self.getaxis(axis)[idx[diff(idx,axis=1).argmax(),:]]
        return self.getaxis(axis)[idx[block_order,:]]
    def to_ppm(self):
        """Function that converts from Hz to ppm using Bruker parameters

        .. todo::

            Figure out what the units of PHC1 in Topspin are (degrees per *what??*), and apply those as well.

            make this part of an inherited bruker class
        """
        if self.get_units('t2') == 'ppm': return
        offset = self.get_prop('proc')['OFFSET']
        sfo1 = self.get_prop('acq')['SFO1']
        if not self.get_ft_prop('t2'):
            self.ft('t2', shift=True) # this fourier transforms along t2, overwriting the data that was in self
        self.setaxis('t2', lambda x:
                x/sfo1).set_units('t2','ppm')
        max_ppm = self.getaxis('t2').max()
        self.setaxis('t2', lambda x:
                (x-max_ppm+offset))
        self.set_prop('x_inverted',True)
        return self
    #}}}
    def multimin(self,minfunc,axisname,filterwidth,numberofmins):
        cost = self.copy().convolve(axisname,filterwidth).run_nopop(minfunc)
        for j in range(0,numberofmins):
            #{{{ find the x value at which the minimum occurs
            xvalues = cost.copy().argmin(axisname,raw_index = True)
            #}}}
    def repwlabels(self,axis):
        return None
    def add_noise(self,intensity):
        '''Add Gaussian (box-muller) noise to the data.

        Parameters
        ----------
        intensity : double OR function
            If a double, gives the standard deviation of the noise.
            If a function, used to calculate the standard deviation of the noise from the data:
            *e.g.* ``lambda x: max(abs(x))/10.``
            
        '''
        if type(intensity) is type(emptyfunction):
            intensity = intensity(lambda x: self.data)
        return_complex = iscomplexobj(self.data)
        self.data += box_muller(self.data.size, return_complex=return_complex).reshape(self.data.shape) * intensity
        return self
    #{{{ functions to manipulate and return the axes
    def reorder(self,*axes,**kwargs):
        r'''Reorder the dimensions
        the first arguments are a list of dimensions

        Parameters
        ----------
        *axes : str
            Accept any number of arguments that gives the dimensions, in the
            order that you want thee.
        first : bool
            (default True)
            Put this list of dimensions first, while False puts them last (where they then come in the order given).
        '''
        first = True
        if 'first' in kwargs:
            first = kwargs.pop('first')
        if len(kwargs) > 0:
            raise ValueError("I don't understand your kwargs!")
        if len(axes) == 1:
            axes = axes[0]
        else:
            axes = axes
        if type(axes) is str:
            axes = [axes]
        if len(axes) < len(self.dimlabels):
            oldorder = list(self.dimlabels)
            for thisaxis in axes:
                oldorder.pop(oldorder.index(thisaxis))
            if first:
                axes = axes + oldorder
            else:
                axes = oldorder + axes
        try:
            neworder = map(self.dimlabels.index,axes)
        except ValueError as e:
            raise ValueError(strm('one of',axes,'not in',self.dimlabels))
        self.dimlabels = map(self.dimlabels.__getitem__,neworder)
        if len(self.axis_coords)>0:
            try:
                self.axis_coords = map(self.axis_coords.__getitem__,neworder)
            except Exception as e:
                raise IndexError(strm('problem mapping',map(len,self.axis_coords),'onto',neworder)
                        + explain_error(e))
            if len(self.axis_coords_units)>0:
                try:
                    self.axis_coords_units = map(self.axis_coords_units.__getitem__,neworder)
                except:
                    raise IndexError(strm('problem mapping',map(len,self.axis_coords_units),
                        'onto',neworder)+explain_error(e))
        try:
            self.data = self.data.transpose(neworder)
        except ValueError as e:
            raise ValueError(strm('you can\'t reorder',self.dimlabels,'as',neworder)
                    +explain_error(e))
        if self.data_error is not None:
            self.data_error = self.data_error.transpose(neworder)
        return self
    def plot_labels(self,labels,fmt = None,**kwargs_passed):
        r'this only works for one axis now'
        axisname = self.dimlabels[0]
        if fmt is None:
            plot_label_points(self.getaxis(axisname),self.data,labels,**kwargs_passed)
        else:
            plot_label_points(self.getaxis(axisname),self.data,[fmt%j for j in labels],**kwargs_passed)
        return
    def labels(self,*args):
        r'''label the dimensions, given in listofstrings with the axis labels given in listofaxes -- listofaxes must be a numpy array;
        you can pass either a dictionary or a axis name (string)/axis label (numpy array) pair'''
        if len(args) == 2:
            listofstrings,listofaxes = args
        elif len(args) == 1 and type(args[0]) is dict:
            listofstrings = args[0].keys()
            listofaxes = args[0].values()
        else:
            raise ValueError(strm("I can't figure out how to deal with the arguments",args))
        for j in range(0,len(listofaxes)):
            if type(listofaxes[j]) is list:
                listofaxes[j] = array(listofaxes[j])
        listofstrings = autostringconvert(listofstrings)
        if type(listofstrings) is str:
            listofstrings = [listofstrings]
            listofaxes = [listofaxes]
        if type(listofstrings) is not list:
            raise TypeError("the arguments passed to the .labels() method must be a list of the axis names followed by the list of the axis arrays")
        elif all(map(( lambda x: type(x) is str_ ),listofstrings)):
            listofstrings = map(str,listofstrings)
        elif not all(map(( lambda x: isinstance(x,basestring) ),listofstrings)):
            raise TypeError("the arguments passed to the .labels() method must be a list of the axis names followed by the list of the axis arrays")
        for j in range(0,len(listofstrings)):
            if listofaxes[j] is None:
                self.setaxis(listofstrings[j],None)
            else:
                #{{{ test that the axis is the right size
                if isscalar(listofaxes[j]):#interpret as a timestep
                    listofaxes[j] = listofaxes[j] * r_[0:ndshape(self)[listofstrings[j]]]
                if type(listofaxes[j]) not in [ndarray,list]:
                    raise TypeError('You passed an axis label of type '+repr(type(listofaxes[j]))+' for the axis '+listofstrings[j]+' to the labels method, which you can\'t do --> it must be an nddata')
                if (len(listofaxes[j]) != ndshape(self)[listofstrings[j]]) and (len(listofaxes[j])!=0):
                    raise IndexError("You're trying to attach an axis of len %d to the '%s' dimension, which has %d data points (shape of self is %s)"%(len(listofaxes[j]),listofstrings[j],ndshape(self)[listofstrings[j]],repr(ndshape(self))))
                #}}}
                self.setaxis(listofstrings[j],listofaxes[j])
        return self
    def check_axis_coords_errors(self):
        if len(self.axis_coords_error) > len(self.dimlabels):
            raise ValueError("this failed because there are more sets of axis errors than there are axes!\nlen(axis_coords_error) = %s\naxes = %s"%(repr(len(self.axis_coords_error)),repr(self.dimlabels)))
    def sort(self,axisname,reverse = False):
        whichaxis = self.dimlabels.index(axisname)
        if reverse:
            order = argsort(-1*self.axis_coords[whichaxis])
        else:
            order = argsort(self.axis_coords[whichaxis])
        datacopy = self.copy()
        for j in range(0,len(order)): # do it this way, so that it deals with other dimensions correctly
            self.check_axis_coords_errors()
            self[axisname,j] = datacopy[axisname,order[j]]
        self.axis_coords[whichaxis] = self.axis_coords[whichaxis][order]
        return self
    def copyaxes(self,other):
        # in the case that the dimensions match, and we want to copy the labels
        self.axis_coords = other.axis_coords
        return self
    def axis(self,axisname):
        'returns a 1-D axis for further manipulation'
        thisaxis = self.axn(axisname)
        return nddata(self.getaxis(axisname).copy(),[-1],[axisname]).labels(axisname,self.getaxis(axisname).copy())
    def _axis_inshape(self,axisname):
        newshape = ones(len(self.data.shape),dtype = 'uint')
        thisaxis = self.axn(axisname)
        newshape[thisaxis] = self.data.shape[thisaxis]
        newshape = list(newshape)
        retval = self.getaxis(axisname)
        if retval is None:
            raise AttributeError(axisname+" does not have axis labels!")
        try:
            return retval.copy().reshape(newshape)
        except ValueError as e:
            raise ValueError(strm("Trying to reshape axis from",retval.shape,"to",newshape,"so I can manipulate it like data"))
    def retaxis(self,axisname):
        thisaxis = self._axis_inshape(axisname)
        return nddata(thisaxis,thisaxis.shape,list(self.dimlabels)).labels(axisname,thisaxis.flatten())
    def fromaxis(self,*args,**kwargs):
        '''Generate an nddata object from one of the axis labels.

        Can be used in one of several ways:

        * ``self.fromaxis('axisname')``: Returns an nddata where `retval.data` consists of the given axis values.
        * ``self.fromaxis('axisname',inputfunc)``: use `axisname` as the input for `inputfunc`, and load the result into `retval.data`
        * ``self.fromaxis(inputsymbolic)``: Evaluate `inputsymbolic` and load the result into `retval.data`

        Parameters
        ==========
        axisname : str | list
            The axis (or list of axes) to that is used as the argument of `inputfunc` or the function represented by `inputsymbolic`.
            If this is the only argument, it cannot be a list.
        inputsymbolic : sympy.Expr
            A sympy expression whose only symbols are the names of axes.
            It is preferred, though not required, that this is passed
            without an `axisname` argument -- the axis names are then
            inferred from the symbolic expression.
        inputfunc : function
            A function (typically a lambda function) that taxes the values of the axis given by `axisname` as input.
        overwrite : bool
            Defaults to `False`. If set to `True`, it overwrites `self` with `retval`.
        as_array : bool
            Defaults to `False`. If set to `True`, `retval` is a properly dimensioned numpy ndarray rather than an nddata.

        Returns
        =======
        retval : nddata | ndarray
            An expression calculated from the axis(es) given by `axisname` or inferred from `inputsymbolic`.
        '''
        overwrite,as_array = process_kwargs([('overwrite',False),
            ('as_array',False)],kwargs)
        if len(args) == 1:
            if type(args[0]) is str:
                axisname = args[0]
                retval = self.retaxis(axisname)
                #{{{ copied from old retaxis function, then added the overwrite capability
                thisaxis = self._axis_inshape(axisname)
                if overwrite:
                    self.data = thisaxis
                    return self
                else:
                    retval = nddata(thisaxis,thisaxis.shape,list(self.dimlabels)).labels(axisname,thisaxis.flatten())
                    retval.axis_coords_units = list(self.axis_coords_units)
                    retval.data_units = self.data_units
                    retval.name(self.name())
                    return retval
                #}}}
            else:
                if issympy(args[0]):
                    func = args[0]
                    symbols_in_func = func.atoms(sympy.Symbol)
                    logger.debug(strm('identified this as a sympy expression (',func,') with symbols',symbols_in_func))
                    symbols_not_in_dimlabels = set(map(str,symbols_in_func))-set(self.dimlabels)
                    if len(symbols_not_in_dimlabels)>0:
                        raise ValueError("You passed a symbolic function, but the symbols"+str(symbols_not_in_dimlabels)+" are not axes")
                else:
                    raise ValueError("I don't know what to do with this type of argument!")
        elif len(args) == 2:
            axisnames = args[0]
            func = args[1]
            if type(axisnames) is not list:
                axisnames = [axisnames]
        else:
            raise ValueError('Wrong number of arguments!! -- you passed '+repr(len(args))+' arguments!')
        if issympy(func):
            logging.debug(strm("about to run sympy lambdify, symbols_in_func is",symbols_in_func))
            mat2array = [{'ImmutableMatrix': array}, 'numpy']# returns arrays rather than the stupid matrix class
            try:
                lambdified_func = sympy.lambdify(list(symbols_in_func), func,
                        modules=mat2array)
            except Exception as e:
                raise ValueError(strm('Error parsing axis variables',map(sympy.var,axisnames),
                    'that you passed and function',func,'that you passed') +
                    explain_error(e))
            func = lambdified_func
            axisnames = map(str,symbols_in_func)
        elif not hasattr(func,'func_code'):
            raise ValueError("I can't interpret the second argument as a function!")
        # I can't do the following for sympy, because the argument count is always zero
        if not issympy(args[0]) and func.func_code.co_argcount != len(axisnames):
            raise ValueError(strm("The axisnames you passed",axisnames,
                "and the argument count",func.func_code.co_argcount,"don't match"))
        list_of_axes = [self._axis_inshape(x) for x in axisnames]
        retval = func(*list_of_axes)
        if issympy(retval):
            raise RuntimeError("The sympy function that you passed doesn't match the automatically generated axis variables (obtained by mapping sympy.var onto the axis variables, without any kwargs). The atoms left over are:\n"+str(func.atoms))
        logging.debug(strm("at this point, list of axes is:",list_of_axes))
        if len(list_of_axes) == 0:
            return nddata(float(func()))
            #raise ValueError(strm("Doesn't seem like there are axes -- the axis names that you passed are",axisnames))
        newshape = ones_like(list_of_axes[0].shape)
        for j in list_of_axes:
            newshape *= array(j.shape)
        if overwrite:
            self.data = retval.reshape(newshape)
            return self
        else:
            if as_array:
                return retval.reshape(newshape)
            else:
                retval =  nddata(retval,
                        newshape,
                        list(self.dimlabels)).labels(axisnames,
                                [self.getaxis(x).copy() for x in axisnames])
                retval.axis_coords_units = list(self.axis_coords_units)
                retval.data_units = self.data_units
                retval.name(self.name())
                return retval
    def getaxis(self,axisname):
        if self.axis_coords is None or len(self.axis_coords) == 0:
            return None
        else:
            retval = self.axis_coords[self.axn(axisname)]
        if retval is None:
            return None
        elif len(retval) > 0:
            return retval
        else:
            return None
    def extend(self,axis,extent, fill_with=0, tolerance=1e-5,
            verbose=False):
        r"""If `axis` is uniformly ascending with spacing :math:`dx`,
        then extend by adding a point every :math:`dx` until the axis
        includes the point `extent`.  Fill the newly created datapoints with `fill_with`.

        Parameters
        ----------

        axis : str
            name of the axis to extend
        extent : double
            extend the axis `axis` out to this point
        fill_with : double
            fill the new data points with this value (defaults to 0)
        tolerance : double
            when checking for ascending axis labels, etc.,
            values/differences must match to within tolerance
            (assumed to represent the actual precision, given
            various errors, etc.)
        """
        # check for uniformly ascending
        u = self.getaxis(axis)
        thismsg = "In order to expand, the axis must be equally spaced (and ascending)"
        du = (u[-1] - u[0])/(len(u)-1.)
        assert all(abs(diff(u) - du)/du < tolerance), thismsg# absolute
        # figure out how many points I need to add, and on which side of the axis
        thismsg = "In order to expand, the axis must be ascending (and equally spaced)"
        assert du > 0, thismsg# ascending
        start_index = 0
        stop_index = len(u)
        if extent < u[0]:
            start_index = int(-(u[0] - extent) // du) # the part after the negative is positive
            if (start_index * du + (u[0] - extent))/du < -tolerance:# the first quantity here is negative
                start_index -= 1
        elif extent > u[-1]:
            stop_index_addto = int((extent - u[-1]) // du)
            if ((extent - u[-1]) - du * stop_index_addto)/du > tolerance:# the first quantity here is negative
                stop_index_addto += 1
            stop_index += stop_index_addto
        else:
            raise RuntimeError("extent ({:g}) needs to be further than the bounds on '{:s}', which are {:g} and {:g}".format(extent,axis,u[0],u[-1]))
        #{{{ create a new array, and put self.data into it
        newdata = list(self.data.shape)
        newdata[self.axn(axis)] = stop_index - start_index
        if fill_with == 0:
            newdata = zeros(newdata,dtype = self.data.dtype)
        else:
            newdata = fill_with * ones(newdata,dtype = self.data.dtype)
        newdata_slice = [slice(None,None,None)] * len(newdata.shape)
        newdata_slice[self.axn(axis)] = slice(-start_index,len(u)-start_index,None)
        if verbose: print "-------------------------"
        if verbose: print "shape of newdata",newdata.shape
        if verbose: print "shape of self.data",self.data.shape
        if verbose: print "len of u",len(u)
        if verbose: print "start index",start_index
        if verbose: print "shape of slice",newdata[newdata_slice].shape
        if verbose: print "-------------------------"
        newdata[newdata_slice] = self.data
        self.data = newdata
        #}}}
        # construct the new axis
        new_u = u[0] + du * r_[start_index:stop_index]
        self.setaxis(axis,new_u)
        return self
    def setaxis(self,axis,value):
        ("set the value of the axis if you pass a function as the `value`, it"
        " will use the existing axis labels as the argument of the function, and"
        " then put the result into the axis labels")
        if axis == 'INDEX':
            raise ValueError("Axes that are called INDEX are special, and you are not allowed to label them!")
        if type(value) is type(emptyfunction):
            x = self.getaxis(axis)
            x[:] = value(x.copy())
            return self
        if type(value) in [float,int,double,float64]:
           value = linspace(0.,value,self.axlen(axis))
        if type(value)is list:
            value = array(value)
        if self.axis_coords is None or len(self.axis_coords) == 0:
            self.axis_coords = [None]*len(self.dimlabels)
            self.axis_coords_error = [None]*len(self.dimlabels)
        self.axis_coords[self.axn(axis)] = value
        return self
    def shear(self, along_axis, propto_axis, shear_amnt,
            zero_fill=True, start_in_conj=False, method='linear'):
        r'''Shear the data :math:`s`:

        :math:`s(x',y,z) = s(x+ay,y,z)`

        where :math:`x` is the `altered_axis` and :math:`y` is the
        `propto_axis`.  (Actually typically 2D, but :math:`z` included
        just to illustrate other dimensions that aren't involved)

        .. note: Unfortunately, currently, when the data is automatically extended,
            if both the start and endpoint of `along_axis` are on the same side
            of zero, some unnecessary padding will be added between the
            beginning of `along_axis` and zero.

        Parameters
        ----------

        method : {'fourier','linear'}

            fourier
                Use the Fourier shift theorem (*i.e.*, sinc interpolation).  A
                shear is equivalent to the following in the conjugate domain:

                ..math: `\tilde{s}(f_x,f'_y,z) = \tilde{s}(f_x,f_y-af_x,f_z)`

                Because of this, the algorithm **also**
                automatically `extend`s the data in `f_y` axis.
                Equivalently, it increases the resolution
                (decreases the interval between points) in the
                `propto_axis` dimension.  This prevents aliasing
                in the conjugate domain, which will corrupt the
                data *w.r.t.* successive transformations. It does
                this whether or not `zero_fill` is set
                (`zero_fill` only controls filling in the
                "current" dimension)

            linear
                Use simple linear interpolation.

        altered_axis : str

            The coordinate for which data is altered, *i.e.*
            ..math: `x` such that ..math: `f(x+ay,y)`.

        by_amount : double

            The amount of the shear (..math: `a` in the previous)

        propto_axis : str

            The shift along the `altered_axis` dimension is
            proportional to the shift along `propto_axis`.
            The position of data relative to the `propto_axis` is not
            changed.
            Note that by the shift theorem, in the frequency domain,
            an equivalent magnitude, opposite sign, shear is applied
            with the `propto_axis` and `altered_axis` dimensions
            flipped.

        start_in_conj : {False, True}, optional

            Defaults to False

            For efficiency, one can replace a double (I)FT call followed by a
            shear call with a single shear call where `start_in_conj` is set.

            `self` before the call is given in the conjugate domain  (*i.e.*,
            :math:`f` *vs.* :math:`t`) along both dimensions from the one that's
            desired.  This means: (1) `self` after the function call transformed
            into the conjugate domain from that before the call and (2)
            `by_amount`, `altered_axis`, and `propto_axis` all refer to the shear
            in the conjugate domain that the data is in at the end of the
            function call.
        '''
        if not (
                self.get_ft_prop(along_axis) is None
                and
                self.get_ft_prop(propto_axis) is None):
            if (self.get_ft_prop(along_axis) ^ self.get_ft_prop(propto_axis)) ^ start_in_conj:
                if start_in_conj:
                    raise ValueError("if you pass start_in_conj, the two dimensions need to be in conjugate domains, but you have: "+self.ft_state_to_str(along_axis,propto_axis))
                else:
                    raise ValueError("(unless you intended to pass start_in_conj) the two dimensions need to be in the same domain, but you have: "+self.ft_state_to_str(along_axis,propto_axis))
        if method == 'fourier':
            return self.fourier_shear(along_axis, propto_axis,
                    shear_amnt, zero_fill=zero_fill)
        elif method == 'linear':
            return self.linear_shear(along_axis, propto_axis,
                    shear_amnt, zero_fill=zero_fill)
        else:
            raise ValueError("The shear method must be either linear or fourier")
    def getaxisshape(self,axisname):
        thishape = ones(len(self.dimlabels))
        thisaxis = self.dimlabels.index(axisname) 
        thishape[thisaxis] = self.data.shape[thisaxis]
        return thishape
    def circshift(self,axis,amount):
        if amount!=0:
            if abs(amount) > ndshape(self)[axis]:
                ValueError(strm("Trying to circshift by ",amount,
                    "which is bitter than the size of",axis))
            newdata = ndshape(self).alloc(dtype=self.data.dtype)
            newdata[axis,:-amount] = self[axis,amount:]
            newdata[axis,-amount:] = self[axis,:amount]
            self.data = newdata.data
        return self
    #}}}
    #{{{ breaking up and combining axes
    def smoosh(self,dimstocollapse, dimname=0, noaxis=False):
        r'''Collapse (smoosh) multiple dimensions into one dimension.

        Parameters
        ----------
        dimstocollapse : list of strings
            the dimensions you want to collapse to one result dimension
        dimname : None, string, integer (default 0)

            if dimname is:

            * None: create a new (direct product) name,
            * a number: an index to the ``dimstocollapse`` list.  The resulting smooshed dimension will be named ``dimstocollapse[dimname]``. Because the default is the number 0, the new dimname will be the first dimname given in the list.
            * a string: the name of the resulting smooshed dimension (can be part of the ``dimstocollapse`` list or not)

        noaxis : bool
            if set, then just skip calculating the axis for the new dimension,
            which otherwise is typically a complicated record array

        Returns
        -------
        self: nddata
            the dimensions `dimstocollapse` are smooshed into a single dimension,
            whose name is determined by `dimname`.
            The axis for the resulting, smooshed dimension is a structured
            array consisting of two fields that give the labels along the
            original axes.

        ..todo::
            when we transition to axes that are stored using a
            slice/linspace-like format, 
            allow for smooshing to determine a new axes that is standard
            (not a structured array) and that increases linearly.
        '''
        #{{{ first, put them all at the end, in order given here
        retained_dims = list(self.dimlabels)
        logger.debug(strm("old order",retained_dims))
        #{{{ if I'm using a dimension here, be sure to grab its current position
        if dimname is None:
            final_position = -1
            dimname = ' $\\times$ '.join(dimstocollapse)
        else:
            if type(dimname) is int:
                dimname = dimstocollapse[dimname]
                final_position = self.axn(dimname)
            elif dimname in self.dimlabels:
                final_position = self.axn(dimname)
            else:
                final_position = -1
        #}}}
        # {{{ store the dictionaries for later use
        axis_coords_dict = self.mkd(self.axis_coords)
        axis_coords_error_dict = self.mkd(self.axis_coords_error)
        # }}}
        for this_name in dimstocollapse:
            this_idx = retained_dims.index(this_name)
            retained_dims.pop(this_idx)
            axis_coords_error_dict.pop(this_name)
            axis_coords_dict.pop(this_name)
            if this_idx < final_position:
                final_position -= 1
        # this might be sub-optimal, but put the dims to collapse at the end, and move them back later if we want
        new_order = retained_dims + dimstocollapse
        self.reorder(new_order)
        logger.debug(strm("new order",new_order))
        #}}}
        #{{{ then, reshape the data (and error)
        logger.debug(strm("old shape",self.data.shape))
        new_shape = list(self.data.shape)[:-len(dimstocollapse)]
        logger.debug(strm("dimensions to keep",new_shape))
        dimstocollapse_shapes = array(self.data.shape[-len(dimstocollapse):])
        new_shape += [dimstocollapse_shapes.prod()]
        self.data = self.data.reshape(new_shape)
        if self.get_error() is not None:
            self.set_error(self.get_error().reshape(new_shape))
        logger.debug(strm("new shape",self.data.shape))
        #}}}
        #{{{ now for the tricky part -- deal with the axis labels
        #{{{ in order, make a list of the relevant axis names, dtypes, and sizes
        axes_with_labels = [j for j in dimstocollapse if self.getaxis(j) is not None] # specifically, I am only concerned with the ones I am collapsing that have labels
        if noaxis:
            logger.debug('noaxis was specified')
        else:
            logger.debug('starting construction of the smooshed axis')
            axes_with_labels_haserror = [self.get_error(j) is not None for j in axes_with_labels]
            axes_with_labels_dtype = [(j,self.getaxis(j).dtype) for
                    j in axes_with_labels]# an appropriate spec. for a structured array
            axes_with_labels_size = [self.getaxis(j).size for j in axes_with_labels]
            #}}}
            logger.debug(strm("the dtype that I want is:",axes_with_labels_dtype))
            logger.debug(strm("the axes that have labels are:",axes_with_labels))
            logger.debug(strm("the axes that have labels have sizes:",axes_with_labels_size))
            # {{{ we construct a multidimensional axis
            multidim_axis_error = None
            if len(axes_with_labels_dtype) > 0:
                # create a new axis of the appropriate shape and size
                multidim_axis_label = empty(axes_with_labels_size,
                        dtype=axes_with_labels_dtype)
                if any(axes_with_labels_haserror):
                    multidim_axis_error = empty(axes_with_labels_size,
                            dtype = [(axes_with_labels[j],
                                self.getaxis(axes_with_labels[j]).dtype)
                                for j in range(len(axes_with_labels))
                                if axes_with_labels_haserror[j]])
                # one at a time index the relevant dimension, and load in the information
                full_slice = [slice(None,None,None)]*len(axes_with_labels_dtype)
                for this_index,thisdim in enumerate(axes_with_labels):
                    axis_for_thisdim = self.getaxis(thisdim)
                    if axes_with_labels_haserror[this_index]:
                        axis_error_for_thisdim = self.get_error(thisdim)
                    logger.debug(strm("the axis for",thisdim,"is",axis_for_thisdim))
                    for j in range(axes_with_labels_size[this_index]):
                        this_slice = list(full_slice)
                        this_slice[this_index] = j # set this element
                        multidim_axis_label[thisdim][tuple(this_slice)] = axis_for_thisdim[j]
                        if axes_with_labels_haserror[this_index]:
                            multidim_axis_error[thisdim][tuple(this_slice)] = axis_error_for_thisdim[j]
                logger.debug(strm("shape of multidim_axis_label is now",multidim_axis_label.shape,"(",axes_with_labels,")"))
                logger.debug(strm("multidim_axis_label is:\n",repr(multidim_axis_label)))
                multidim_axis_label = multidim_axis_label.flatten() # then flatten the axis
                logger.debug(strm("shape of multidim_axis_label is now",multidim_axis_label.shape))
                logger.debug(strm("multidim_axis_label is:\n",repr(multidim_axis_label)))
            # }}}
        #{{{ update axis dictionary with the new info
        if noaxis:
            axis_coords_dict[dimname] = None
            axis_coords_error_dict[dimname] = None
        else:
            axis_coords_dict[dimname] = multidim_axis_label
            axis_coords_error_dict[dimname] = multidim_axis_error
        logger.debug(strm("end up with axis_coords_dict (%d)"%len(axis_coords_dict),axis_coords_dict))
        logger.debug(strm("end up with axis_coords_error_dict (%d)"%len(axis_coords_error_dict),axis_coords_error_dict))
        #}}}
        #}}}
        #{{{ make new dimlabels, and where relevant, project the new dictionary onto these dimlabels
        self.dimlabels = retained_dims + [dimname]
        logger.debug(strm("end up with dimlabels",self.dimlabels,"and shape",self.data.shape))
        self.axis_coords = self.fld(axis_coords_dict)
        self.axis_coords_error = self.fld(axis_coords_error_dict)
        logger.debug(strm("new axis coords (%d)"%len(self.axis_coords),self.axis_coords))
        logger.debug(strm("new axis coords errors (%d)"%len(self.axis_coords_error),self.axis_coords_error))
        #}}}
        #{{{ then deal with the units
        #}}}
        #{{{ finally, if I need to, reorder again to put the new dimension where I want it
        #}}}
        return self
    def chunk(self,axisin,*otherargs):
        r'''"Chunking" is defined here to be the opposite of taking a direct product, increasing the number of dimensions by the inverse of the process by which taking a direct product decreases the number of dimensions.  This function chunks axisin into multiple new axes arguments.:
            axesout -- gives the names of the output axes
            shapesout -- optional -- if not given, it assumes equal length -- if given, one of the values can be -1, which is assumed length

        ..todo::
            when we transition to axes that are stored using a
            slice/linspace-like format, 
            allow for chunking to assume that the axes of the new dimensions
            are nested -- *e.g.*, chunk a dimension with axis: 
            [1,2,3,4,5,6,7,8,9,10]
            into dimensions with axes:
            [0,1,2,3,4], [1,6]
            '''
        if len(otherargs) == 2:
            axesout,shapesout = otherargs
        elif len(otherargs) == 1:
            if type(otherargs[0]) is list:
                axesout = otherargs[0]
                shapesout = ndshape(self)[axisin]**(1./len(axesout))
                if abs(shapesout-round(shapesout)) > 1e-15: # there is some kind of roundoff error here
                    raise ValueError('''In order for chunk to be called with
                            only a list of axes, the shape of the dimension you are
                            trying to split (here %s) must be an Nth root of
                            the original dimension size (here: %d), where N (here
                            %d) is the number of dimensions you are trying to chunk into'''%(axisin,ndshape(self)[axisin],len(axesout)))
                else:
                    shapesout = round(shapesout)
                shapesout = [shapesout] * len(axesout)
            elif type(otherargs[0]) is dict:
                axesout,shapesout = otherargs[0].keys(),otherargs[0].values()
            else:
                raise ValueError("I don't know how to deal with this type!")
        else:
            raise ValueError("otherargs must be one or two arguments!")
        if any([j == -1 for j in shapesout]):
            j = shapesout.index(-1)
            if j < len(shapesout)-1:
                shapesout[j] = int(round(ndshape(self)[axisin]/prod(r_[shapesout[0:j],shapesout[j+1:]])))
            else:
                shapesout[j] = int(round(ndshape(self)[axisin]/prod(shapesout[0:j])))
        if prod(shapesout) != ndshape(self)[axisin]:
            raise ValueError("The size of the axis (%s) you're trying to split (%s) doesn't match the size of the axes you're trying to split it into (%s = %s)"%(repr(axisin),repr(ndshape(self)[axisin]),repr(axesout),repr(shapesout)))
        thisaxis = self.axn(axisin)
        if self.getaxis(axisin) is not None and len(self.getaxis(axisin)) > 0:
            raise ValueError("You cannot chunk data with labels! Try 'chunk_by' instead!")
        #{{{ if there is a list of axis coordinates, add in slots for the new axes
        if type(self.axis_coords) is list:
            if len(self.axis_coords) == 0:
                self.axis_coords = [None] * len(self.dimlabels)
            for j in range(len(axesout)-1):
                self.axis_coords.insert(thisaxis,None)
        if type(self.axis_coords_error) is list:
            if len(self.axis_coords_error) == 0:
                self.axis_coords_error = [None] * len(self.dimlabels)
            for j in range(len(axesout)-1):
                self.axis_coords_error.insert(thisaxis,None)
        if type(self.axis_coords_units) is list:
            if len(self.axis_coords_units) == 0:
                self.axis_coords_units = [None] * len(self.dimlabels)
            for j in range(len(axesout)-1):
                self.axis_coords_units.insert(thisaxis,None)
        #}}}
        newshape = list(self.data.shape[0:thisaxis]) + shapesout + list(self.data.shape[thisaxis+1:])
        newshape = map(int,newshape)
        newnames = list(self.dimlabels[0:thisaxis]) + axesout + list(self.dimlabels[thisaxis+1:])
        self.data = self.data.reshape(newshape)
        self.dimlabels = newnames
        return self
    def chunkoff(self,axisin,newaxes,newshapes):
        r'''Break chunks off of the dimension given by `axisin`.

        Specifically, subdivide it into several dimensions given by
        the names `newaxes` with `newshapes`.  If the shape of the
        data allows, retain `axisin` as the "outer" dimension.'''
        axesout = [axisin]+newaxes
        shapesout = [ndshape(self)[axisin]/prod(newshapes)]+newshapes
        return self.chunk(axisin,axesout,shapesout)
    def chunk_auto(self,axis_name,which_field,verbose = False,dimname = None):
        r'''assuming that axis "axis_name" is currently labeled with a structured array, choose one field ("which_field") of that structured array to generate a new dimension
        Note that for now, by definition, no error is allowed on the axes.
        However, once I upgrade to using structured arrays to handle axis and data errors, I will want to deal with that appropriately here.'''
        def check_data(a):
            "we need this because other things expect dimlabels to be a list of strings"
            if isinstance(a.dimlabels,recarray):
                a.dimlabels = [str(j[0]) if len(j) == 1 else j for j in a.dimlabels.tolist()]
            return a
        axis_number = self.axn(axis_name)
        new_axis,indices = unique(self.getaxis(axis_name)[which_field],
                return_inverse = True) # we are essentially creating a hash table for the axis.  According to numpy documentation, the hash indices that this returns should also be sorted sorted.
        if verbose: print "(chunk auto) indices look like this:",indices
        #{{{ check that there are equal numbers of all the unique new_axis
        index_count = array([count_nonzero(indices == j) for j in range(indices.max()+1)])
        if all(index_count == index_count[0]):
            if verbose: print "(chunk auto) Yes, there are equal numbers of all unique new_axis! (Each element of the hash table has been indexed the same number of times.)"
            #}}}
            #{{{ store the old shape and generate the new shape
            current_shape = list(self.data.shape)
            if verbose: print "(chunk auto) old shape -- ",current_shape
            new_shape = insert(current_shape,axis_number + 1,len(new_axis))
            new_shape[axis_number] /= len(new_axis) # the indices of the hash table become the new dimension
            #}}}
            #{{{ actually reorder the data and error -- perhaps a view would be more efficient here
            old_data = self.data
            has_data_error = not (self.get_error() is None)
            self.data = empty(new_shape,dtype = self.data.dtype)
            if has_data_error:
                old_error = self.get_error()
                self.set_error(empty(new_shape,dtype = self.data.dtype))
            #}}}
            #{{{ adjust all the relevant axis information
            #{{{ generate an axis label along the axis I'm chunking that's stripped of the field that I'm creating a dimension from (i.e. chunking off a new dimension based on) -- because I am independently manipulating the data, I don't use self.getaxis()
            x_strip_current_field = self.axis_coords[axis_number][
                    [j for j in
                        self.axis_coords[axis_number].dtype.names
                        if j != which_field]]
            #}}}
            #{{{ reshape the axis coordinate so that it becomes a 2D array with the new dimension chunked off
            self.axis_coords[axis_number] = empty((len(x_strip_current_field)/len(new_axis),len(new_axis)),
                    dtype = x_strip_current_field.dtype)
            if not (self.get_error(axis_name) is None):
                raise ValueError("Until I do the structured array upgrade chunk_auto will not be able to deal with an axis that has errors.")
            #}}}
            #{{{ everything is now ready to sort the data and residual axis into ordered slots
            #{{{ initialize the slices
            copy_to_slice   = len(new_shape)*[slice(None,None,None)] # this is the memory address inside the new data (where stuff goes)
            copy_from_slice = len(current_shape)*[slice(None,None,None)] # this is the memory address inside the old data (where stuff comes from)
            #}}}
            if has_data_error:
                data_error_location = self.get_error()
            for j in range(len(new_axis)): # j is the index in the hash table
                copy_to_slice[axis_number + 1]     = j
                copy_from_slice[axis_number]       = where(indices == j)[0]
                self.data[copy_to_slice]           = old_data[copy_from_slice]
                if has_data_error:
                    data_error_location[copy_to_slice] = old_error[copy_from_slice]
                if verbose: print "(chunk auto) ",j,'matches at',x_strip_current_field[copy_from_slice[axis_number]]
                self.axis_coords[axis_number][:,j] = x_strip_current_field[copy_from_slice[axis_number]]
            #}}}
            if verbose: print "(chunk auto) new axis -- ",self.axis_coords[axis_number]
            if verbose: print "(chunk auto) new shape -- ",self.data.shape
            #{{{ housekeeping for the various axes + data properties -- should perhaps be possible to do this first, then use .getaxis()
            self.dimlabels.insert(axis_number + 1,which_field)
            self.axis_coords.insert(axis_number + 1,new_axis)
            #{{{ by definition, axis can have neither errors nor units associated, for now.
            self.axis_coords_error.insert(axis_number + 1,None)
            self.axis_coords_units.insert(axis_number + 1,None)
            #}}}
            if verbose: print '(chunk auto) the dimensions of ',self.dimlabels[axis_number],'are (?? x ',self.dimlabels[axis_number+1],')=',self.axis_coords[axis_number].shape
            #}}}
            #}}}
            #{{{ deal appropriately with the "remainder axis" (axis_number)
            if dimname is None:
                remainder_axis_name = '_and_'.join(self.axis_coords[axis_number].dtype.names)
            else:
                remainder_axis_name = dimname
            #{{{ if everything is the same along the dimension that I've just
            # created (which is the second dimension), then get rid of the
            # duplicate labels
            test_axis = self.axis_coords[axis_number].T
            if verbose: print "(chunk auto) test axis -- ",test_axis
            test_axis = ascontiguousarray(test_axis).flatten().view([('',test_axis.dtype)]*test_axis.shape[1])
            if all(test_axis == test_axis[0]):
                self.axis_coords[axis_number] = self.axis_coords[axis_number][:,0].reshape(1,-1)
                if verbose: print "(chunk auto) collapsed to", self.axis_coords[axis_number]
            #}}}
            if self.axis_coords[axis_number].shape[0] == 1:# then this is a "valid" axis -- because, for each position of the new axis, there is only one value of the remainder axis
                self.axis_coords[axis_number] = self.axis_coords[axis_number].reshape(-1)
                self.dimlabels[axis_number] = remainder_axis_name
                if len(self.axis_coords[axis_number].dtype) == 1: # only one field, which by the previous line will be named appropriately, so drop the structured array name
                    new_dtype = self.axis_coords[axis_number].dtype.descr[0][1]
                    self.axis_coords[axis_number] = array(self.axis_coords[axis_number],dtype = new_dtype) # probably more efficiently done with a view, but leave alone for now
                return check_data(self)
            else:
                #{{{ generate an index list to label the remainder axis, and generate a new nddata with the actual values (which are not copied across the new dimension that matches which_field)
                remainder_axis_index_list = r_[0:self.axis_coords[axis_number].shape[0]]
                new_data = nddata(self.axis_coords[axis_number],
                        self.axis_coords[axis_number].shape,
                        [remainder_axis_name,which_field])
                self.axis_coords[axis_number] = remainder_axis_index_list
                new_data.labels([remainder_axis_name,which_field],
                        [self.axis_coords[axis_number].copy(),self.axis_coords[axis_number + 1].copy()])
                self.dimlabels[axis_number] = remainder_axis_name + '_INDEX'
                #}}}
                return check_data(self),check_data(new_data)
            #}}}
        else:
            raise ValueError("Along the axis '"+axis_name+"', the field '"+which_field+"' does not represent an axis that is repeated one or more times!  The counts for how many times each element along the field is used is "+repr(index_count))
            return
    def squeeze(self,return_dropped=False):
        r'''squeeze singleton dimensions
        
        Parameters
        ==========
        return_dropped: bool (default False)
           return a list of the dimensions that were dropped as a second argument 
        Returns
        =======
        self

        return_dropped: list
            (optional, only if return_dropped is True)
        '''
        mask = array(self.data.shape) > 1
        logger.debug(strm(zip(mask,self.dimlabels)))
        self.data = self.data.squeeze()
        retval = []
        if type(self.axis_coords) is list:
            for k,v in [(self.dimlabels[j],self.axis_coords[j]) for j in range(len(self.dimlabels)) if not mask[j]]:
                retval.append(k)
                if v is not None:
                    self.set_prop(k,v[0])
        self.dimlabels = [v for j,v in enumerate(self.dimlabels) if mask[j]]
        if type(self.axis_coords) is list:
            self.axis_coords = [v for j,v in enumerate(self.axis_coords) if mask[j]]
        if type(self.axis_coords_error) is list:
            self.axis_coords_error = [v for j,v in enumerate(self.axis_coords_error) if mask[j]]
        if type(self.axis_coords_units) is list:
            self.axis_coords_units = [v for j,v in enumerate(self.axis_coords_units) if mask[j]]
        if return_dropped:
            return self, retval
        else:
            return self
    #}}}
    #{{{ messing with data -- get, set, and copy
    def __getslice__(self,*args):
        print 'getslice! ',args
    def __setitem__(self,*args):
        righterrors = None
        logger.debug(strm("types of args",map(type,args)))
        A = args[0]
        if type(A) is nddata:
            logger.debug("initially, rightdata appears to be nddata")
            _,B = self.aligndata(A)
            A = B.data # now the next part will handle this
        if type(A) is ndarray:# if selector is an ndarray
            logger.debug("initially, rightdata appears to be ndarray")
            if A.dtype is not dtype('bool'):
                raise ValueError("I don't know what to do with an ndarray subscript that has dtype "+repr(A.dtype))
            if A.shape != self.data.shape:
                temp = array(A.shape) == 1
                if all( array(A.shape)[temp] == array(self.data.shape)[temp]):
                    pass
                else:
                    raise ValueError("The shape of your logical mask "+repr(A.shape)+" and the shape of your data "+repr(self.data.shape)+" are not compatible (matching or singleton) -- I really don't think that you want to do this!")
            self.data[A] = args[1]
            return
        if isinstance(args[1],nddata):
            logger.debug("rightdata appears to be nddata after initial treatment")
            #{{{ reorder so the shapes match
            unshared_indices = list(set(args[1].dimlabels) ^ set(self.dimlabels))
            shared_indices = list(self.dimlabels)
            if 'INDEX' in unshared_indices:
                unshared_indices.remove('INDEX')
            for j in unshared_indices:
                try:
                    shared_indices.remove(j)
                except:
                    raise ValueError(strm("Error trying to remove",j,"from list of shared indices",shared_indices))
            if len(args[1].dimlabels) != len(shared_indices) or (not all([args[1].dimlabels[j] == shared_indices[j] for j in range(0,len(shared_indices))])):
                args[1].reorder(shared_indices)
            #}}}
            rightdata = args[1].data
            righterrors = args[1].get_error()
            #print "DEBUG: and I convert it to",type(rightdata)
        else: # assume it's an ndarray
            logger.debug("rightdata appears to be ndarray after initial treatment")
            rightdata = args[1]
            #{{{ if I just passed a function, assume that I'm applying some type of data-based mask
            if type(args[0]) is type(emptyfunction):
                thisfunc = args[0]
                self.data[thisfunc(self.data)] = rightdata
                return
                #}}}
            if (type(rightdata) is not ndarray): # in case its a scalar
                rightdata = array([rightdata])
        slicedict,axesdict,errordict,unitsdict = self._parse_slices(args[0]) # pull left index list from parse slices
        leftindex = self.fld(slicedict)
        rightdata = rightdata.squeeze()
        logger.debug(strm("after squeeze, rightdata has shape",rightdata.shape))
        if len(rightdata.shape) > 0:
            left_shape = shape(self.data[tuple(leftindex)])
            try:
                self.data[tuple(leftindex)] = rightdata.reshape(left_shape) # assign the data
            except:
                raise IndexError(strm('ERROR ASSIGNING NDDATA:\n',
                    'self.data.shape:',self.data.shape,
                    'left index',leftindex,'\n',
                    'rightdata.shape:',rightdata.shape,
                    '--> shape of left slice: ',left_shape))
        else:
            self.data[tuple(leftindex)] = rightdata
        lefterror = self.get_error()
        if lefterror is not None:
            lefterror[tuple(leftindex)] = righterrors.squeeze()
    # {{{ standard trig functions
    def __getattr__(self,arg):
        fundict = {'exp':exp,
                'sin':sin,
                'cos':cos,
                'tan':tan,
                'sinh':sinh,
                'cosh':cosh,
                'tanh':tanh,
                'log':log,
                'log10':log10,
                }
        if arg in fundict.keys():
            argf = fundict[arg]
            def retfun():
                retval = self.copy()
                retval.data = argf(retval.data)
                return retval
            return retfun
        else:
            retval = getattr(super(nddata,self),arg)
            return retval
    @property
    def C(self):
        "shortcut for copy"
        return self.copy()
    @C.setter
    def C(self):
        raise ValueError("You can't set the C property -- it's used to generate a copy")
    @property
    def angle(self):
        "Return the angle component of the data"
        retval = self.copy(data=False)
        retval.data = angle(self.data)
        return retval
    @angle.setter
    def angle(self):
        raise ValueError("Can't independently set the angle component yet")
    @property
    def imag(self):
        "Return the imag component of the data"
        retval = self.copy(data=False)
        retval.data = self.data.imag
        return retval
    @imag.setter
    def imag(self):
        raise ValueError("Can't independently set the imag component yet")
    @property
    def real(self):
        "Return the real component of the data"
        retval = self.copy(data=False)
        retval.data = self.data.real
        return retval
    @real.setter
    def real(self):
        raise ValueError("Can't independently set the real component yet")
    # }}}
    def copy(self,data=True):
        r'''Return a full copy of this instance.
        
        Because methods typically change the data in place, you might want to
        use this frequently.

        Parameters
        ----------
        data : boolean
            Default to True.
            False doesn't copy the data -- this is for internal use,
            *e.g.* when you want to copy all the metadata and perform a
            calculation on the data.

            The code for this also provides the definitive list of the
            nddata metadata.
        '''
        if data:
            return deepcopy(self)
        else:
            retval =  nddata(0) # empty
            # {{{ data info
            retval.dimlabels = list(self.dimlabels)
            retval.data = None
            retval.data_error = None
            if hasattr(self,'data_units'):
                retval.data_units = deepcopy(self.data_units)
            if hasattr(self,'data_covariance'):
                retval.data_covariance = deepcopy(self.data_covariance)
            # }}}
            # {{{ axes
            retval.axis_coords = deepcopy(self.axis_coords)
            retval.axis_coords_error = deepcopy(self.axis_coords_error)
            retval.axis_coords_units = deepcopy(self.axis_coords_units)
            # }}}
            retval.other_info = deepcopy(self.other_info)
            return retval
    def __getitem__(self,args):
        if type(args) is type(emptyfunction):
            #{{{ just a lambda function operates on the data
            thisfunc = args
            newdata = self.copy()
            mask = thisfunc(newdata.data)
            newdata.data = newdata.data[mask]
            if len(newdata.dimlabels) == 1:
                x = newdata.getaxis(newdata.dimlabels[0])
                newdata.setaxis(newdata.dimlabels[0],x[mask])
            else:
                raise ValueError("I don't know how to do this for multidimensional data yet!")
            return newdata
            #}}}
        elif type(args) is nddata:
            #{{{ try the nddata mask
            A = args
            if isinstance(A,nddata) and A.data.dtype is dtype("bool"):
                thisshape = ndshape(A)
                nonsingleton = []
                for thisdim in A.dimlabels:
                    if thisshape[thisdim] != 1:
                        nonsingleton.append(thisdim)
                if len(nonsingleton) != 1:
                    raise ValueError("To index with an nddata, you must have only one dimension")
                else:
                    self.setaxis(nonsingleton[0],self.getaxis(nonsingleton[0])[A.data.flatten()])
                _,B = self.aligndata(A)
                A = B.data # now the next part will handle this
                if A.dtype is not dtype('bool'):
                    raise ValueError("I don't know what to do with an ndarray subscript that has dtype "+repr(A.dtype))
                if A.shape != self.data.shape:
                    temp = array(A.shape) == 1
                    if all( array(A.shape)[temp] == array(self.data.shape)[temp]):
                        pass
                    else:
                        raise ValueError("The shape of your logical mask "+repr(A.shape)+" and the shape of your data "+repr(self.data.shape)+" are not compatible (matching or singleton) -- I really don't think that you want to do this!")
                self.data = self.data[A]
                return self
            else:
                errmsg = "you passed a single argument of type "+repr(type(A))
                if type(A) is nddata:
                    errmsg += " with dtype "+repr(A.data.dtype)
                errmsg += " -- I don't know what to do with this"
                raise ValueError(errmsg)
            #}}}
        else:
            slicedict,axesdict,errordict,unitsdict = self._parse_slices(args)
            if type(args) is not slice and type(args[1]) is list and type(args[0]) is str and len(args) == 2:
                return concat([self[args[0],x] for x in args[1]],args[0])
            indexlist = tuple(self.fld(slicedict))
            newlabels = [x for x in self.dimlabels if not isscalar(slicedict[x])] # generate the new list of labels, in order, for all dimensions that are not indexed by a scalar
        #{{{ properly index the data error
        if self.data_error != None:
            try:
                newerror = self.data_error[indexlist]
            except:
                raise ValueError('Problem trying to index data_error'+repr(self.data_error)+' with',repr(indexlist))
        else:
            newerror = None
        #}}}
        if len(self.axis_coords)>0:
            if errordict != None:
                axis_coords_error = [errordict[x] for x in newlabels]
            else:
                axis_coords_error = None
            if unitsdict is not None:
                axis_coords_units = [unitsdict[x] for x in newlabels]
            else:
                axis_coords_units = None
            try:
                retval =  nddata(self.data[indexlist],
                        self.data[indexlist].shape,
                        newlabels,
                        axis_coords = [axesdict[x] for x in newlabels],
                        axis_coords_error = axis_coords_error,
                        data_error = newerror,
                        other_info = self.other_info)
            except Exception as e:
                raise ValueError(strm("likely some problem recasting the data when"
                    "trying to initialize a new nddata: shape of"
                    "self.data",self.data.shape,"indexlist",indexlist))
            retval.axis_coords_units = axis_coords_units
            retval.data_units = self.data_units
            return retval
        else:
            retval = nddata(self.data[indexlist],
                    self.data[indexlist].shape,
                    newlabels,
                    other_info = self.other_info)
            retval.axis_coords_units = self.axis_coords_units
            retval.data_units = self.data_units
            return retval
    def _possibly_one_axis(self,*args):
        if len(args) == 1:
            return args[0]
        if len(args) > 1:
            raise ValueError('you can\'t pass more than one argument!!')
        if len(args) == 0:
            if len(self.dimlabels) == 1:
                axes = self.dimlabels
            elif len(self.dimlabels) == 0:
                raise ValueError("You're trying to do something to data with no dimensions")
            else:
                raise ValueError("If you have more than one dimension, you need to tell me which one!!")
        return axes
    def _parse_slices(self,args):
        """This controls nddata slicing:
            it previously took
            \'axisname\',value
            pairs where value was an index or a lambda function.
            Now, it also takes
            \'axisname\':value
            and
            \'axisname\':(value1,value2)
            pairs, where the values give either a single value or an inclusive range on the axis, respectively"""
        logger.debug(strm("about to start parsing slices for data with axis_coords of length",len(self.axis_coords),"and dimlabels",self.dimlabels,"for ndshape of",ndshape(self)))
        #print "DEBUG getitem called with",args
        errordict = None # in case it's not set
        if self.axis_coords_units is not None:
            unitsdict = self.mkd(self.axis_coords_units)
        axesdict = None # in case it's not set
        if type(args) is slice:
            args = [args]
        else:
            args = list(args)
        #{{{ to make things easier, convert "slice" arguments to "axis,slice" pairs
        j=0
        trueslice = [] # this lets me distinguish from 'axisname',slice
        while j < len(args):
            if type(args[j]) is slice:
                this_dim_name = args[j].start
                args.insert(j,this_dim_name)
                trueslice.append(this_dim_name)
                j+=1
            j+=2 # even only
        #}}}
        for j in range(0,len(args),2):
            if type(args[j]) is str_:
                args[j] = str(args[j]) # on upgrading + using on windows, this became necessary, for some reason I don't understand
        if type(args) in [float,int32,int,double]:
            raise ValueError(strm('You tried to pass just a nddata[',type(args),']'))
        if type(args[0]) is str:
            #{{{ create a slicedict and errordict to store the slices
            slicedict = dict(zip(list(self.dimlabels),[slice(None,None,None)]*len(self.dimlabels))) #initialize to all none
            if len(self.axis_coords)>0:
                logger.debug(strm("trying to make dictionaries from axis coords of len",len(self.axis_coords),"and axis_coords_error of len",len(self.axis_coords_error),"when dimlabels has len",len(self.dimlabels)))
                axesdict = self.mkd(self.axis_coords)
                if len(self.axis_coords_error)>0:
                    errordict = self.mkd(self.axis_coords_error)
            else:
                logger.debug(strm("length of axis_coords not greater than 0"))
            for x,y in zip(args[0::2],args[1::2]):
                slicedict[x] = y
            #}}}
            #{{{ map the slices onto the axis coordinates and errors
            #print "DEBUG slicedict is",slicedict
            testf = lambda x: x+1
            if len(self.axis_coords)>0:
                for x,y in slicedict.iteritems():
                    #print "DEBUG, type of slice",x,"is",type(y)
                    if isscalar(y):
                        if axesdict[x] is not None:
                            axesdict.pop(x) # pop the axes for all scalar dimensions
                    elif type(y) is type(testf):
                        mask = y(axesdict[x])
                        slicedict[x] = mask
                        if axesdict[x] is not None:
                            axesdict[x] = axesdict[x][mask]
                    else:
                        if type(y) is slice and x in trueslice:
                            #print "DEBUG, I found",y,"to be of type slice"
                            if y.step is not None:
                                raise ValueError("setting the slice step is not currently supported")
                            else:
                                if type(y.stop) is tuple: #then I passed a single index
                                    temp = diff(axesdict[x]) 
                                    if not all(temp*sign(temp[0])>0):
                                        raise ValueError(strm("you can only use the range format on data where the axis is in consecutively increasing or decreasing order, and the differences that I see are",temp*sign(temp[0])))
                                    del temp
                                    if len(y.stop) > 2:
                                        raise ValueError("range with more than two values not currently supported")
                                    elif len(y.stop) == 1:
                                        temp_low = y.stop[0]
                                        temp_high = inf
                                        temp_high_value = inf
                                    else:
                                        temp_low = y.stop[0]
                                        temp_high = y.stop[1]
                                        temp_high_value = y.stop[1]
                                        if temp_low is None:
                                            temp_low = -inf
                                        if temp_high is None:
                                            temp_high = inf
                                        if temp_low > temp_high:
                                            temp_low,temp_high = temp_high,temp_low
                                    #print "DEBUG: slice values",temp_low,'to',temp_high
                                    if temp_low == inf:
                                        temp_low = axesdict[x].argmax()
                                    elif temp_low == -inf:
                                        temp_low = axesdict[x].argmin()
                                    else:
                                        temp_low = abs(axesdict[x] - temp_low).argmin()
                                    if temp_high == inf:
                                        temp_high = axesdict[x].argmax()
                                    elif temp_high == -inf:
                                        temp_high = axesdict[x].argmin()
                                    else:
                                        temp_high = abs(axesdict[x] - temp_high).argmin()
                                    if temp_high + 1 < len(axesdict[x]):
                                        #print "DEBUG: I test against value",axesdict[x][temp_high + 1]
                                        if axesdict[x][temp_high + 1] <= temp_high_value:
                                            temp_high += 1
                                    #print "DEBUG: evaluate to indices",temp_low,'to',temp_high,'out of',len(axesdict[x])
                                    if temp_high-temp_low == 0:
                                        raise ValueError('The indices '+repr(y)+' on axis '+x+' slices to nothing!  The limits of '+x+' are '+repr(axesdict[x].min())+':'+repr(axesdict[x].max()))
                                    slicedict[x] = slice(temp_low,temp_high,None)
                                    y = slicedict[x]
                                else: #then I passed a single index
                                    temp = abs(axesdict[x] - y.stop).argmin()
                                    #slicedict[x] = slice(temp,temp+1,None)
                                    slicedict[x] = temp
                                    y = slicedict[x]
                        if axesdict[x] == []:
                            axesdict[x] = None
                        if axesdict[x] is not None:
                            try:
                                axesdict[x] = axesdict[x][y]
                            except Exception as e:
                                raise ValueError("axesdict is "+repr(axesdict)+"and I want to set "+repr(x)+" subscript to its "+repr(y)+" value"+explain_error(e))
                if errordict != None and errordict != array(None):
                    for x,y in slicedict.iteritems():
                        if errordict[x] != None:
                            if isscalar(y):
                                errordict.pop(x)
                            elif type(y) is type(emptyfunction):
                                mask = y(axesdict[x])
                                errordict[x] = errordict[x][mask]
                            else:
                                try:
                                    errordict[x] = errordict[x][y] # default
                                except:
                                    raise IndexError(strm('Trying to index',
                                            errordict,'-->',x,'=',errordict[x],'with',y,
                                            'error started as',self.axis_coords_error))
            if unitsdict != None and unitsdict != array(None):
                for x,y in slicedict.iteritems():
                    if unitsdict[x] != None:
                        if isscalar(y):
                            unitsdict.pop(x)
            return slicedict,axesdict,errordict,unitsdict
            #}}}
        else:
            raise ValueError(strm('label your freaking dimensions! (type of args[0] is ',
                type(args[0]),'and it should be str!)'))
    #}}}
    #{{{ hdf5 write
    def hdf5_write(self, h5path, directory='.', verbose=False):
        r"""Write the nddata to an HDF5 file.

        `h5path` is the name of the file followed by the node path where
        you want to put it -- it does **not** include the directory where
        the file lives.
        The directory can be passed to the `directory` argument.
        
        Parameters
        ----------
        h5path : str
            The name of the file followed by the node path where
            you want to put it -- it does **not** include the directory where
            the file lives.
            (Because HDF5 files contain an internal directory-like group
            structure.)
        directory : str
            the directory where the HDF5 file lives.
        """
        for thisax in self.dimlabels:
            if self.getaxis(thisax) is None or len(self.getaxis(thisax)) == 0:
                raise ValueError(strm("The axis",thisax,"appears not to have a label!  I refuse to save data to HDF5 if you do not label all your axes!!"))
        #{{{ add the final node based on the name stored in the nddata structure
        if h5path[-1] != '/': h5path += '/' # make sure it ends in a slash first
        try:
            thisname = self.get_prop('name')
        except:
            raise ValueError(strm("You're trying to save an nddata object which",
                    "does not yet have a name, and you can't do this! Run",
                    "yourobject.name('setname')"))
        if type(thisname) is str:
            h5path += thisname
        else:
            raise ValueError(strm("problem trying to store HDF5 file; you need to",
                "set the ``name'' property of the nddata object to a string",
                "first!"))
        h5file,bottomnode = h5nodebypath(h5path, directory=directory) # open the file and move to the right node
        try:
            #print 'DEBUG 1: bottomnode is',bottomnode
            #}}}
            #{{{ print out the attributes of the data
            myattrs = normal_attrs(self)
            #{{{ separate them into data and axes
            mydataattrs = filter((lambda x: x[0:4] == 'data'),myattrs)
            myotherattrs = filter((lambda x: x[0:4] != 'data'),myattrs)
            myotherattrs = filter(lambda x: x not in ['C','sin','cos','exp','log10'],myotherattrs)
            myaxisattrs = filter((lambda x: x[0:4] == 'axis'),myotherattrs)
            myotherattrs = filter((lambda x: x[0:4] != 'axis'),myotherattrs)
            if verbose: print lsafe('data attributes:',zip(mydataattrs,map(lambda x: type(self.__getattribute__(x)),mydataattrs))),'\n\n'
            if verbose: print lsafe('axis attributes:',zip(myaxisattrs,map(lambda x: type(self.__getattribute__(x)),myaxisattrs))),'\n\n'
            if verbose: print lsafe('other attributes:',zip(myotherattrs,map(lambda x: type(self.__getattribute__(x)),myotherattrs))),'\n\n'
            #}}}
            #}}}
            #{{{ write the data table
            if 'data' in mydataattrs:
                if 'data_error' in mydataattrs and self.get_error() is not None and len(self.get_error()) > 0:
                    thistable = rec.fromarrays([self.data,self.get_error()],names='data,error')
                    mydataattrs.remove('data_error')
                else:
                    thistable = rec.fromarrays([self.data],names='data')
                mydataattrs.remove('data')
                datatable = h5table(bottomnode,'data',thistable)
                #print 'DEBUG 2: bottomnode is',bottomnode
                #print 'DEBUG 2: datatable is',datatable
                if verbose: print "Writing remaining axis attributes\n\n"
                if len(mydataattrs) > 0:
                    h5attachattributes(datatable,mydataattrs,self)
            else:
                raise ValueError("I can't find the data object when trying to save the HDF5 file!!")
            #}}}
            #{{{ write the axes tables
            if 'axis_coords' in myaxisattrs:
                if len(self.axis_coords) > 0:
                    #{{{ create an 'axes' node
                    axesnode = h5child(bottomnode, # current node
                            'axes', # the child
                            verbose = False,
                            create = True)
                    #}}}
                    for j,axisname in enumerate(self.dimlabels): # make a table for each different dimension
                        myaxisattrsforthisdim = dict([(x,self.__getattribute__(x)[j])
                            for x in list(myaxisattrs) if len(self.__getattribute__(x)) > 0]) # collect the attributes for this dimension and their values
                        if verbose: print lsafe('for axis',axisname,'myaxisattrsforthisdim=',myaxisattrsforthisdim)
                        if 'axis_coords' in myaxisattrsforthisdim.keys() and myaxisattrsforthisdim['axis_coords'] is not None:
                            if 'axis_coords_error' in myaxisattrsforthisdim.keys() and myaxisattrsforthisdim['axis_coords_error'] is not None and len(myaxisattrsforthisdim['axis_coords_error']) > 0: # this is needed to avoid all errors, though I guess I could use try/except
                                thistable = rec.fromarrays([myaxisattrsforthisdim['axis_coords'],myaxisattrsforthisdim['axis_coords_error']],names='data,error')
                                myaxisattrsforthisdim.pop('axis_coords_error')
                            else:
                                thistable = rec.fromarrays([myaxisattrsforthisdim['axis_coords']],names='data')
                            myaxisattrsforthisdim.pop('axis_coords')
                        datatable = h5table(axesnode,axisname,thistable)
                        #print 'DEBUG 3: axesnode is',axesnode
                        if verbose: print "Writing remaining axis attributes for",axisname,"\n\n"
                        if len(myaxisattrsforthisdim) > 0:
                            h5attachattributes(datatable,myaxisattrsforthisdim.keys(),myaxisattrsforthisdim.values())
            #}}}
            #{{{ Check the remaining attributes.
            if verbose: print lsafe('other attributes:',zip(myotherattrs,map(lambda x: type(self.__getattribute__(x)),myotherattrs))),'\n\n'
            if verbose: print "Writing remaining other attributes\n\n"
            if len(myotherattrs) > 0:
                #print 'DEBUG 4: bottomnode is',bottomnode
                test = repr(bottomnode) # somehow, this prevents it from claiming that the bottomnode is None --> some type of bug?
                h5attachattributes(bottomnode,
                    [j for j in myotherattrs if not self._contains_symbolic(j)],
                    self)
                warnlist = [j for j in myotherattrs if (not self._contains_symbolic(j)) and type(self.__getattribute__(j)) is dict]
                #{{{ to avoid pickling, test that none of the attributes I'm trying to write are dictionaries or lists
                if len(warnlist) > 0:
                    print "WARNING!!, attributes",warnlist,"are dictionaries!"
                warnlist = [j for j in myotherattrs if (not self._contains_symbolic(j)) and type(self.__getattribute__(j)) is list]
                if len(warnlist) > 0:
                    print "WARNING!!, attributes",warnlist,"are lists!"
                #}}}
                if verbose: print lsafe('other attributes:',zip(myotherattrs,map(lambda x: type(self.__getattribute__(x)),myotherattrs))),'\n\n'
            #}}}
        finally:
            h5file.close()
    #}}}
class testclass:
    def __getitem__(self,*args,**kwargs):
        print "you called __getitem__ with args",args,"and kwargs",kwargs
        return
    def __getattribute__(self,*args,**kwargs):
        print "you called __getattribute__ with args",args,"and kwargs",kwargs
        return
class nddata_hdf5 (nddata):
    def __repr__(self):
        if hasattr(self,'_node_children'):
            return repr(self.datanode)
        else:
            return nddata.__repr__(self)
    def __del__(self):
        if hasattr(self,'_node_children'):
            self.h5file.close()
            del self.h5file
            del self.datanode
        return
    def __init__(self,pathstring,directory='.'):
        self.pathstring = pathstring
        #try:
        self.h5file,self.datanode = h5nodebypath(pathstring,
                check_only=True, directory=directory)
        #except BaseException  as e:
        #    raise IndexError("I can't find the node "+pathstring+explain_error(e))
        self._init_datanode(self.datanode)
    def _init_datanode(self,datanode,verbose = False,**kwargs):
        datadict = h5loaddict(datanode)
        #{{{ load the data, and pop it from datadict
        try:
            datarecordarray = datadict['data']['data'] # the table is called data, and the data of the table is called data
            mydata = datarecordarray['data']
        except:
            raise ValueError("I can't find the nddata.data")
        try:
            kwargs.update({'data_error':datarecordarray['error']})
        except:
            if verbose: print "No error found\n\n"
        datadict.pop('data')
        #}}}
        #{{{ be sure to load the dimlabels
        mydimlabels = datadict['dimlabels']
        if len(mydimlabels) == 1:
            if len(mydimlabels[0]) == 1:
                mydimlabels = list([mydimlabels[0][0]]) # for some reason, think I need to do this for length 1
        #}}}
        #{{{ load the axes and pop them from datadict
        datadict.pop('dimlabels')
        if 'axes' in datadict.keys():
            myaxiscoords = [None]*len(mydimlabels)
            myaxiscoordserror = [None]*len(mydimlabels)
            logger.info(strm("about to read out the various axes:",datadict['axes'].keys()))
            for axisname in datadict['axes'].keys():
                try:
                    axisnumber = mydimlabels.index(axisname)
                except AttributeError as e:
                    raise AttributeError(strm('mydimlabels is not in the right format!\nit looks like this:\n',
                        mydimlabels,type(mydimlabels))+explain_error(e))
                recordarrayofaxis = datadict['axes'][axisname]['data']
                myaxiscoords[axisnumber] = recordarrayofaxis['data']
                if 'error' in recordarrayofaxis.dtype.names:
                    myaxiscoordserror[axisnumber] = recordarrayofaxis['error']
                datadict['axes'][axisname].pop('data')
                for k in datadict['axes'][axisname].keys():
                    logger.debug(strm("Warning, attribute",k,"of axis table",axisname,"remains, but the code to load this is not yet supported"))
                datadict['axes'].pop(axisname)
            kwargs.update({"axis_coords":myaxiscoords})
            kwargs.update({"axis_coords_error":myaxiscoordserror})
        elif len(mydimlabels)>1:
            raise ValueError("The current version uses the axis labels to"
                    "figure out the shape of the data\nBecause you stored"
                    "unlabeled data, I can\'t figure out the shape of the"
                    "data!!")
            # the reshaping this refers to is done below
        #}}}
        logger.info(strm("about to initialize data with shape",mydata.shape,"labels",mydimlabels,"and kwargs",kwargs))
        nddata.__init__(self,
                mydata,
                mydata.shape,
                mydimlabels,
                **kwargs)
        #{{{ reshape multidimensional data to match the axes
        if len(mydimlabels)>1:
            det_shape = []
            for thisdimlabel in mydimlabels:
                try:
                    temp = self.getaxis(thisdimlabel)
                except:
                    temp = -1 # no axis is given
                if type(temp) is ndarray:
                    temp = len(temp)
                det_shape.append(temp)
            try:
                self.data = self.data.reshape(tuple([len(self.getaxis(x)) for x in mydimlabels]))
            except:
                raise RuntimeError(strm("The data is of shape", self.data.shape,
                    "and I try to reshape it into", tuple([len(self.getaxis(x))
                        for x in mydimlabels]), "corresponding to the dimensions",mydimlabels,"--> this fails!"))
        #}}}
        for remainingattribute in datadict.keys():
            self.__setattr__(remainingattribute,datadict[remainingattribute])
        self.h5file.close()
        del self.h5file
        del self.datanode
        return
#}}}

class ndshape (ndshape_base):
    r'''The ndshape class, including the allocation method''' 
    def alloc(self,dtype='complex128',labels = False,format = 0):
        r'''Use the shape object to allocate an empty nddata object.

        Parameters
        ----------
        labels : 
            Needs documentation
        format : 0, 1, or None
            What goes in the allocated array.
            `None` uses numpy empty.
        '''
        try:
            if format == 0:
                try:
                    emptyar = zeros(tuple(self.shape),dtype=dtype)
                except TypeError:
                    raise TypeError("You passed a type of "+repr(dtype)+", which was likely not understood (you also passed a shape of "+repr(tuple(self.shape))+")")
            elif format == 1:
                emptyar = ones(tuple(self.shape),dtype=dtype)
            elif format is None:
                emptyar = empty(tuple(self.shape),dtype=dtype)
            else:
                emptyar = format*ones(tuple(self.shape),dtype=dtype)
        except TypeError as e:
            raise TypeError(strm('Wrong type for self.shape',map(type,self.shape),'this probably means that you swapped the size and name arguments -- ',self.shape,'should be numbers, not names'))
        retval = nddata(emptyar,self.shape,self.dimlabels)
        if labels:
            retval.labels(self.dimlabels,map(lambda x: double(r_[0:x]),self.shape))
        return retval

#{{{subplot_dim
class subplot_dim():
    def __init__(self,firstdim,seconddim):
        self.num = r_[firstdim,seconddim,0]
    def set(self,args,x='',g=True,y='',t='',a=''):
        if type(args) is int:
            number = args
            ax = subplot(*tuple(self.num+r_[0,0,number]))
            xlabel(x)
            ylabel(y)
            title(t)
            grid(g)
        elif (type(args) is tuple) and (len(args) is 3):
            # the second value passed is 
            whichsmall = args[2]
            break_into = args[1]
            number = args[0]
            mydims = self.num*r_[1,break_into,1]+r_[
                    0,0,break_into*(number-1)+whichsmall]
            try:
                ax = subplot(*tuple(mydims))
            except:
                print 'failed trying subplots: ', mydims
                raise
            xlabel(x)
            ylabel(y)
            title(t)
            grid(g)
        else:
            print "problem, need to pass either 1 or 3 arguments to set"
            print 'type of args: ',type(args)
        return ax
#}}}
def fa(input,dtype='complex128'):# make a fortran array
    return array(input,order='F',dtype=dtype) # will need transpose reverses the dimensions, since the bracketing still works in C order (inner is last index), but F tells it to store it appropriately in memory
def ndgrid(*input):
    thissize = list([1])
    thissize = thissize * len(input)
    output = list()
    for j in range(0,len(input)):
        tempsize = copy(thissize)
        tempsize[j] = input[j].size
        output.append(input[j].reshape(tempsize))
    return output
def pinvr(C,alpha):
    U,S,V = svd(C,full_matrices=0)
    #print 'U S V shapes:'
    #print U.shape
    #print S.shape
    #print V.shape
    if any(~isfinite(U)):
        raise ValueError('pinvr error, U is not finite')
    if any(~isfinite(V)):
        raise ValueError('pinvr error, V is not finite')
    if any(~isfinite(S)):
        raise ValueError('pinvr error, S is not finite')
    S = diag(S / (S**2 + alpha**2))
    if any(~isfinite(S)):
        raise ValueError('pinvr error, problem with S/(S^2+alpha^2) --> set your regularization higher')
    return dot(conj(transpose(V)),
            dot(S,conj(transpose(U))))
def sech(x):
    return 1./cosh(x)
def spectrogram(waveform,f_start,f_stop,npoints_fdom=40,tdom_div=2):
    #npoints_tdom = int(round(double(waveform.len)/double(npoints_fdom)))*npoints_tdom_mult
    npoints_tdom = waveform.len/tdom_div # this seems to be more legible than above 
    resolution = diff(waveform.x[0:2])

    sigma = abs(f_start-f_stop)/double(npoints_fdom)
    #print "sigma = %f resolution = %f"%(sigma,resolution)
    if sigma<4*resolution:
        sigma = 4*resolution

    waveform.def_filter(sigma,npoints_tdom)# define the filter and number of points for the spectrogram windowing (define the filter such that the points are spaced sigma apart)

    # go through and apply the filter for some range of points

    f_axis = linspace(f_start,f_stop,npoints_fdom)

    specgram = zeros((npoints_fdom,npoints_tdom),dtype="complex128")

    for j in range(0,npoints_fdom):

        t_axis, specgram[j,:] = waveform.do_filter(f_axis[j])
        #plot(t_axis,abs(specgram[j,:])) # leave this in for testing what it does in the fdom
    #image(specgram,y=f_axis/1e6,x=t_axis*1e6) # now do an imagehsv (see if we can make imagerybw) plot of the resulting spectrogram
    imshow(abs(specgram),extent=(t_axis[0]*1e6,t_axis[-1]*1e6,f_axis[-1]/1e6,f_axis[0]/1e6)) # now do an imagehsv (see if we can make imagerybw) plot of the resulting spectrogram
    return gca()
image = this_plotting.image.image
def colormap(points,colors,n=256):
    r = interp(linspace(0,1,n),points,colors[:,0].flatten())
    g = interp(linspace(0,1,n),points,colors[:,1].flatten())
    b = interp(linspace(0,1,n),points,colors[:,2].flatten())
    return reshape(r_[r,g,b],(3,n)).T
def myfilter(x,center = 250e3,sigma = 100e3):
    x = (x-center)**2
    x /= sigma**2
    return exp(-x)
#}}}

#{{{ fitdata
class fitdata(nddata):
    def __init__(self,*args,**kwargs):
        #{{{ manual kwargs
        fit_axis = None
        if 'fit_axis' in kwargs.keys():
            fit_axis = kwargs.pop('fit_axis')
        #}}}
        if isinstance(args[0],nddata):
            #print "DEBUG trying to transfer",args[0].axis_coords_error
            myattrs = normal_attrs(args[0])
            for j in range(0,len(myattrs)):
                self.__setattr__(myattrs[j],args[0].__getattribute__(myattrs[j]))
            #nddata.__init__(self,
            #        args[0].data,
            #        args[0].data.shape,
            #        args[0].dimlabels,
            #        axis_coords = args[0].axis_coords,
            #        data_error = args[0].data_error,
            #        axis_coords_error = args[0].axis_coords_error,
            #        axis_coords_units = args[0].axis_coords_units,
            #        data_units = args[0].data_units,
            #        other_info = args[0].other_info,
            #        **kwargs)
        else:
            #self.__base_init(*args,**kwargs)
            nddata.__init__(self,*args,**kwargs)
        if fit_axis is None:
            if len(self.dimlabels) == 1:
                fit_axis = self.dimlabels[0]
            else:
                raise IndexError("I can't figure out the fit axis!")
        self.fit_axis = fit_axis
        #{{{ in the class, only store the forced values and indices they are set to
        self.set_to = None
        self.set_indices = None
        self.active_indices = None
        #}}}
        return
    def parameter_derivatives(self,xvals,set = None,set_to = None,verbose = False):
        r'return a matrix containing derivatives of the parameters, can set dict set, or keys set, vals set_to'
        if verbose: print 'parameter derivatives is called!'
        if iscomplex(self.data.flatten()[0]):
            print lsafen('Warning, taking only real part of fitting data!')
        if type(set) is dict:
            set_to = set.values()
            set = set.keys()
        solution_list = dict([(self.symbolic_dict[k],set_to[j])
            if k in set
            else (self.symbolic_dict[k],self.output(k))
            for j,k in enumerate(self.symbol_list)]) # load into the solution list
        number_of_i = len(xvals)
        parameters = self._active_symbols()
        mydiff_sym = [[]] * len(self.symbolic_vars)
        x = self.symbolic_x
        fprime = zeros([len(parameters),number_of_i])
        for j in range(0,len(parameters)):
            thisvar = self.symbolic_dict[parameters[j]]
            mydiff_sym[j] = sympy.diff(self.symbolic_func,thisvar)
            #print r'$\frac{\partial %s}{\partial %s}=%s$'%(self.function_name,repr(thisvar),sympy.latex(mydiff).replace('$','')),'\n\n'
            try:
                mydiff = mydiff_sym[j].subs(solution_list)
            except Exception as e:
                raise ValueError(strm('error trying to substitute', mydiff_sym[j],
                    'with', solution_list) + explain_error(e))
            try:
                fprime[j,:] = array([complex(mydiff.subs(x,xvals[k])) for k in range(0,len(xvals))])
            except ValueError as e:
                raise ValueError(strm('Trying to set index',j,
                    'shape(fprime)',shape(fprime),
                    'shape(xvals)',shape(xvals),'the thing I\'m trying to',
                    'compute looks like this',
                    [mydiff.subs(x,xvals[k]) for k in range(0,len(xvals))]))
            except Exception as e:
                raise ValueError(strm('Trying to set index',j,
                    'shape(fprime)',shape(fprime),
                    'shape(xvals)',shape(xvals))+explain_error(e))
        return fprime
    def parameter_gradient(self,p,x,y,sigma):
        r'this gives the specific format wanted by leastsq'
        # for now, I'm going to assume that it's not using sigma, though this could be wrong
        # and I could need to scale everything by sigma in the same way as errfunc
        return self.parameter_derivatives(x,set = self.symbol_list,set_to = p).T
    def analytical_covariance(self):
        covarmatrix = zeros([len(self._active_symbols())]*2)
        #{{{ try this ppt suggestion --> his V is my fprime, but 
        fprime = self.parameter_derivatives(self.getaxis(self.fit_axis))
        dirproductform = False
        if dirproductform:
            sigma = self.get_error()
            f1 = fprime.shape[0]
            f2 = fprime.shape[1]
            fprime1 = fprime.reshape(f1,1,f2) # j index
            fprime2 = fprime.reshape(1,f1,f2) # k index
            fprime_prod = fprime1 * fprime2
            fprime_prod = fprime_prod.reshape(-1,f2).T # direct product form
            try:
                covarmat = dot(pinv(fprime_prod),(sigma**2).reshape(-1,1))
            except ValueError as e:
                raise ValueError(strm('shape of fprime_prod', shape(fprime_prod),
                    'shape of inverse', shape(pinv(fprime_prod)),
                    'shape of sigma', shape(sigma))+explain_error(e))
            covarmatrix = covarmat.reshape(f1,f1)
            for l in range(0,f1): 
                for m in range(0,f1): 
                    if l != m:
                        covarmatrix[l,m] /= 2
        else:
            sigma = self.get_error()
            #covarmatrix = dot(pinv(f),
            #        dot(diag(sigma**2),pinv(f.T)))
            J = matrix(fprime.T)
            #W = matrix(diag(1./sigma**2))
            #S = matrix(diag(sigma**2))
            #if hasattr(self,'data_covariance'):
            #    print "covariance data is present"
            S = matrix(self.get_covariance())
            Omegainv = S**-1
            #S = matrix(diag(sigma**2))
            #G = matrix(diag(1./sigma))
            #G = S**(-1/2) # analog of the above
            #covarmatrix = ((J.T * W * J)**-1) * J.T * W
            print 'a'
            minimizer = inv(J.T * Omegainv * J) * J.T * Omegainv
            covarmatrix = minimizer * S * minimizer.T
            #covarmatrix = array(covarmatrix * S * covarmatrix.T)
            #covarmatrix = array((J.T * G.T * G * J)**-1 * J.T * G.T * G * S * G.T * G * J * (J.T * G.T * G * J)**-1)
            #try:
            #    betapremult = (J.T * Omegainv * J)**-1 * J.T * Omegainv
            #except:
            #    print 'from sigma','\n\n',diag(sigma**2),'\n\n','from covarmatrix','\n\n',S,'\n\n'
            #    raise RuntimeError('problem generating estimator (word?)')
            #covarmatrix = array( betapremult * S * betapremult.T)
        #print "shape of fprime",shape(fprime),"shape of fprime_prod",shape(fprime_prod),'sigma = ',sigma,'covarmat=',covarmatrix,'\n'
        #}}}
        # note for this code, that it depends on above code I later moved to  parameter_derivatives
        #for j in range(0,shape(covarmatrix)[0]):
        #    for k in range(0,shape(covarmatrix)[0]):
        #        #mydiff_second = sympy.diff(mydiff_sym[j],self.symbolic_vars[k]).subs(solution_list)
        #        #fdprime = array([mydiff_second.subs(x,xvals[l])/sigma[l] for l in range(0,len(xvals))]) # only divide by sigma once, since there is only one f
        #        #try:
        #        temp = 1.0/(fprime[j,:] * fprime[k,:])
        #        mask = isinf(temp)
        #        covarmatrix[j,k] = mean(sigma[~mask]**2 * temp[~mask])# + 2. * mean(fminusE * fdprime)
        #        #except:
        #        #    raise RuntimeError(strm('Problem multiplying covarmatrix', 'shape(fprime[j,:])',shape(fprime[j,:]), 'shape(fminusE)',shape(fminusE), 'shape(fdprime)',shape(fdprime)))
        #        #if j != k:
        #        #    covarmatrix[j,k] *= 2
        return covarmatrix
    def gen_symbolic(self,function_name):
        r'''generates the symbolic representations the function'''
        self.function_name = function_name
        self.symbolic_vars = map(sympy.var,self.symbol_list)
        self.symbolic_x = sympy.var(self.fit_axis)
        #print lsafen('test symbol_list=',self.symbol_list)
        self.symbolic_dict = dict(zip(self.symbol_list,self.symbolic_vars))
        #print lsafen('test symbolic_vars=',self.symbolic_vars)
        #print lsafen('test symbolic_x=',self.symbolic_x)
        if hasattr(self,'fitfunc_raw_symb'):
            self.symbolic_func = self.fitfunc_raw_symb(self.symbolic_vars,self.symbolic_x)
        else:
            self.symbolic_func = self.fitfunc_raw(self.symbolic_vars,self.symbolic_x)
        self.function_string = sympy.latex(self.symbolic_func).replace('$','')
        self.function_string = r'$' + self.function_name + '=' + self.function_string + r'$'
        return self
    def copy(self): # for some reason, if I don't override this with the same thing, it doesn't override
        namelist = []
        vallist = []
        for j in dir(self):
            if self._contains_symbolic(j):
                namelist.append(j)
                vallist.append(self.__getattribute__(j))
                self.__delattr__(j)
        new = deepcopy(self)
        for j in range(0,len(namelist)):
            new.__setattr__(namelist[j],vallist[j])
        for j in range(0,len(namelist)):
            self.__setattr__(namelist[j],vallist[j])
        return new
    def gen_indices(self,this_set,set_to):
        r'''pass this this_set and this_set\_to parameters, and it will return:
        indices,values,mask
        indices --> gives the indices that are forced
        values --> the values they are forced to
        mask --> p[mask] are actually active in the fit'''
        if type(this_set) is not list:
            this_set = [this_set]
        if type(set_to) is not list:
            set_to = [set_to]
        if len(this_set) != len(set_to):
            raise ValueError(strm('length of this_set=', this_set,
                'and set_to', set_to, 'are not the same!'))
        set_indices = map(self.symbol_list.index,this_set) # calculate indices once for efficiency
        active_mask = ones(len(self.symbol_list),dtype = bool)
        active_mask[set_indices] = False # generate the mask of indices that are actively fit
        return set_indices,set_to,active_mask
    def remove_inactive_p(self,p):
        return p[self.active_mask]
    def add_inactive_p(self,p):
        if self.set_indices != None:
            #{{{ uncollapse the function
            temp = p.copy()
            p = zeros(len(self.symbol_list))
            p[self.active_mask] = temp
            #}}}
            p[self.set_indices] = self.set_to # then just set the forced values to their given values
        return p
    def fitfunc(self,p,x):
        r"this wraps fitfunc_raw (which gives the actual form of the fit function) to take care of forced variables"
        p = self.add_inactive_p(p)
        return self.fitfunc_raw(p,x)
    def errfunc(self,p,x,y,sigma):
        '''just the error function'''
        fit = self.fitfunc(p,x)
        #normalization = sum(1.0/sigma)
        #print 'DEBUG: y=',y,'\nfit=',fit,'\nsigma=',sigma,'\n\n'
        sigma[sigma == 0.0] = 1
        try:
            retval = (y-fit)/sigma #* normalization
            #print 'DEBUG: retval=',retval,'\n\n'
        except ValueError as e:
            raise ValueError(strm('your error (',shape(sigma),
                    ') probably doesn\'t match y (',
                    shape(y),') and fit (',shape(fit),')')
                    + explain_error(e))
        return retval
    def pinv(self,*args,**kwargs):
        if 'verbose' in kwargs.keys():
            verbose = kwargs.pop('verbose')
        else:
            verbose = False
        retval = self.linear(*args,**kwargs)
        y = retval.data
        yerr = retval.get_error()
        x_axis = retval.dimlabels[0]
        x = retval.getaxis(x_axis)
        nopowerindex = argmax(x)
        mask = logical_not(r_[0:len(x)] == nopowerindex)
        y = y[mask]
        yerr = yerr[mask]
        x = x[mask]
        L = c_[x.reshape((-1,1)),ones((len(x),1))]
        retval = dot(pinv(L,rcond = 1e-17),y)
        if verbose:
            print r'\label{fig:pinv_figure_text}y=',y,'yerr=',yerr,'%s='%x_axis,x,'L=',L
            print '\n\n'
            print 'recalc y = ',dot(L,retval)
            print 'recalc E = ',1.0-1.0/dot(L,retval)
            print 'actual E = ',self.data
        return retval
    def linear(self,*args,**kwargs):
        r'''return the linear-form function, either smoothly along the fit function, or on the raw data, depending on whether or not the taxis argument is given
        can take optional arguments and pass them on to eval'''
        #print "DEBUG called linear"
        if len(args) == 1:
            taxis = self._taxis(args[0]) # handle integer as well
            return self.linfunc(taxis,self.eval(taxis,**kwargs).data) # if we pass an argument, return the function across the entire time axis passed
        else:
            return self.linfunc(self.getaxis(self.fit_axis),self.data,yerr = self.get_error(),xerr = self.get_error(self.fit_axis)) # otherwise, return the raw data
    def output(self,*name):
        r'''give the fit value of a particular symbol'''
        if not hasattr(self,'fit_coeff') or self.fit_coeff is None:
            return None
        p = self.fit_coeff.copy()
        if self.set_indices != None:
            #{{{ uncollapse the function
            temp = p.copy()
            p = zeros(len(self.symbol_list))
            p[self.active_mask] = temp
            #}}}
            p[self.set_indices] = self.set_to # then just set the forced values to their given values
            #print "DEBUG trying to uncollapse in fitfunc w/ ",self.symbol_list,"; from",temp,"to",p
        # this should also be generic
        if len(name) == 1:
            try:
                return p[self.symbol_list.index(name[0])]
            except:
                raise ValueError(strm("While running output: couldn't find",
                    name,"in",self.symbol_list))
        elif len(name) == 0:
            # return a record array
            return array(tuple(p),{"names":list(self.symbol_list),"formats":['double']*len(p)}).reshape(1)
        else:
            raise ValueError(strm("You can't pass",len(name),"arguments to .output()"))
    def _pn(self,name):
        return self.symbol_list.index(name)
    def _active_symbols(self):
        if not hasattr(self,'active_symbols'):
            if self.set_indices != None:
                self.active_symbols = [x for x in self.symbol_list if self.active_mask[self._pn(x)]]
            else:
                self.active_symbols = list(self.symbol_list)
        return self.active_symbols
    def _pn_active(self,name):
        return self._active_symbols().index(name)
    def covar(self,*names):
        r'''give the covariance for the different symbols'''
        if len(names) == 1:
            names = [names[0],names[0]]
        if self.covariance is not None:
            return self.covariance[self._pn_active(names[0]),
                    self._pn_active(names[1])].copy()
        else:
            return None
    def covarmat(self,*names):
        if (len(names) == 1) and (names[0] is 'recarray'):
            if hasattr(self,'active_mask'):
                active_symbols = [x for x in self.symbol_list if self.active_mask[self._pn(x)]]
            else:
                active_symbols = list(self.symbol_list)
            if len(active_symbols) != self.covariance.shape[0]:
                raise ValueError(strm('length of active symbols',active_symbols,
                    'doesnt match covariance matrix size(',
                    self.covariance.shape[0],')!'))
            recnames = ['labels'] + active_symbols
            recdata = []
            for j in range(0,self.covariance.shape[0]): 
                thisdata = [active_symbols[j]] + list(double(self.covariance[j,:].copy())) # the first index is the row
                recdata.append(make_rec(thisdata,recnames))
            return r_[tuple(recdata)]
        if len(names) > 0:
            indices = map(self._pn_active,names) # slice out only these rows and columns
            return self.covariance[r_[indices],:][:,r_[indices]].copy()
        else:
            try:
                return self.covariance.copy()
            except:
                return zeros([len(self.fit_coeff)]*2,dtype = 'double')
    def latex(self,verbose = False):
        r'''show the latex string for the function, with all the symbols substituted by their values'''
        # this should actually be generic to fitdata
        p = self.fit_coeff
        printfstring = self.function_string
        printfargs = []
        allsymb = []
        locations = []
        for j in range(0,len(self.symbol_list)):
            #symbol = self.symbol_list[j]
            symbol = sympy.latex(self.symbolic_vars[j]).replace('$','')
            if verbose: print 'DEBUG: replacing symbol \\verb|',symbol,'|'
            location = printfstring.find(symbol)
            while location != -1:
                if printfstring[location-1] == '-':
                    newstring = printfstring[:location-1]+'+%01.03g'+printfstring[location+len(symbol):] # replace the symbol in the written function with the appropriate number
                    thissign = -1.0
                else:
                    newstring = printfstring[:location]+'%01.03g'+printfstring[location+len(symbol):] # replace the symbol in the written function with the appropriate number
                    thissign = 1.0
                if verbose: print r"\begin{verbatim} trying to replace",printfstring[location:location+len(symbol)],r'\end{verbatim}'
                printfstring = newstring
                printfargs += [thissign*p[j]] # add that number to the printf list
                locations += [location]
                allsymb += [symbol]
                location = printfstring.find(symbol)
        printfargs = [printfargs[x] for x in argsort(locations)]
        if verbose: print r"\begin{verbatim}trying to generate",self.function_string,'\n',printfstring,'\n',[allsymb[x] for x in argsort(locations)],'\n',printfargs,r'\end{verbatim}'
        return printfstring%tuple(printfargs)
    def settoguess(self):
        'a debugging function, to easily plot the initial guess'
        self.fit_coeff = real(self.guess())
        return self
    def _taxis(self,taxis):
        r'You can enter None, to get the fit along the same range as the data, an integer to give the number of points, or a range of data, which will return with 300 points'
        if taxis is None:
            taxis = self.getaxis(self.fit_axis).copy()
        elif type(taxis) is int:
            taxis = linspace(self.getaxis(self.fit_axis).min(),
                    self.getaxis(self.fit_axis).max(),
                    taxis)
        elif not isscalar(taxis) and len(taxis) == 2:
            taxis = linspace(taxis[0],taxis[1],300)
        return taxis
    def eval(self,taxis,set = None,set_to = None):
        r'''after we have fit, evaluate the fit function along the axis taxis
        set and set_to allow you to forcibly set a specific symbol to a specific value --> however, this does not affect the class, but only the return value'''
        if type(set) is dict:
            set_to = set.values()
            set = set.keys()
        taxis = self._taxis(taxis)
        if hasattr(self,'fit_coeff') and self.fit_coeff is not None:
            p = self.fit_coeff.copy()
        else:
            p = array([NaN]*len(self.symbol_list))
        #{{{ LOCALLY apply any forced values
        if set != None:
            if self.set_indices != None:
                raise ValueError("you're trying to set indices in an eval"
                        " function for a function that was fit constrained; this"
                        " is not currently supported")
            set_indices,set_to,active_mask = self.gen_indices(set,set_to)
            p[set_indices] = set_to
        #}}}
        #{{{ make a new, blank array with the fit axis expanded to fit taxis
        newdata = ndshape(self)
        newdata[self.fit_axis] = size(taxis)
        newdata = newdata.alloc()
        newdata.set_plot_color(self.get_plot_color())
        #}}}
        #{{{ keep all axis labels the same, except the expanded one
        newdata.axis_coords = list(newdata.axis_coords)
        newdata.labels([self.fit_axis],list([taxis]))
        #}}}
        newdata.data[:] = self.fitfunc(p,taxis).flatten()
        return newdata
    def makereal(self):
        self.data = real(self.data)
        return
    def rename(self,previous,new):
        if previous == self.fit_axis:
            self.fit_axis = new
        nddata.rename(self,previous,new)
        return self
    def fit(self,set = None, set_to = None, force_analytical = False, silent = False):
        r'''actually run the fit'''
        if not silent: print "\n"
        if not silent: print r'\resizebox*{!}{3in}{\begin{minipage}{\linewidth}'
        if type(set) is dict:
            set_to = set.values()
            set = set.keys()
        x = self.getaxis(self.fit_axis)
        if iscomplex(self.data.flatten()[0]):
            if not silent: print lsafen('Warning, taking only real part of fitting data!')
        y = real(self.data)
        sigma = self.get_error()
        if sigma is None:
            if not silent: print '{\\bf Warning:} You have no error associated with your plot, and I want to flag this for now\n\n'
            warnings.warn('You have no error associated with your plot, and I want to flag this for now',Warning)
            sigma = ones(shape(y))
        p_ini = real(array(self.guess())) # need the numpy format to allow boolean mask
        if set != None:
            self.set_indices,self.set_to,self.active_mask = self.gen_indices(set,set_to)
            p_ini = self.remove_inactive_p(p_ini)
        leastsq_args = (self.errfunc, p_ini)
        leastsq_kwargs = {'args':(x,y,sigma),
                    'full_output':True}# 'maxfev':1000*(len(p_ini)+1)}
        if hasattr(self,'has_grad') and self.has_grad == True:
            leastsq_kwargs.update({'Dfun':self.parameter_gradient})
        if 'Dfun' in leastsq_kwargs.keys():
            if not silent: print "yes, Dfun passed with arg",leastsq_kwargs['Dfun']
        try:
            p_out,cov,infodict,mesg,success = leastsq(*leastsq_args,**leastsq_kwargs)
        #{{{ just give various explicit errors
        except TypeError as err:
            if type(x) != ndarray and type(y) != ndarray:
                raise TypeError(strm('leastsq failed because the two arrays',
                    "aren\'t of the right",
                    'type','type(x):',type(x),'type(y):',type(y)))
            else:
                if any(shape(x) != shape(y)):
                    raise RuntimeError(strm('leastsq failed because the two arrays do'
                            "not match in size size",
                            'shape(x):',shape(x),
                            'shape(y):',shape(y)))
            raise TypeError(strm('leastsq failed because of a type error!',
                'type(x):',showtype(x),'type(y):',showtype(y),
                'type(sigma)',showtype(sigma),'shape(x):',shape(x),
                'shape(y):',shape(y),'shape(sigma)',shape(sigma),
                'p_ini',type(p_ini),p_ini))
        except ValueError as err:
            raise ValueError(strm('leastsq failed with "',err,
                '", maybe there is something wrong with the input:',
                self))
        except Exception as e:
            raise ValueError('leastsq failed; I don\'t know why'+explain_error(e))
        #}}}
        if success not in [1,2,3,4]:
            #{{{ up maximum number of evals
            if mesg.find('maxfev'):
                leastsq_kwargs.update({ 'maxfev':50000 })
                p_out,cov,infodict,mesg,success = leastsq(*leastsq_args,**leastsq_kwargs)
                if success != 1:
                    if mesg.find('two consecutive iterates'):
                        if not silent: print r'{\Large\color{red}{\bf Warning data is not fit!!! output shown for debug purposes only!}}','\n\n'
                        if not silent: print r'{\color{red}{\bf Original message:}',lsafe(mesg),'}','\n\n'
                        infodict_keys = infodict.keys()
                        infodict_vals = infodict.values()
                        if 'nfev' in infodict_keys:
                            infodict_keys[infodict_keys.index('nfev')] = 'nfev, number of function calls'
                        if 'fvec' in infodict_keys:
                            infodict_keys[infodict_keys.index('fvec')] = 'fvec, the function evaluated at the output'
                        if 'fjac' in infodict_keys:
                            infodict_keys[infodict_keys.index('fjac')] = 'fjac, A permutation of the R matrix of a QR factorization of the final approximate Jacobian matrix, stored column wise. Together with ipvt, the covariance of the estimate can be approximated.'
                        if 'ipvt' in infodict_keys:
                            infodict_keys[infodict_keys.index('ipvt')] = 'ipvt, an integer array of length N which defines a permutation matrix, p, such that fjac*p = q*r, where r is upper triangular with diagonal elements of nonincreasing magnitude.  Column j of p is column ipvt(j) of the identity matrix'
                        if 'qtf' in infodict_keys:
                            infodict_keys[infodict_keys.index('qtf')] = 'qtf, the vector (transpose(q)*fvec)'
                        for k,v in zip(infodict_keys,infodict_vals):
                            if not silent: print r'{\color{red}{\bf %s:}%s}'%(k,v),'\n\n'
                        #self.fit_coeff = None
                        #self.settoguess()
                        #return
                    else:
                        raise RuntimeError(strm('leastsq finished with an error message:',mesg))
                    #}}}
            else:
                raise RuntimeError(strm('leastsq finished with an error message:',mesg))
        else:
            if not silent: print r'{\color{blue}'
            if not silent: print lsafen("Fit finished successfully with a code of %d and a message ``%s''"%(success,mesg))
            if not silent: print r'}'
            if not silent: print "\n"
        self.fit_coeff = p_out # note that this is stored in HIDDEN form
        dof = len(x) - len(p_out)
        if hasattr(self,'symbolic_x') and force_analytical:
            self.covariance = self.analytical_covariance()
        else:
            if force_analytical: raise RuntimeError(strm("I can't take the analytical",
                "covariance!  This is problematic."))
            if cov == None:
                if not silent: print r'{\color{red}'+lsafen('cov is none! why?!, x=',x,'y=',y,'sigma=',sigma,'p_out=',p_out,'success=',success,'output:',p_out,cov,infodict,mesg,success),'}\n'
            self.covariance = cov
        if self.covariance is not None:
            try:
                self.covariance *= sum(infodict["fvec"]**2)/dof # scale by chi_v "RMS of residuals"
            except TypeError as e:
                raise TypeError(strm("type(self.covariance)",type(self.covariance),
                    "type(infodict[fvec])",type(infodict["fvec"]),
                    "type(dof)",type(dof)))
        #print lsafen("DEBUG: at end of fit covariance is shape",shape(self.covariance),"fit coeff shape",shape(self.fit_coeff))
        if not silent: print r'\end{minipage}}'
        return
    def bootstrap(self,points,swap_out = exp(-1.0),seedval = 10347,minbounds = {},maxbounds = {}):
        print r'\begin{verbatim}'
        seed(seedval)
        fitparameters = list(self.symbol_list)
        recordlist = array([tuple([0]*len(fitparameters))]*points,
                {'names':tuple(fitparameters),'formats':tuple(['double']*len(fitparameters))}) # make an instance of the recordlist
        for runno in range(0,points):
            success = False # because sometimes this doesn't work
            while success is False:
                thiscopy = self.copy()
                #{{{ discard datapoints
                origsizecheck = double(size(thiscopy.data))
                mask = thiscopy.random_mask(thiscopy.fit_axis,threshold = swap_out)
                thiscopy.data = thiscopy.data[mask]
                derr = thiscopy.get_error()
                x = thiscopy.getaxis(thiscopy.fit_axis)
                x = x[mask] # note that x is probably no longer a pointer
                derr = derr[mask]
                #print 'DEBUG: size of data after cut',double(size(thiscopy.data))/origsizecheck,' (expected ',1.-swap_out,')'
                #}}}
                #{{{ now extend
                number_to_replace = origsizecheck - thiscopy.data.size
                #print 'DEBUG: number_to_replace',number_to_replace
                random_indices = int32((rand(number_to_replace)*(thiscopy.data.size-1.0)).round())
                thiscopy.data = r_[thiscopy.data,thiscopy.data.copy()[random_indices]]
                thiscopy.labels([thiscopy.fit_axis],[r_[x,x.copy()[random_indices]]])
                thiscopy.set_error(r_[derr,derr.copy()[random_indices]])
                #print 'DEBUG: size of data after extension',double(size(thiscopy.data))/origsizecheck
                #}}}
                try:
                    thiscopy.fit()
                    success = True
                    if len(minbounds) > 0:
                        for k,v in minbounds.iteritems():
                            if thiscopy.output(k) < v:
                                success = False
                    if len(maxbounds) > 0:
                        for k,v in maxbounds.iteritems():
                            if thiscopy.output(k) > v:
                                success = False
                except:
                    #print 'WARNING, didn\'t fit'
                    success = False
                # here, use the internal routines, in case there are constraints, etc
                if success is True:
                    for name in thiscopy.symbol_list: # loop over all fit coeff
                        recordlist[runno][name] = thiscopy.output(name)
        print r'\end{verbatim}'
        return recordlist # collect into a single recordlist array
    def guess(self,verbose = False,super_verbose = False):
        r'''provide the guess for our parameters; by default, based on pseudoinverse'''
        self.has_grad = False
        if iscomplex(self.data.flatten()[0]):
            print lsafen('Warning, taking only real part of fitting data!')
        y = real(self.data)
        # I ended up doing the following, because as it turns out
        # T1 is a bad fit function, because it has a singularity!
        # this is probably why it freaks out if I set this to zero
        # on the other hand, setting a value of one seems to be
        # bad for very short T1 samples
        which_starting_guess = 0
        thisguess = self.starting_guesses[which_starting_guess]
        numguesssteps = 20
        #{{{ for some reason (not sure) adding a dimension to y
        new_y_shape = list(y.shape)
        new_y_shape.append(1)
        y = y.reshape(tuple(new_y_shape))
        #}}}
        #{{{ evaluate f, fprime and residuals
        guess_dict = dict(zip(self.symbol_list,list(thisguess)))
        fprime = self.parameter_derivatives(self.getaxis(self.fit_axis),set = guess_dict)
        f_at_guess = real(self.eval(None,set = guess_dict).data)
        try:
            f_at_guess = f_at_guess.reshape(tuple(new_y_shape))
        except:
            raise ValueError(strm('trying to reshape f_at_ini_guess from',f_at_guess.shape,
                'to',new_y_shape))
        thisresidual = sqrt((y-f_at_guess)**2).sum()
        #}}}
        lastresidual = thisresidual
        for j in range(0,numguesssteps):
            if super_verbose: print '\n\n.core.guess) '+r'\begin{verbatim} fprime = \n',fprime,'\nf_at_guess\n',f_at_guess,'y=\n',y,'\n',r'\end{verbatim}'
            if super_verbose: print '\n\n.core.guess) shape of parameter derivatives',shape(fprime),'shape of output',shape(y),'\n\n'
            regularization_bad = True
            alpha_max = 100.
            alpha_mult = 2.
            alpha = 0.1 # maybe I can rather estimate this based on the change in the residual, similar to in L-M?
            if verbose: print '\n\n.core.guess) value of residual before regularization %d:'%j,thisresidual
            while regularization_bad:
                newguess = real(array(thisguess) + dot(pinvr(fprime.T,alpha),(y-f_at_guess)).flatten())
                mask = newguess < self.guess_lb
                newguess[mask] = self.guess_lb[mask]
                mask = newguess > self.guess_ub
                newguess[mask] = self.guess_ub[mask]
                if any(isnan(newguess)):
                    if verbose: print '\n\n.core.guess) Regularization blows up $\\rightarrow$ increasing $\\alpha$ to %0.1f\n\n'%alpha
                    alpha *= alpha_mult
                else:
                    #{{{ evaluate f, fprime and residuals
                    guess_dict = dict(zip(self.symbol_list,list(newguess)))
                    # only evaluate fprime once we know this is good, below
                    f_at_guess = real(self.eval(None,set = guess_dict).data)
                    try:
                        f_at_guess = f_at_guess.reshape(tuple(new_y_shape))
                    except:
                        raise IndexError(strm('trying to reshape f_at_ini_guess from',
                            f_at_guess.shape,'to',new_y_shape))
                    thisresidual = sqrt((y-f_at_guess)**2).sum()
                    #}}}
                    if (thisresidual-lastresidual)/lastresidual > 0.10:
                        alpha *= alpha_mult
                        if verbose: print '\n\n.core.guess) Regularized Pinv gave a step uphill $\\rightarrow$ increasing $\\alpha$ to %0.1f\n\n'%alpha
                    else: # accept the step
                        regularization_bad = False
                        thisguess = newguess
                        lastresidual = thisresidual
                        fprime = self.parameter_derivatives(self.getaxis(self.fit_axis),set = guess_dict)
                if alpha > alpha_max:
                    print "\n\n.core.guess) I can't find a new guess without increasing the alpha beyond %d\n\n"%alpha_max
                    if which_starting_guess >= len(self.starting_guesses)-1:
                        print "\n\n.core.guess) {\\color{red} Warning!!!} ran out of guesses!!!%d\n\n"%alpha_max
                        return thisguess
                    else:
                        which_starting_guess += 1
                        thisguess = self.starting_guesses[which_starting_guess]
                        print "\n\n.core.guess) try a new starting guess:",lsafen(thisguess)
                        j = 0 # restart the loop
                        #{{{ evaluate f, fprime and residuals for the new starting guess
                        guess_dict = dict(zip(self.symbol_list,list(thisguess)))
                        fprime = self.parameter_derivatives(self.getaxis(self.fit_axis),set = guess_dict)
                        f_at_guess = real(self.eval(None,set = guess_dict).data)
                        try:
                            f_at_guess = f_at_guess.reshape(tuple(new_y_shape))
                        except:
                            raise RuntimeError(strm('trying to reshape f_at_ini_guess from',
                                f_at_guess.shape,'to',new_y_shape))
                        thisresidual = sqrt((y-f_at_guess)**2).sum()
                        #}}}
                        regularization_bad = False # jump out of this loop
            if verbose: print '\n\n.core.guess) new value of guess after regularization:',lsafen(newguess)
            if verbose: print '\n\n.core.guess) value of residual after regularization:',thisresidual
        return thisguess
#}}}
def sqrt(arg):
    if isinstance(arg,nddata):
        return arg**0.5
    elif isinstance(arg,sympy.symbol.Symbol):
        return sympy.sqrt(arg)
    else:
        return np_sqrt(arg)

if myparams['figlist_type'] == 'figlistl':
    from .fornotebook import *
    figlist_var = figlistl
elif myparams['figlist_type'] == 'figlist':
    def obsn(*x): #because this is used in fornotebook, and I want it defined
        print ''.join(x),'\n'
    def obs(*x): #because this is used in fornotebook, and I want it defined
        print ''.join(map(repr,x))
    def lrecordarray(*x,**kwargs):
        return repr(x) # if I'm not using tex, it's easier to not use the formatting
    figlist_var = figlist
    def lsafe(*string,**kwargs):
        "replacement for normal lsafe -- no escaping"
        if len(string) > 1:
            lsafewkargs = lambda x: lsafe(x,**kwargs)
            return ' '.join(list(map(lsafewkargs,string)))
        else:
            string = string[0]
        #{{{ kwargs
        spaces = False
        if 'spaces' in kwargs.keys():
            spaces = kwargs.pop('spaces')
        if 'wrap' in kwargs.keys():
            wrap = kwargs.pop('wrap')
        else:
            wrap = None
        #}}}
        if type(string) is not str:
            string = repr(string)
        if wrap is True:
            wrap = 60
        if wrap is not None:
            string = '\n'.join(textwrap.wrap(string,wrap))
        return string<|MERGE_RESOLUTION|>--- conflicted
+++ resolved
@@ -4432,11 +4432,7 @@
             The regularized dimension is always last
             (innermost).
         """
-<<<<<<< HEAD
         logger.debug(strm('on first calling nnls, shape of the data is',ndshape(self),'is it fortran ordered?',isfortran(self.data)))
-        assert type(dimname) is str, "first argument is dimension name"
-        if type(newaxis_dict) is dict:
-=======
         tuple_syntax = False
         if type(dimname) is tuple:
             tuple_syntax = True
@@ -4449,7 +4445,6 @@
             if isinstance(newaxis_dict[0],nddata) and isinstance(newaxis_dict[1],nddata):
                 assert len(newaxis_dict[0].dimlabels) and len(newaxis_dict[1].dimlabels) == 1, "currently only set up for 1D"
         elif type(newaxis_dict) is dict:
->>>>>>> d1f699c5
             assert len(newaxis_dict) == 1, "currently only set up for 1D"
         elif isinstance(newaxis_dict,nddata):
             assert len(newaxis_dict.dimlabels) == 1, "currently only set up for 1D"
@@ -4483,58 +4478,6 @@
             fitdim_name = newaxis_dict.keys()[0]
             logger.debug(strm('shape of fit dimension is',newaxis_dict[fitdim_name].shape))
             fit_axis = newaxis_dict[fitdim_name]
-<<<<<<< HEAD
-        fit_axis = nddata(fit_axis, fitdim_name)
-        data_axis = self.fromaxis(dimname)
-        data_axis, fit_axis = data_axis.aligndata(fit_axis)
-        K = kernel_func(data_axis, fit_axis).squeeze()
-        logger.debug(strm('K dimlabels',K.dimlabels,'and raw shape',K.data.shape))
-        logger.debug(strm('the size of the kernel is',ndshape(K),'or, raw',K.data.shape))
-        self.reorder(dimname, first=False) # make the dimension we will be regularizing innermost
-        logger.debug(strm('shape of the data is',ndshape(self),'is it fortran ordered?',isfortran(self.data)))
-        data_fornnls = self.data
-        if len(data_fornnls.shape) > 2:
-            data_fornnls = data_fornnls.reshape((prod(
-                data_fornnls.shape[:-1]),data_fornnls.shape[-1]))
-        logger.debug(strm('shape of the data is',ndshape(self),"len of axis_coords_error",len(self.axis_coords_error)))
-        retval, residual = this_nnls.nnls_regularized(K.data, data_fornnls, l=l)
-        logger.debug(strm("coming back from fortran, residual type is",type(residual))+ strm(residual.dtype if type(residual) is ndarray else ''))
-        newshape = []
-        if not isscalar(l):
-            newshape.append(len(l))
-        newshape += list(self.data.shape)[:-1] # exclude data dimension
-        newshape.append(ndshape(fit_axis)[fitdim_name])
-        logger.debug(strm('before mkd, shape of the data is',ndshape(self),"len of axis_coords_error",len(self.axis_coords_error)))
-        # {{{ store the dictionaries for later use
-        axis_coords_dict = self.mkd(self.axis_coords)
-        axis_units_dict = self.mkd(self.axis_coords_units)
-        axis_coords_error_dict = self.mkd(self.axis_coords_error)
-        # }}}
-        retval = retval.reshape(newshape)
-        self.data = retval
-        # {{{ clear all the axis info
-        self.axis_coords = None
-        self.axis_coords_units = None
-        self.axis_coords_error_dict = None
-        # }}}
-        # change the dimension names and data
-        self.rename(dimname, fitdim_name)
-        # {{{ manipulate the dictionaries, and call fld below
-        axis_coords_dict[fitdim_name] = fit_axis.getaxis(fitdim_name)
-        axis_units_dict[fitdim_name] = None
-        axis_coords_error_dict[fitdim_name] = None
-        if not isscalar(l):
-            self.dimlabels = ['lambda'] + self.dimlabels
-            axis_coords_dict['lambda'] = l
-            axis_units_dict['lambda'] = None
-            axis_coords_error_dict['lambda'] = None
-        # }}}
-        self.data = retval
-        if not isscalar(residual):
-            # make the residual nddata as well
-            residual_nddata = ndshape(self).pop(fitdim_name).alloc(dtype=residual.dtype)
-            residual_nddata.data[:] = residual[:]
-=======
         if tuple_syntax:
             fit_axis1 = nddata(fit_axis1,fitdim_name1)
             fit_axis2 = nddata(fit_axis2,fitdim_name2)
@@ -4544,10 +4487,10 @@
             data_axis2.squeeze()
             data_axis1,fit_axis1 = data_axis1.aligndata(fit_axis1)
             data_axis2,fit_axis2 = data_axis2.aligndata(fit_axis2)
-            K1 = kernel_func[0](data_axis1,fit_axis1)
-            K2 = kernel_func[1](data_axis2,fit_axis2)
-            logger.debug(strm('size of kernel 1 is',ndshape(K1),'or, raw',K1.data.shape))
-            logger.debug(strm('size of kernel 2 is',ndshape(K2),'or, raw',K2.data.shape))
+            K1 = kernel_func[0](data_axis1,fit_axis1).squeeze()
+            logger.debug(strm('K1 dimlabels',K1.dimlabels,'and raw shape',K1.data.shape))
+            K2 = kernel_func[1](data_axis2,fit_axis2).squeeze()
+            logger.debug(strm('K2 dimlabels',K2.dimlabels,'and raw shape',K2.data.shape))
             # SVD and truncation of kernels
             U1,S1,V1 = np.linalg.svd(K1.data,full_matrices=False)
             U2,S2,V2 = np.linalg.svd(K2.data,full_matrices=False)
@@ -4705,16 +4648,15 @@
             self.axis_coords_units = self.fld(axis_units_dict)
             self.axis_coords_error = self.fld(axis_coords_error_dict)
             return self
->>>>>>> d1f699c5
         else:
             fit_axis = nddata(fit_axis, fitdim_name)
             data_axis = self.fromaxis(dimname)
             data_axis.squeeze()
             data_axis, fit_axis = data_axis.aligndata(fit_axis)
-            K = kernel_func(data_axis, fit_axis)
-            logger.debug(strm('the size of the kernel is',ndshape(K),'or, raw',K.data.shape))
+            K = kernel_func(data_axis, fit_axis).squeeze()
+            logger.debug(strm('K dimlabels',K.dimlabels,'and raw shape',K.data.shape))
             self.reorder(dimname, first=False) # make the dimension we will be regularizing innermost
-            logger.debug(strm('shape of the data is',ndshape(self)))
+            logger.debug(strm('shape of the data is',ndshape(self),'is it fortran ordered?',isfortran(self.data)))
             data_fornnls = self.data
             if len(data_fornnls.shape) > 2:
                 data_fornnls = data_fornnls.reshape((prod(
