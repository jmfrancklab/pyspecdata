--- conflicted
+++ resolved
@@ -5745,11 +5745,7 @@
         new_units = list(set(old_units))
         if len(new_units)>1:
             new_units = ' '.join(map(str,new_units))
-<<<<<<< HEAD
-        elif len(new_units)==1:
-=======
         elif new_units == 1:
->>>>>>> 256d6e98
             new_units = new_units[0]
         else:
             new_units = None
