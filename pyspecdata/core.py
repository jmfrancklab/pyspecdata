r'''Provides the core components of pyspecdata.
Currently, this is a very large file that we will slowly break down into separate modules or packages.

The classes :class:`nddata`, :class:`nddata_hdf`, :class:`ndshape`, the
function :func:`plot`, and the class :class:`fitdata`
are the core components of the N-Dimensional processing routines.
Start by familiarizing yourself with those.

The :class:`figlist` is the base class for "Figure lists."
Figure lists allows you to organize plots and text and to refer to plots
by name, rather than number.
They are designed so that same code can be used seamlessly from within
ipython, jupyter, a python script, or a python environment within latex
(JMF can also distribute latex code for this -- nice python based
installer is planned).
The user does not initialize the figlist class directly,
but rather initializes ``figlist_var``.
At the end of this file,
there is a snippet of code that sets
``figlist_var`` to choice that's appropriate for the working environment
(*i.e.*, python, latex environment, *etc.)

There are many helper and utility functions that need to be sorted an documented by JMF,
and can be ignored.
These are somewhat wide-ranging in nature.
For example, :func:`box_muller` is a helper function (based on numerical recipes) used by :func:`nddata.add_noise`,
while h5 functions are helper functions for using pytables in a fashion that
will hopefull be intuitive to those familiar with SQL, etc.
'''
from .datadir import _my_config
from sys import exc_info
from os import listdir,environ
from os.path import sep as path_sep
<<<<<<< HEAD
import time
=======

>>>>>>> ba2c153d
# {{{ determine the figure style, and load the appropriate modules
_figure_mode_setting = _my_config.get_setting('figures', section='mode', environ='pyspecdata_figures')
if _figure_mode_setting is None:
    print("Warning!  Figure mode is not set, so I'm going to set it to standard by default!!!")
    _figure_mode_setting = 'standard'
    _my_config.set_setting('mode','figures','standard')
if _figure_mode_setting == 'latex':
    environ['ETS_TOOLKIT'] = 'qt4'
    import matplotlib; matplotlib.use('Agg')
# }}} -- continued below
from .general_functions import inside_sphinx
if not inside_sphinx():
    from pylab import *
    from pylab import seed as pl_seed
else:
    pi = 3.14
from types import FunctionType as function
import textwrap
import atexit
import matplotlib
import matplotlib.transforms as mtransforms
from distutils.version import LooseVersion
from numpy import sqrt as np_sqrt
from numpy.lib.recfunctions import rename_fields,drop_fields
from mpl_toolkits.mplot3d import axes3d
from matplotlib.collections import PolyCollection
from matplotlib.colors import LightSource
from matplotlib.lines import Line2D
from scipy.interpolate import griddata as scipy_griddata
if not inside_sphinx():
    import tables
import warnings
import re
from inspect import ismethod,signature,Parameter
from numpy.core import rec
from matplotlib.pyplot import cm
from copy import deepcopy 
import traceback
import sympy# doesn't like to be imported from fornotebook as part of a *
from scipy.optimize import leastsq
from scipy.signal import fftconvolve
import scipy.sparse as sparse
import numpy.lib.recfunctions as recf
from scipy.interpolate import interp1d
from scipy.interpolate import UnivariateSpline
from .datadir import getDATADIR,log_fname
from . import fourier as this_fourier
from . import axis_manipulation
from . import nnls as this_nnls
from . import plot_funcs as this_plotting
from .general_functions import *
from .ndshape import ndshape_base
#rc('image',aspect='auto',interpolation='bilinear') # don't use this, because it gives weird figures in the pdf
rc('image',aspect='auto',interpolation='nearest')
#rcParams['text.usetex'] = True
rc('font', family='Arial')# I need this to render unicode
rcParams['xtick.direction'] = 'out'
rcParams['xtick.major.size'] = 12
rcParams['xtick.minor.size'] = 6
rcParams['ytick.direction'] = 'out'
rcParams['ytick.major.size'] = 12
rcParams['ytick.minor.size'] = 6
#rcParams['lines.linewidth'] = 3.0
rcParams['legend.fontsize'] = 12
rcParams['axes.grid'] = False
rcParams['font.size'] = 18
rcParams['image.cmap'] = 'jet'
rcParams['figure.figsize']=(16,12)
if inside_sphinx():
    mat2array = []
else:
    mat2array = [{'ImmutableMatrix': array}, 'numpy']# for sympy returns arrays rather than the stupid matrix class
logger = logging.getLogger('pyspecdata.core')
#{{{ constants
k_B = 1.380648813e-23
mu_0 = 4e-7*pi
mu_B = 9.27400968e-24#Bohr magneton
epsilon_0 = 8.854187817e-12
hbar = 6.6260695729e-34/2./pi
N_A = 6.02214179e23
gammabar_H = 4.258e7
gammabar_e = 2.807e10 # this is for a nitroxide
#}}}
def apply_oom(average_oom,numbers,prev_label=''):
    """scale numbers by the order of magnitude average_oom and change the
    name of the units by adding the appropriate SI prefix

    Parameters
    ----------
    average_oom: int or float
        the average order of magnitude to use
    numbers: ndarray
        The numbers to be scaled by average_oom.
        The array is modified in-place.
    prev_label: str
        a string representing the units

    Returns
    -------
    new_label: str
        prev_label is prefixed by the appropriate SI prefix
    """
    oom_names =   ['T' , 'G' , 'M' , 'k' , '' , 'm' , '\\mu ' , 'n' , 'p']
    oom_values = r_[12 , 9   , 6   , 3   , 0  , -3  , -6     , -9  , -12]
    eq = oom_values == average_oom
    if not any(eq):
        if all(average_oom < oom_values):
            oom_index = len(oom_values)-1
        elif all(average_oom > oom_values):
            oom_index = 0
        else:
            raise ValueError(strm("you passed",average_oom,"which I can't find a prefix for"))
    else:
        oom_index = nonzero(eq)[0][0]
    if numbers.dtype in ['int32','int64']:
        # this is not necessary unless we have an integer type
        logger.warning("you are trying to determine the SI prefix of a"
                "set of numbers that are described by integers.  This is"
                "probably not a good idea!!")
        new_values = numbers / 10.**oom_values[oom_index]
        numbers[:] = new_values.astype(numbers.dtype)
    else:
        numbers[:] /= 10.**oom_values[oom_index]
    return oom_names[oom_index]+prev_label
def mybasicfunction(first_figure = None):
    r'''this gives the format for doing the image thing
note also
nextfigure(fl,'name')
and
nextfigure({'lplotproperty':value})
'''
    fl = figlistini_old(first_figure)
    return figlistret(first_figure,figurelist,other)

def issympy(x):
    'tests if something is sympy (based on the module name)'
    return isinstance(x,sympy.Expr)

#{{{ function trickery
def mydiff(data,axis = -1):
    '''this will replace diff with a version that has the same number of indices, with the last being the copy of the first'''
    newdata = zeros(shape(data),dtype = data.dtype)
    indices = [slice(None,None,None)]*len(data.shape)
    indices[axis] = slice(None,-1,None)
    newdata[indices] = diff(data,axis = axis)
    #setfrom = list(indices)
    #indices[axis] = -1
    #setfrom[axis] = 0
    #newdata[indices] = newdata[setfrom]
    return newdata
#}}}
def normal_attrs(obj):
    myattrs = [x for x in dir(obj) if not ismethod(obj.__getattribute__(x))]
    myattrs = [x for x in myattrs if not x[0:2] == '__']
    # next line filters out properties
    myattrs = [x for x in myattrs if x not in ['C','angle','imag','real']]
    return myattrs
def showtype(x):
    if isinstance(x, ndarray):
        return ndarray,x.dtype
    else:
        return type(x)
def emptyfunction():
    pass
#{{{ structured array helper functions
def make_bar_graph_indices(mystructarray,list_of_text_fields,
        recursion_depth = 0,
        spacing = 0.1):
    r"This is a recursive function that is used as part of textlabel_bargraph; it does NOT work without the sorting given at the beginning of that function"
    #{{{ if there are still text fields left, then break down the array further, otherwise, just return the indices for this subarray
    if len(list_of_text_fields) > 0:
        unique_values = unique(mystructarray[list_of_text_fields[0]])# the return_index argument doesn't do what it's supposed to all the time, so I have to manually find the start indices, as given in the following line
        start_indices = [nonzero(mystructarray[list_of_text_fields[0]] == val)[0][0] for val in unique_values]
        # find the structured array for the unique value
        index_values = []
        label_values = []
        start_indices = r_[start_indices,len(mystructarray)] # I add this so I can do the next step
        logger.debug(strm('recursion depth is',recursion_depth,'and I am analyzing',list_of_text_fields[0],': '))
        logger.debug(strm('I found these unique values:',unique_values,'at these start indices:',start_indices[:-1]))
        for k in range(0,len(start_indices)-1):
            logger.debug(strm('recursion depth is',recursion_depth,'and I am analyzing',list_of_text_fields[0],': '))
            logger.debug(strm('trying to extract unique value',unique_values[k],'using the range',start_indices[k],start_indices[k+1]))
            logger.debug(strm('which has this data'))
            indiv_struct_array = mystructarray[start_indices[k]:start_indices[k+1]]
            logger.debug(strm(lsafen(indiv_struct_array)))
            these_index_values,these_labels = make_bar_graph_indices(indiv_struct_array,list_of_text_fields[1:],recursion_depth = recursion_depth+1)
            index_values.append(these_index_values)
            label_values.append([str(unique_values[k])+','+j for j in these_labels])
        #{{{ scale the result of each call down to the equal size (regardless of number of elements), shift by the position in this array, and return
        logger.debug(strm('recursion depth is',recursion_depth,'and I just COMPLETED THE LOOP, which gives a list of index values like this',index_values))
        max_indices = max(array(list(map(len,index_values)),dtype='double'))# the maximum width of the array inside
        index_values = [x+(max_indices-len(x))/2.0 for x in index_values]# if the bar is less than max indices, shift it over, so it's still in the center
        logger.debug(strm('recursion depth is',recursion_depth,'and I centered each set like this',index_values))
        index_values = [x/max_indices*(1-spacing)+(1-spacing)/2 for x in index_values]# scale down, so the width from left edge of bar to right edge of largest bar runs 0--> 1
        logger.debug(strm('recursion depth is',recursion_depth,'and I scaled down so each runs zero to one*(1-spacing) (centered) like this',index_values))
        # this adds an index value, and also collapses down to a single dimension list
        retval_indices = [x+num for num,val in enumerate(index_values) for x in val]
        # now collapse labels down to a single dimension
        retval_labels = [k for j in label_values for k in j]
        logger.debug(strm('recursion depth is',recursion_depth,'and I am passing up indices',retval_indices,'and labels',retval_labels))
        return retval_indices,retval_labels
        #}}}
    else:
        logger.debug(strm('recursion depth is',recursion_depth))
        N = len(mystructarray)
        logger.debug(strm('hit innermost (no text labels left) and passing up a list of indices that looks like this:',r_[0:N]))
        return r_[0:N],['']*N
    #}}}
def textlabel_bargraph(mystructarray,othersort = None,spacing = 0.1,ax = None,tickfontsize = 8):
    if ax is None:
        thisfig = gcf()
        ax = thisfig.add_axes([0.2,0.5,0.8,0.5])
        try:
            ax.tick_params(axis = 'both',which = 'major',labelsize = tickfontsize)
            ax.tick_params(axis = 'both',which = 'minor',labelsize = tickfontsize)
        except:
            print('Warning, in this version I can\'t set the tick params method for the axis')
    #{{{ find the text fields, put them first, and sort by them
    mystructarray = mystructarray.copy()
    list_of_text_fields = [str(j[0]) for j in mystructarray.dtype.descr if j[1][0:2] == '|S']
    mystructarray = sorted(mystructarray[list_of_text_fields + [x[0]
        for x in mystructarray.dtype.descr
        if x[0] not in list_of_text_fields]])
    logger.debug(strm('test --> now, it has this form:',lsafen(mystructarray)))
    #}}}
    error_fields = [str(j) for j in mystructarray.dtype.names if j[-6:] == '_ERROR']
    if len(error_fields) > 0:
        mystructarray_errors = mystructarray[error_fields]
        logger.debug("found error fields:",mystructarray_errors)
    mystructarray = mystructarray[[str(j) for j in mystructarray.dtype.names if j not in error_fields]]
    if othersort is not None:
        list_of_text_fields.append(othersort)
    logger.debug(strm('list of text fields is',lsafen(list_of_text_fields)))
    indices,labels = make_bar_graph_indices(mystructarray,list_of_text_fields,spacing = spacing)
    temp = list(zip(indices,labels))
    logger.debug(strm('(indices,labels) (len %d):'%len(temp),lsafen(temp)))
    logger.debug(strm('I get these labels (len %d):'%len(labels),labels,'for the data (len %d)'%len(mystructarray),lsafen(mystructarray)))
    indices = array(indices)
    indiv_width = min(diff(indices))*(1-spacing)
    remaining_fields = [x for x in mystructarray.dtype.names if x not in list_of_text_fields] # so they are in the right order, since set does not preserve order
    logger.debug(strm('The list of remaining (i.e. non-text) fields is',lsafen(remaining_fields)))
    colors = ['b','g','r','c','m','k']
    rects = []
    for j,thisfield in enumerate(remaining_fields):
        field_bar_width = indiv_width/len(remaining_fields)
        thiserror = None
        if thisfield+'_ERROR' in error_fields:
            thiserror = mystructarray_errors[thisfield+'_ERROR']
        try:
            rects.append(ax.bar(indices+j*field_bar_width,
                    mystructarray[thisfield],
                    field_bar_width,color = colors[j],
                    yerr = thiserror,#just to test
                    ecolor = 'k',
                    label = '$%s$'%thisfield))
        except Exception as e:
            raise RuntimeError(strm('Problem with bar graph: there are %d indices, but %d pieces of data'%(len(indices),
                len(mystructarray[thisfield])),
                'indices:', indices, 'data',mystructarray[thisfield])+explain_error(e))
    ax.set_xticks(indices+indiv_width/2)
    ax.set_xticklabels(labels)
    ax.legend([j[0] for j in rects],
            ['$%s$'%j for j in remaining_fields],loc = 'best')
    return
def lookup_rec(A,B,indexpair):
    r'''look up information about A in table B (i.e. chemical by index, etc)
    indexpair is either the name of the index
    or -- if it's differently named -- the pair of indices
    given in (A,B) respectively
    
    This will just drop any fields in B that are also in A,
    and the output uses the first indexname
    
    note that it it seems like the join_rec function above may be more efficient!!'''
    raise RuntimeError('You should now use decorate_rec!!')
    if type(indexpair) not in [tuple,list]:
        indexpair = (indexpair,indexpair)
    Bini = copy(B)
    B = recf.drop_fields(B,( set(B.dtype.names) & set(A.dtype.names) ) - {indexpair[1]}) # indexpair for B gets dropped later anyways
    joined = []
    for j in A:
        matchedrows =  B[B[indexpair[1]] == j[indexpair[0]]]
        for matchedrow in matchedrows:
            joined.append((j,matchedrow))
    if len(joined) == 0:
        raise IndexError(strm('Unable to find any matches between',
            A[indexpair[0]], 'and', B[indexpair[1]], '!'))
    whichisindex = joined[0][1].dtype.names.index(indexpair[1])
    allbutindex = lambda x: list(x)[0:whichisindex]+list(x)[whichisindex+1:]
    joined = concatenate([array(tuple(list(j[0])+allbutindex(j[1])),
                    dtype = dtype(j[0].dtype.descr+allbutindex(j[1].dtype.descr))).reshape(1) for j in joined])
    return joined
def reorder_rec(myarray,listofnames,first = True):
    try:
        indices_to_move = [myarray.dtype.names.index(j) for j in listofnames]
    except Exception as e:
        stuff_not_found = [j for j in listofnames if j not in myarray.dtype.names]
        if len(stuff_not_found) > 0:
            raise IndexError(strm(stuff_not_found,'is/are in the list you passed,',
            'but not one of the fields, which are', myarray.dtype.names))
        else:
            raise RuntimeError('unknown problem' + explain_error(e))
    old_type = list(myarray.dtype.descr)
    new_type = [old_type[j] for j in indices_to_move] + [old_type[j] for j in range(0,len(old_type)) if j not in indices_to_move]
    new_list_of_data = [myarray[j[0]] for j in new_type]
    return rec.fromarrays(new_list_of_data,dtype = new_type)
def lambda_rec(myarray,myname,myfunction,*varargs):
    r'''make a new field "myname" which consists of "myfunction" evaluated with the fields given by "myargs" as arguments
    the new field is always placed after the last argument name
    if myname is in myargs, the original row is popped'''
    if len(varargs) == 1:
        myargs = varargs[0]
    elif len(varargs) == 0:
        myargs = [myname]
    else:
        raise IndexError("For the fourth argument, you must pass either a list"
                " with the names of the arguments, or nothing (to use the field"
                " itself as an argument)")
    myargs = autostringconvert(myargs)
    if isinstance(myargs, str):
        myargs = (myargs,)
    if not isinstance(myargs, tuple):
        myargs = tuple(myargs)
    argdata = list(map((lambda x: myarray[x]),myargs))
    try:
        newrow = myfunction(*tuple(argdata))
    except TypeError:
        newrow = array([myfunction(*tuple([x[rownumber] for x in argdata])) for rownumber in range(0,len(argdata[0]))])
    if isinstance(newrow, list) and isinstance(newrow[0], str):
        newrow = array(newrow,dtype = '|S100')
    try:
        new_field_type = list(newrow.dtype.descr[0])
    except AttributeError as e:
        raise IndexError(strm("evaluated function on", argdata, "and got back",
            newrow, "which appears not to be a numpy array")+explain_error(e))
    new_field_type[0] = myname
    starting_names = myarray.dtype.names
    #{{{ make the dtype
    new_dtype = list(myarray.dtype.descr)
    #{{{ determine if I need to pop one of the existing rows due to a name conflict
    eliminate = None
    if myname in myargs:
        eliminate = myname
        insert_before = starting_names.index(myname) # if we are replacing, we want it in the same place
        new_dtype = [j for j in new_dtype if j[0] != eliminate]
    #}}}
    # if we haven't already eliminated, determine where to put it
    if eliminate is None:
        insert_before = starting_names.index(myargs[-1])+1
    # insert the new field where it goes
    new_dtype.insert(insert_before,tuple(new_field_type))
    #}}}
    #{{{ separate starting_names and ending_names
    if eliminate is None:
        ending_names = starting_names[insert_before:]
        starting_names = starting_names[:insert_before]
    else: # if I'm eliminating, I don't want to include the eliminated one
        ending_names = starting_names[insert_before+1:]
        starting_names = starting_names[:insert_before]
    #}}}
    return rec.fromarrays([myarray[x] for x in starting_names if x != eliminate]+[newrow]+[myarray[x] for x in ending_names if x != eliminate],dtype = new_dtype)
def join_rec(xxx_todo_changeme, xxx_todo_changeme1):
    (A,a_ind) = xxx_todo_changeme
    (B,b_ind) = xxx_todo_changeme1
    raise RuntimeError('You should now use decorate_rec!!')
def decorate_rec(xxx_todo_changeme2, xxx_todo_changeme3,drop_rows = False):
    r'''Decorate the rows in A with information in B --> if names overlap,
    keep the ones in A
    b_ind and a_ind can be either a single key, or a list of keys;
    if more than one element in B matches that in A, include both options!!'''
    (A,a_ind) = xxx_todo_changeme2
    (B,b_ind) = xxx_todo_changeme3
    dropped_rows = None
    # first find the list of indices that give us the data we want
    #{{{ process the arguments
    if (isinstance(b_ind, str)) and (isinstance(a_ind, str)):
        b_ind = [b_ind]
        a_ind = [a_ind]
    if ((isinstance(b_ind, list)) and (isinstance(a_ind, list))) and (len(b_ind) == len(a_ind)):
        pass
    else:
        raise ValueError('If you call a list for b_ind and/or a_ind, they must match in length!!!')
    if any([x not in B.dtype.names for x in b_ind]):
        problem_index = [x for x in b_ind if x not in B.dtype.names]
        raise ValueError(repr(problem_index)+' not in second argument, which has fields'+repr(B.dtype.names)+'!!!')
    if any([x not in A.dtype.names for x in a_ind]):
        problem_index = [x for x in a_ind if x not in A.dtype.names]
        raise ValueError(repr(problem_index)+' not in first argument, which has fields'+repr(A.dtype.names)+'!!!')
    #}}}
    B_reduced = B[b_ind] # a version of B reduced to only include the keys
    B_reduced = reorder_rec(B_reduced,b_ind)# again, because it doesn't do this just based on the indexing
    A_reduced = A[a_ind] # same for A
    A_reduced = reorder_rec(A_reduced,a_ind)# again, because it doesn't do this just based on the indexing
    # now, I need to generate a mapping from the b_ind to a_ind
    field_mapping = dict(list(zip(b_ind,a_ind)))
    # now I change the names so they match and I can compare them
    B_reduced.dtype.names = tuple([field_mapping[x] for x in B_reduced.dtype.names])
    #{{{ now find the list of indices for B that match each value of A
    old_B_reduced_names,old_B_reduced_types = tuple(zip(*tuple(B_reduced.dtype.descr)))
    B_reduced.dtype = dtype(list(zip(A_reduced.dtype.names,old_B_reduced_types)))
    if A_reduced.dtype != B_reduced.dtype:
        B_reduced.dtype = dtype(list(zip(old_B_reduced_names,old_B_reduced_types)))
        raise TypeError(strm('The datatype of A_reduced=', A_reduced.dtype,
            'and B_reduced=', B_reduced.dtype,
            'are not the same,  which is going to create problems!'))
    try:
        list_of_matching = [nonzero(B_reduced == j)[0] for j in A_reduced]
    except Exception as e:
        raise RuntimeError(strm('When trying to decorate,  A_reduced=', A_reduced,
            'with B_reduced=', B_reduced,
            'one or more of the following is an empty tuple,  which is wrong!:',
            [nonzero(B_reduced == j) for j in A_reduced])+explain_error(e))
    logger.debug(strm("(decorate\\_rec):: original list of matching",list_of_matching))
    length_of_matching = array([len(j) for j in list_of_matching])
    logger.debug(strm("(decorate\\_rec):: length of matching is",length_of_matching))
    if any(length_of_matching == 0):
        if drop_rows:
            if drop_rows == 'return':
                dropped_rows = A[length_of_matching == 0].copy()
            else:
                dropped_rows = A_reduced[length_of_matching == 0]
                print(r'{\color{red}Warning! decorate\_rec dropped fields in the first argument',lsafen(repr(list(zip(A_reduced.dtype.names * len(dropped_rows),dropped_rows.tolist())))),r'}')
            #{{{ now, remove all trace of the dropped fields
            A = A[length_of_matching != 0]
            list_of_matching = [j for j in list_of_matching if len(j)>0]
            length_of_matching = [len(j) for j in list_of_matching]
            #}}}
        else:
            raise ValueError(strm('There is no data in the second argument that has',
                b_ind,'fields to match the',a_ind,
                'fields of the first argument for the following records:',
                A_reduced[length_of_matching == 0],
                "if this is correct, you can set the drop_rows = True",
                "keyword argument to drop these fields"))
    # now, do a neat trick of stackoverflow to collapse a nested list
    # this gives just the indices in B that match the values of A
    list_of_matching = [j for i in list_of_matching for j in i]
    #}}}
    logger.debug(strm("(decorate\\_rec):: list of matching is",list_of_matching))
    # now grab the data for these rows
    add_data = B[list_of_matching]
    #{{{ finally, smoosh the two sets of data together
    #{{{ Now, I need to replicate the rows that have multiple matchesjk
    if any(length_of_matching > 1):
        index_replication_vector = [k for j in range(0,len(length_of_matching))
                for k in [j]*length_of_matching[j]]
        retval = A[index_replication_vector]
    else:
        retval = A.copy()
    #}}}
    #{{{ add the new fields
    new_dtypes = [j for j in B.dtype.descr if j[0] not in A.dtype.names]
    logger.debug(strm("(decorate\\_rec):: new dtypes:",repr(new_dtypes)))
    try:
        retval = newcol_rec(retval,new_dtypes)
    except Exception as e:
        raise ValueError(strm("Problem trying to add new columns with the dtypes",
            new_dtypes)+explain_error(e))
    #}}}
    logger.debug(strm("(decorate\\_rec):: add data:",repr(add_data)))
    for name in dtype(new_dtypes).names:
        logger.debug(strm("(decorate\\_rec):: trying to add data for",name,':',add_data[name][:]))
        retval[name][:] = add_data[name][:]
    #}}}
    if drop_rows == 'return':
        return retval,dropped_rows
    else:
        return retval
def newcol_rec(A,new_dtypes):
    r'''add new, empty (i.e. random numbers) fields to A, as given by new_dtypes
    --> note that there are deeply nested numpy functions to do this, but the options are confusing, and I think the way these work is efficient'''
    if isinstance(new_dtypes, dtype):
        new_dtypes = new_dtypes.descr
    elif isinstance(new_dtypes, tuple):
        new_dtypes = [new_dtypes]
    elif isinstance(new_dtypes, list):
        if not isinstance(new_dtypes[0], tuple):
            new_dtypes = [tuple(new_dtypes)]
    retval = empty(A.shape,dtype = A.dtype.descr + new_dtypes)
    for name in A.dtype.names:
        retval[name][:] = A[name][:]
    return retval
def applyto_rec(myfunc,myarray,mylist):
    r'apply myfunc to myarray with the intention of collapsing it to a smaller number of values'
    if not isinstance(mylist, list) and isinstance(mylist, str):
        mylist = [mylist]
    combined = []
    j = 0
    #{{{ make the list "combined", which I later concatenate
    while len(myarray) > 0:
        thisitem = myarray[0] # always grab the first row of what's left
        #{{{ initialize the empty new row
        if j == 0:
            newrow = thisitem.reshape(1)
        newrow = newrow.copy()
        #}}}
        #{{{ make a mask for all items that are identified as the same data
        # and copy the identical data to newrow
        mask = myarray[mylist[0]] == thisitem[mylist[0]]
        newrow[mylist[0]] = thisitem[mylist[0]]
        for k in range(1,len(mylist)):
            mask &= myarray[mylist[k]] == thisitem[mylist[k]]
            newrow[mylist[k]] = thisitem[mylist[k]]
        #}}}
        logger.debug(strm(lsafen('(applyto rec): for row %d, I select these:'%j)))
        myarray_subset = myarray[mask]
        logger.debug(strm(lsafen('(applyto rec): ',repr(myarray_subset))))
        other_fields = set(mylist)^set(thisitem.dtype.names)
        logger.debug(strm(lsafen('(applyto rec): other fields are:',other_fields)))
        for thisfield in list(other_fields):
            try:
                newrow[thisfield] = myfunc(myarray_subset[thisfield])
            except Exception as e:
                raise ValueError(strm("error in applyto_rec:  You usually get this",
                    "when one of the fields that you have NOT passed in the",
                    "second argument is a string.  The fields and types",
                    "are:",repr(myarray_subset.dtype.descr)) + explain_error(e))
        logger.debug(strm(lsafen("(applyto rec): for row %d, I get this as a result:"%j,newrow)))
        combined.append(newrow) # add this row to the list
        myarray = myarray[~mask] # mask out everything I have used from the original matrix
        logger.debug(strm(lsafen("(applyto rec): the array is now",repr(myarray))))
        j += 1
    #}}}
    combined = concatenate(combined)
    logger.debug(strm(lsafen("(applyto rec): final result",repr(combined),"has length",len(combined))))
    return combined
def meanstd_rec(myarray,mylist,standard_error = False):
    r'this is something like applyto_rec, except that it applies the mean and creates new rows for the "error," where it puts the standard deviation'
    if not isinstance(mylist, list) and isinstance(mylist, str):
        mylist = [mylist]
    combined = []
    other_fields = set(mylist)^set(myarray.dtype.names)
    logger.debug(strm('(meanstd_rec): other fields are',lsafen(other_fields)))
    newrow_dtype = [[j,('%s_ERROR'%j[0],)+j[1:]] if j[0] in other_fields else [j] for j in myarray.dtype.descr]
    newrow_dtype = [k for j in newrow_dtype for k in j]
    logger.debug(strm(lsafen('(meanstd rec): other fields are:',other_fields)))
    #{{{ make the list "combined", which I later concatenate
    j = 0
    while len(myarray) > 0:
        thisitem = myarray[0] # always grab the first row of what's left
        #{{{ initialize the empty new row
        newrow = zeros(1,dtype = newrow_dtype)
        #}}}
        #{{{ make a mask for all items that are identified as the same data
        # and copy the identical data to newrow
        mask = myarray[mylist[0]] == thisitem[mylist[0]]
        newrow[mylist[0]] = thisitem[mylist[0]]
        for k in range(1,len(mylist)):
            mask &= myarray[mylist[k]] == thisitem[mylist[k]]
            newrow[mylist[k]] = thisitem[mylist[k]]
        #}}}
        logger.debug(strm(lsafen('(meanstd rec): for row %d, I select these:'%j)))
        myarray_subset = myarray[mask]
        logger.debug(strm(lsafen('(meanstd rec): ',repr(myarray_subset))))
        for thisfield in list(other_fields):
            try:
                newrow[thisfield] = mean(myarray_subset[thisfield])
                if standard_error:
                    newrow[thisfield+"_ERROR"] = std(myarray_subset[thisfield])/sqrt(len(myarray_subset[thisfield]))
                else:
                    newrow[thisfield+"_ERROR"] = std(myarray_subset[thisfield])
            except:
                raise RuntimeError("error in meanstd_rec:  You usually get this",
                        "when one of the fields that you have NOT passed in the",
                        "second argument is a string.  The fields and types",
                        "are:",repr(myarray_subset.dtype.descr))
            #print 'for field',lsafe(thisfield),'I find',lsafen(newrow[thisfield])
        logger.debug(strm(lsafen("(meanstd rec): for row %d, I get this as a result:"%j,newrow)))
        combined.append(newrow) # add this row to the list
        myarray = myarray[~mask] # mask out everything I have used from the original matrix
        logger.debug(strm(lsafen("(meanstd rec): the array is now",repr(myarray))))
        j += 1
    #}}}
    combined = concatenate(combined)
    logger.debug(strm(lsafen("(meanstd rec): final result",repr(combined),"has length",len(combined))))
    return combined
def make_rec(*args,**kwargs):
    r'input,names or a single argument, which is a dictionary\nstrlen = 100 gives length of the strings (which need to be specified in record arrays)\nyou can also specify (especially useful with the dictionary format) the list order = [str1,str2,...] which orders the output records with the field containing str1 first, then the field containing str2, then any remaining fields'
    strlen,order,zeros_like = process_kwargs([('strlen',100),
        ('order',None),
        ('zeros_like',False)],kwargs)
    if len(args) == 1 and (isinstance(args[0], dict)):
        names = list(args[0].keys())
        input = list(args[0].values())
    elif len(args) == 2:
        input = args[0]
        names = args[1]
    else:
        raise ValueError(strm("I don't understand the arguments you passed to",
                "make_rec!!!\nshould be (list of values, list of field names),",
                "or a dictionary"))
    #{{{ apply the order kwarg
    if order is not None:
        newindices = []
        for orderitem in order:
            newindices += [j for j,k in enumerate(names) if (k.find(orderitem)>-1 and j not in newindices)]
        newindices += [j for j,k in enumerate(names) if j not in newindices]
        names = [names[j] for j in newindices]
        input = [input[j] for j in newindices]
    #}}}
    if not (isinstance(input, list) and isinstance(names, list)):
        raise TypeError('you must enter a list for both')
    types = list(map(type,input))
    shapes = list(map(shape,input))
    if all([j == shapes[0] for j in shapes]):
        if shapes[0] == ():# if it's one dimensional
            equal_shapes = False
            shapes = [(1)]*len(shapes)
        else:
            equal_shapes = True
            shape_of_array = shapes[0]
            shapes = [()]*len(shapes)
    else:
        equal_shapes = False
    for j,k in enumerate(input):
        if isinstance(k, list) and equal_shapes:
            k = k[0]
        if isinstance(k, str):
            types[j] = '|S%d'%strlen
        if isinstance(k, ndarray):
            types[j] = k.dtype
    try:
        mydtype = dtype(list(zip(names,types,shapes)))
    except Exception as e:
        raise ValueError(strm('problem trying to make names',names,' types',
            types,'shapes',shapes)+explain_error(e))
    if zeros_like:
        retval = zeros(zeros_like,dtype = mydtype)
        return retval
    if equal_shapes:
        retval = empty(shape_of_array,dtype = mydtype)
        for j,thisname in enumerate(names):
            try:
                retval[thisname][:] = input[j][:]
            except Exception as e:
                raise RuntimeError("error trying to load input for '"+thisname
                        +"' of shape "+repr(shape(input[j]))+" into retval field of shape "
                        +repr(shape(retval[thisname])))
        return retval
    else:
        try:
            return array([tuple(input)],dtype = mydtype)
        except:
            raise ValueError(strm('problem trying to assign data of type',list(map(type,input)),
                '\nvalues',input,'\nonto',mydtype,'\ndtype made from tuple:',
                list(zip(names,types,shapes))))
#{{{ convert back and forth between lists, etc, and ndarray
def make_ndarray(array_to_conv,name_forprint = 'unknown'): 
    if type(array_to_conv) in [int,int32,double,float,complex,complex128,float,bool,bool_]: # if it's a scalar
        pass
    elif isinstance(array_to_conv, str):
        pass
    elif type(array_to_conv) in [list,ndarray] and len(array_to_conv) > 0:
        array_to_conv = rec.fromarrays([array_to_conv],names = 'LISTELEMENTS') #list(rec.fromarrays([b])['f0']) to convert back
    elif type(array_to_conv) in [list,ndarray] and len(array_to_conv) == 0:
        array_to_conv = None
    elif array_to_conv is  None:
        pass
    else:
        raise TypeError(strm('type of value (',type(array_to_conv),') for attribute name',
            name_forprint,'passed to make_ndarray is not currently supported'))
    return array_to_conv
def unmake_ndarray(array_to_conv,name_forprint = 'unknown'): 
    r'Convert this item to an ndarray'
    if (isinstance(array_to_conv, recarray)) or (isinstance(array_to_conv, ndarray) and array_to_conv.dtype.names is not None and len(array_to_conv.dtype.names)>0):
        #{{{ if it's a record/structured array, it should be either a list or dictionary
        if 'LISTELEMENTS' in array_to_conv.dtype.names:
            if array_to_conv.dtype.names == tuple(['LISTELEMENTS']):
                retval = list(array_to_conv['LISTELEMENTS'])
            else:
                raise ValueError(strm('Attribute',name_forprint,
                    'is a recordarray with a LISTELEMENTS field, but it',
                    'also has other dimensions:',array_to_conv.dtype.names,
                    'not',tuple(['LISTELEMENTS'])))
        elif len(array_to_conv)==1:
            thisval = dict(list(zip(a.dtype.names,a.tolist()[0])))
        else: raise ValueError('You passed a structured array, but it has more',
                "than one dimension, which is not yet supported\nLater, this",
                'should be supported by returning a dictionary of arrays')
        #}}}
    elif isinstance(array_to_conv, ndarray) and len(array_to_conv)==1:
        #{{{ if it's a length 1 ndarray, then return the element
        retval = array_to_conv.tolist()
        logger.debug(strm(name_forprint,"=",type(array_to_conv),"is a numpy array of length one"))
        #}}}
    elif type(array_to_conv) in [string_,int32,float64,bool_]:
        #{{{ map numpy strings onto normal strings
        retval = array_to_conv.tolist()
        logger.debug(strm("name_forprint","=",type(array_to_conv),"is a numpy scalar"))
        #}}}
    elif isinstance(array_to_conv, list):
        #{{{ deal with lists
        logger.debug(strm(name_forprint,"is a list"))
        typeofall = list(map(type,array_to_conv))
        if all([x is string_ for x in typeofall]):
            logger.debug(strm(name_forprint,"=",typeofall,"are all numpy strings"))
            retval = list(map(str,array_to_conv))
        else:
            logger.debug(strm(name_forprint,"=",typeofall,"are not all numpy string"))
            retval = array_to_conv
        #}}}
    else:
        logger.debug(strm(name_forprint,"=",type(array_to_conv),"is not a numpy string or record array"))
        retval = array_to_conv
    return retval
#}}}
#}}}
def emptytest(x): # test is it is one of various forms of empty
   if type(x) in [list,array]:
       if len(x) == 0:
           return True
       elif x is array(None):
           return True
       elif len(x) > 0:
           return False
       #don't want the following, because then I may need to pop, etc
       #if type(x) is list and all(map(lambda x: x is None,x)): return True
   if size(x) == 1 and x is None: return True
   if size(x) == 0: return True
   return False
def lsafen(*string,**kwargs):
    "see lsafe, but with an added double newline"
    string = list(string)
    string += ['\n\n']
    return lsafe(*tuple(string),**kwargs)
def lsafe(*string,**kwargs):
    "Output properly escaped for latex"
    if len(string) > 1:
        lsafewkargs = lambda x: lsafe(x,**kwargs)
        return ' '.join(list(map(lsafewkargs,string)))
    else:
        string = string[0]
    #{{{ kwargs
    spaces = False
    if 'spaces' in list(kwargs.keys()):
        spaces = kwargs.pop('spaces')
    if 'wrap' in list(kwargs.keys()):
        wrap = kwargs.pop('wrap')
    else:
        wrap = None
    #}}}
    if not isinstance(string, str):
        string = str(string)
    if wrap is True:
        wrap = 60
    if wrap is not None:
        string = '\n'.join(textwrap.wrap(string,wrap))
    string = string.replace('\\','\\textbackslash ')
    if spaces:
        string = string.replace(' ','\\ ')
    string = string.replace('\n\t','\n\n\\quad ')
    string = string.replace('\t','\\quad ')
    string = string.replace('_',r'\_')
    string = string.replace('{',r'\{')
    string = string.replace('}',r'\}')
    string = string.replace('$$',r'ACTUALDOUBLEDOLLAR')
    string = string.replace(']',r'$]$')
    string = string.replace('[',r'$[$')
    string = string.replace('<',r'$<$')
    string = string.replace('>',r'$>$')
    string = string.replace('$$',r'')
    string = string.replace('ACTUALDOUBLEDOLLAR',r'$$')
    string = string.replace('^',r'\^')
    string = string.replace('#',r'\#')
    string = string.replace('%',r'\%')
    string = string.replace('&',r'\&')
    string = string.replace('+/-',r'\ensuremath{\pm}')
    string = string.replace('|',r'$|$')
    return string
#{{{ errors
def explain_error(e):
    '''Allows you to wrap existing errors with more explanation

    For example:

    >    except BaseException  as e:
    >        raise IndexError("I can't find the node "+pathstring+explain_error(e))
    >                + '\n'.join(['>\t'+j for j in str(e).split('\n')]))# this indents
    '''
    exc_type,exc_obj,exc_tb = exc_info()
    #code_loc = strm(os.path.relpath(exc_tb.tb_frame.f_code.co_filename,os.getcwd()), 'line', exc_tb.tb_lineno)
    code_loc = strm(exc_tb.tb_frame.f_code.co_filename, 'line', exc_tb.tb_lineno)
    return ('\n> Original error (%s -- %s):\n'%(exc_type,code_loc)
            + '\n'.join(['>\t'+j
                for j in str(e).split('\n')]))# this indents
class CustomError(Exception):
    def __init__(self, *value, **kwargs):
        raise NotImplementedError("You should get rid of CustomError and use explain_error instead")
        return
def copy_maybe_none(input):
    if input is None:
        return None
    else:
        if isinstance(input, list):
            return list(map(copy,input))
        else:
            return input.copy()
def maprep(*mylist):
    mylist = list(mylist)
    for j in range(0,len(mylist)):
        if not isinstance(mylist[j], str):
            mylist[j] = mylist[j].__repr__()
    return ' '.join(mylist)
#}}}
#{{{ HDF5 functions
#{{{ helper function for HDF5 search
def gensearch(labelname,format = '%0.3f',value = None,precision = None):
    'obsolete -- use h5gensearch'
    if value is None:
        raise ValueError('You must pass a value to gensearch')
    if precision is None:
        precision = value*0.01 # the precision is 1% of the value, if we don't give an argument
    searchstring_high = '(%s < %s + (%s))'%tuple([labelname]+[format]*2)
    #print "\n\nDEBUG check format:\\begin{verbatim}",searchstring_high,r'\end{verbatim}'
    searchstring_high = searchstring_high%(value,precision)
    #print "\n\nDEBUG after substitution with",value,precision,":\\begin{verbatim}",searchstring_high,r'\end{verbatim}'
    searchstring_low = '(%s > %s - (%s))'%tuple([labelname]+[format]*2)
    searchstring_low = searchstring_low%(value,precision)
    return searchstring_low + ' & ' + searchstring_high
def h5searchstring(*args,**kwargs):
    '''generate robust search strings
    :parameter fieldname,value:
    search AROUND a certain value (overcomes some type conversion issues) optional arguments are the format specifier and the fractional precision:
    **OR**
    :parameter field_and_value_dictionary:
    generate a search string that matches one or more criteria'''
    format,precision = process_kwargs([('format','%g'),
        ('precision',0.01)],
        kwargs)
    if len(args) == 2:
        fieldname,value = args
    elif len(args) == 1 and isinstance(args[0], dict):
        dict_arg = args[0]
        condlist = []
        for k,v in dict_arg.items():
            condlist.append(h5searchstring(k,v,format = format,precision = precision))
        return ' & '.join(condlist)
    else:
        raise ValueError("pass either field,value pair or a dictionary!")
    if isinstance(value, str):
        raise ValueError("string matching in pytables is broken -- search by hand and then use the index")
    precision *= value
    searchstring_high = '(%s < %s + (%s))'%tuple([fieldname]+[format]*2)
    #print "\n\nDEBUG check format:\\begin{verbatim}",searchstring_high,r'\end{verbatim}'
    searchstring_high = searchstring_high%(value,precision)
    #print "\n\nDEBUG after substitution with",value,precision,":\\begin{verbatim}",searchstring_high,r'\end{verbatim}'
    searchstring_low = '(%s > %s - (%s))'%tuple([fieldname]+[format]*2)
    searchstring_low = searchstring_low%(value,precision)
    return '(' + searchstring_low + ' & ' + searchstring_high + ')'
#}}}
def h5loaddict(thisnode):
    #{{{ load all attributes of the node
    retval = dict([(x,thisnode._v_attrs.__getattribute__(x))
        for x in thisnode._v_attrs._f_list('user')])
    #}}}
    for k,v in retval.items():#{{{ search for record arrays that represent normal lists
        retval[k]  = unmake_ndarray(v,name_forprint = k)
    if isinstance(thisnode, tables.table.Table):#{{{ load any table data
        logger.debug(strm("It's a table\n\n"))
        if 'data' in list(retval.keys()):
            raise AttributeError('There\'s an attribute called data --> this should not happen!')
        retval.update({'data':thisnode.read()})
    elif isinstance(thisnode, tables.group.Group):
        #{{{ load any sub-nodes as dictionaries
        mychildren = thisnode._v_children
        for thischild in list(mychildren.keys()):
            if thischild in list(retval.keys()):
                raise AttributeError('There\'s an attribute called ',thischild,' and also a sub-node called the',thischild,'--> this should not happen!')
            retval.update({thischild:h5loaddict(mychildren[thischild])})
        #}}}
    else:
        raise AttributeError(strm("I don't know what to do with this node:",thisnode))
    #}}}
    return retval
def h5child(thisnode,childname,clear = False,create = None):
    r'''grab the child, optionally clearing it and/or (by default) creating it'''
    #{{{ I can't create and clear at the same time
    if create and clear:
        raise ValueError("You can't call clear and create at the same time!\nJust call h5child twice, once with clear, once with create")
    if create is None:
        if clear == True:
            create = False
        else:
            create = True
    #}}}
    h5file = thisnode._v_file
    try:
        childnode = h5file.get_node(thisnode,childname)
        logger.debug(strm('found',childname))
        if clear:
            childnode._f_remove(recursive = True)
            childnode = None
    except tables.NoSuchNodeError as e:
        if create is False and not clear:
            raise RuntimeError('Trying to grab a node that does not exist with create = False'+explain_error(e))
        elif clear:
            childnode = None
        else:
            childnode = h5file.create_group(thisnode,childname)
            logger.debug('created',childname)
    return childnode
def h5remrows(bottomnode,tablename,searchstring):
    if isinstance(searchstring, dict):
        searchstring = h5searchstring(searchstring)
    try:
        thistable = bottomnode.__getattr__(tablename)
        counter = 0
        try:
            data = thistable.read_where(searchstring).copy()
        except Exception as e:
            raise RuntimeError(strm('Problem trying to remove rows using search string',
                searchstring, 'in', thistable, explain_error(e)))
        for row in thistable.where(searchstring):
            if len(thistable) == 1:
                thistable.remove()
                counter += 1
            else:
                try:
                    thistable.remove_rows(row.nrow - counter,row.nrow - counter + 1) # counter accounts for rows I have already removed.
                except:
                    print("you passed searchstring",searchstring)
                    print("trying to remove row",row)
                    print("trying to remove row with number",row.nrow)
                    print(help(thistable.remove_rows))
                    raise RuntimeError("length of thistable is "+repr(len(thistable))+" calling remove_rows with "+repr(row.nrow-counter))
                counter += 1
        return counter,data
    except tables.NoSuchNodeError:
        return False,None
def h5addrow(bottomnode,tablename,*args,**kwargs):
    '''add a row to a table, creating it if necessary, but don\'t add if the data matches the search condition indicated by `match_row`
    `match_row` can be either text or a dictionary -- in the latter case it's passed to h5searchstring
    '''
    match_row,only_last = process_kwargs([('match_row',None),('only_last',True)],kwargs)
    try: # see if the table exists
        mytable = h5table(bottomnode,tablename,None)
        tableexists = True
    except RuntimeError: # if table doesn't exist, create it
        newindex = 1
        tableexists = False
    if tableexists:
        #{{{ auto-increment "index"
        newindex = mytable.read()['index'].max() + 1
        #}}}
        # here is where I would search for the existing data
        if match_row is not None:
            if isinstance(match_row, dict):
                match_row = h5searchstring(match_row)
            logger.debug("trying to match row according to",lsafen(match_row))
            mytable.flush()
            try:
                matches = mytable.read_where(match_row)
            except NameError as e:
                raise NameError(' '.join(map(str,
                    [e,'\nYou passed',match_row,'\nThe columns available are',mytable.colnames,"condvars are",condvars])))
            except ValueError as e:
                raise NameError(' '.join(map(str,
                    [e,'\nYou passed',match_row,'\nThe columns available are',mytable.colnames])))
            if len(matches) > 0:
                if only_last:
                    logger.debug(strm(r'\o{',lsafen(len(matches),"rows match your search criterion, returning the last row"),'}'))
                    return mytable,matches['index'][-1]
                else:
                    return mytable,matches['index'][:]
            else:
                logger.debug("I found no matches")
    if len(args) == 1 and (isinstance(args[0], dict)):
        listofnames,listofdata = list(map(list,list(zip(*tuple(args[0].items())))))
    elif len(args) == 2 and isinstance(args[0], list) and isinstance(args[1], list):
        listofdata = args[0]
        listofnames = args[1]
    else:
        raise TypeError('h5addrow takes either a dictionary for the third argument or a list for the third and fourth arguments')
    try:
        listofdata = [newindex] + listofdata
    except:
        raise TypeError('newindex is'+repr(newindex)+'listofdata is'+repr(listofdata))
    listofnames = ['index'] + listofnames
    myrowdata = make_rec(listofdata,listofnames)
    if tableexists:
        try:
            mytable.append(myrowdata)
        except ValueError as e:
            print(lsafen("I'm about to flag an error, but it looks like there was an issue appending",myrowdata))
            tabledforerr = mytable.read()
            raise AttributeError(strm('Compare names and values table data vs. the row you are trying to add\n',
                '\n'.join(map(repr,list(zip(list(mytable.read().dtype.fields.keys()),
                list(mytable.read().dtype.fields.values()),
                list(myrowdata.dtype.fields.keys()),
                list(myrowdata.dtype.fields.values())))))),explain_error(e))
        mytable.flush()
    else:
        recorddata = myrowdata
        try:
            mytable = h5table(bottomnode,
                    tablename,
                    recorddata)
        except Exception as e:
            raise RuntimeError(strm('Error trying to write record array:',
                repr(recorddata),'from listofdata',listofdata,'and names',listofnames,
                explain_error(e)))
        mytable.flush()
    return mytable,newindex
def h5table(bottomnode,tablename,tabledata):
    'create the table, or if tabledata is None, just check if it exists'
    #{{{ save but don't overwrite the table
    h5file = bottomnode._v_file
    if tablename not in list(bottomnode._v_children.keys()):
        if tabledata is not None:
            if isinstance(tabledata, dict):
                tabledata = make_rec(tabledata)
            datatable = h5file.create_table(bottomnode,tablename,tabledata) # actually write the data to the table
        else:
            raise RuntimeError(' '.join(map(str,['You passed no data, so I can\'t create table',tablename,'but it doesn\'t exist in',bottomnode,'which has children',list(bottomnode._v_children.keys())])))
    else:
        if tabledata is not None:
            raise ValueError(strm('You\'re passing data to create the table,',tablename,' but the table already exists!'))
        else:
            pass
    return bottomnode._v_children[tablename]
    #}}}
def h5nodebypath(h5path,force = False,only_lowest = False,check_only = False,directory='.'):
    r'''return the node based on an absolute path, including the filename'''
    logger.debug(strm("DEBUG: called h5nodebypath on",h5path))
    h5path = h5path.split('/')
    #{{{ open the file / check if it exists
    logger.debug(strm(lsafen('h5path=',h5path)))
    logger.debug(strm('the h5path is',h5path))
    if h5path[0] in listdir(directory):
        logger.debug(strm('DEBUG: file exists\n\n'))
        log_fname('data_files',h5path[0],directory)
    else:
        if check_only:
            errmsg = log_fname('missing_data_files',h5path[0],directory,err=True)
            raise AttributeError("You're checking for a node in a file (%s) that does not exist"%(h5path[0])
                    +'\n'
                    +errmsg)
        logger.debug(strm('DEBUG: file does not exist\n\n'))
    mode = 'a'
    #if check_only: mode = 'r'
    logger.debug(strm('so I look for the file',h5path[0],'in directory',directory))
    try:
        h5file = tables.open_file(os.path.join(directory,h5path[0]),mode = mode,title = 'test file')
    except IOError as e:
        raise IOError('I think the HDF5 file has not been created yet, and there is a bug pytables that makes it freak out, but you can just run again.'+explain_error(e))
    #}}}
    currentnode = h5file.get_node('/') # open the root node
    logger.debug(strm("I have grabbe node",currentnode,"of file",h5file,'ready to step down search path'))
    for pathlevel in range(1,len(h5path)):#{{{ step down the path
            clear = False
            create = True
            if only_lowest or check_only:
                create = False
            if pathlevel == len(h5path)-1: # the lowest level
                if only_lowest:
                    create = True
                if force:
                    clear = True
            safetoleaveopen = False
            try:
                currentnode = h5child(currentnode, # current node
                        h5path[pathlevel], # the child
                        create = create,
                        clear = clear)
                logger.debug(strm(lsafen("searching for node path: descended to node",currentnode)))
                logger.debug(strm("searching for node path: descended to node",currentnode))
            except BaseException as e:
                logger.debug(strm(lsafen("searching for node path: got caught searching for node",h5path[pathlevel])))
                logger.debug(strm("searching for node path: got caught searching for node",h5path[pathlevel]))
                h5file.close()
                #print lsafen("DEBUG: Yes, I closed the file")
                raise IndexError(strm('Problem trying to load node ',h5path,explain_error(e)))
            #}}}
    return h5file,currentnode
def h5attachattributes(node,listofattributes,myvalues):
    listofattributes = [j for j in listofattributes # need to exclude the properties
            if j not in ['angle','real','imag']]
    if node is None:
        raise IndexError('Problem!, node passed to h5attachattributes: ',node,'is None!')
    h5file = node._v_file
    if isinstance(myvalues,nddata):
        attributevalues = [myvalues.__getattribute__(x) for x in listofattributes]
    elif isinstance(myvalues, list):
        attributevalues = myvalues
    else:
        raise TypeError("I don't understand the type of myvalues, which much be a list or a nddata object, from which the attribute values are retrieved")
    listout = list(listofattributes)
    for j,thisattr in enumerate(listofattributes):
        thisval = attributevalues[j]
        if type(thisval) in [dict]:
            dictnode = h5child(node,
                    thisattr,
                    clear = True)
            dictnode = h5child(node,
                    thisattr,
                    create = True)
            h5attachattributes(dictnode,
                    list(thisval.keys()),
                    list(thisval.values()))
            thisval = None
            listout.remove(thisattr)
        else:
            # {{{ pytables hates <U24 which is created from unicode
            if type(thisval) in [list,tuple]:
                if any([isinstance(x,str) for x in thisval]):
                    logger.debug(strm("going to convert",thisval,"to strings"))
                    thisval = [str(x) if isinstance(x,str) else x for x in thisval]
                    logger.debug(strm("now it looks like this:",thisval))
            thisval = make_ndarray(thisval,name_forprint = thisattr)
            # }}}
        if thisval is not None:
            try:
                node._v_attrs.__setattr__(thisattr,thisval)
            except Exception as e:
                raise RuntimeError("PyTables freaks out when trying to attach attribute "+repr(thisattr)+" with value "+repr(thisval)+"\nOriginal error was:\n"+str(e))
            listout.remove(thisattr)
    listofattributes[:] = listout # pointer
def h5inlist(columnname,mylist):
    'returns rows where the column named columnname is in the value of mylist'
    if isinstance(mylist, slice):
        if mylist.start is not None and mylist.stop is not None:
            return "(%s >= %g) & (%s < %g)"%(columnname,mylist.start,columnname,mylist.stop)
        elif mylist.stop is not None:
            return "(%s < %g)"%(columnname,mylist.stop)
        elif mylist.start is not None:
            return "(%s > %g)"%(columnname,mylist.start)
        else:
            raise ValueError()
    if isinstance(mylist, ndarray):
        mylist = mylist.tolist()
    if not isinstance(mylist, list):
        raise TypeError("the second argument to h5inlist must be a list!!!")
    if any([type(x) in [double,float64] for x in mylist]):
        if all([type(x) in [double,float64,int,int32,int64] for x in mylist]):
            return '('+'|'.join(["(%s == %g)"%(columnname,x) for x in mylist])+')'
    elif all([type(x) in [int,int,int32,int64] for x in mylist]):
        return '('+'|'.join(["(%s == %g)"%(columnname,x) for x in mylist])+')'
    elif all([isinstance(x, str) for x in mylist]):
        return '('+'|'.join(["(%s == '%s')"%(columnname,x) for x in mylist])+')'
    else:
        raise TypeError("I can't figure out what to do with this list --> I know what to do with a list of numbers or a list of strings, but not a list of type"+repr(list(map(type,mylist))))
def h5join(firsttuple,secondtuple,
    additional_search = '',
    select_fields = None,
    pop_fields = None):
    #{{{ process the first argument as the hdf5 table and indices, and process the second one as the structured array to join onto
    if not ((isinstance(firsttuple, tuple)) and (isinstance(secondtuple, tuple))):
        raise ValueError('both the first and second arguments must be tuples!')
    if not ((len(firsttuple) == 2) and (len(secondtuple) == 2)):
        raise ValueError('The length of the first and second arguments must be two!')
    tablenode = firsttuple[0]
    tableindices = firsttuple[1]
    logger.debug(strm('h5join tableindices looks like this:',tableindices))
    if not isinstance(tableindices, list):
        tableindices = [tableindices]
    logger.debug(strm('h5join tableindices looks like this:',tableindices))
    mystructarray = secondtuple[0].copy()
    mystructarrayindices = secondtuple[1]
    if not isinstance(mystructarrayindices, list):
        mystructarrayindices = [mystructarrayindices]
    #}}}
    #{{{ generate a search string to match potentially more than one key
    search_string = []
    if len(tableindices) != len(mystructarrayindices):
        raise ValueError('You must pass either a string or a list for the second element of each tuple!\nIf you pass a list, they must be of the same length, since the field names need to line up!')
    # this can't use h5inlist, because the and needs to be on the inside
    #{{{ this loop creates a list of lists, where the inner lists are a set of conditions that need to be satisfied
    # this is actually not causing  any trouble right now, but needs to be fixed, because of the way that it's doing the type conversion
    for thistableindex,thisstructarrayindex in zip(tableindices,mystructarrayindices):
        if thisstructarrayindex not in mystructarray.dtype.names:
            raise ValueError(repr(thisstructarrayindex)+" is not in "+repr(mystructarray.dtype.names))
        if isinstance(mystructarray[thisstructarrayindex][0],str):
            search_string.append(["(%s == '%s')"%(thistableindex,x) for x in mystructarray[thisstructarrayindex]])
        elif type(mystructarray[thisstructarrayindex][0]) in [int,double,float,float64,float32,int32,int64]:
            search_string.append(["(%s == %s)"%(thistableindex,str(x)) for x in mystructarray[thisstructarrayindex]])
            #print 'a g mapping for',[x for x in mystructarray[thisstructarrayindex]],'gives',search_string[-1],'\n\n'
        else:
            raise TypeError("I don't know what to do with a structured array that has a row of type"+repr(type(mystructarray[thisstructarrayindex][0])))
    #}}}
    search_string = [' & '.join(x) for x in zip(*tuple(search_string))] # this "and"s together the inner lists, since all conditions must be matched
    search_string = '('+'|'.join(search_string)+')' # then, it "or"s the outer lists, since I want to collect data for all rows of the table
    #}}}
    if len(additional_search) > 0:
        additional_search = " & (%s)"%additional_search
        search_string = search_string + additional_search
    logger.debug(strm('\n\nh5join generated the search string:',lsafen(search_string)))
    retval = tablenode.read_where(search_string)
    #{{{ then join the data together
    # here I'm debugging the join function, again, and again, and agin
    try:
        retval = decorate_rec((retval,tableindices),(mystructarray,mystructarrayindices)) # this must be the problem, since the above looks fine
    except Exception as e:
        raise Exception(strm('Some problems trying to decorate the table',
            retval, 'of dtype', retval.dtype, 'with the structured array',
            mystructarray, 'of dtype', mystructarray.dtype, explain_error(e)))
    if pop_fields is not None:
        if select_fields is not None:
            raise ValueError("It doesn't make sense to specify pop_fields and select_fields at the same time!!")
        select_fields = list(set(retval.dtype.names) ^ set(pop_fields))
    if select_fields is not None:
        logger.debug(strm('\n\nh5join original indices',lsafen(retval.dtype.names)))
        try:
            retval = retval[select_fields]
        except ValueError as e:
            raise ValueError(strm('One of the fields', select_fields, 'is not in',
                retval.dtype.names, explain_error(e)))
    #}}}
    return retval
#}}}
#{{{ indices to slice
#}}}
#{{{ old grid and tick
def gridandtick(ax,rotation=(0,0),precision=(2,2),
        labelstring=('',''),gridcolor=r_[0,0,0],
        formatonly = False,fixed_y_locator = None,
        logarithmic = False,use_grid = True,
        spines = None,y = True):
    #{{{ taken from matplotlib examples
    def adjust_spines(ax,spines):
        xlabel = ax.get_xlabel()
        ylabel = ax.get_ylabel()
        for loc, spine in list(ax.spines.items()):
            if loc in spines:
                spine.set_position(('outward',5)) # outward by 5 points
                spine.set_smart_bounds(True)
            else:
                spine.set_color('none') # don't draw spine
        # turn off ticks where there is no spine
        if 'left' in spines:
            ax.yaxis.set_ticks_position('left')
        else:
            # no yaxis ticks
            ax.yaxis.set_ticks([],minor = False)
        if 'bottom' in spines:
            ax.xaxis.set_ticks_position('bottom')
        else:
            # no xaxis ticks
            ax.xaxis.set_ticks([],minor = False)
        ax.set_xlabel(xlabel)
        ax.set_ylabel(ylabel)
    #}}}
    if spines is not None:
        adjust_spines(ax,spines = spines)
    if not formatonly:
        #{{{x ticks
        # determine the size
        width = abs(diff(ax.get_xlim()))
        if width==0:
            raise ValueError('x axis width is zero')
        widthexp = floor(log(width)/log(10.))-1
        scalefactor = 10**widthexp
        width /= scalefactor
        majorLocator = MultipleLocator(5*scalefactor)
        #majorFormatter = FormatStrFormatter('%0.'+'%d'%precision[0]+'f'+labelstring[0])# labelstring can be used, for instance, for pi
        #ax.xaxis.set_major_formatter(majorFormatter)
        minorLocator   = MultipleLocator(1*scalefactor)
        ax.xaxis.set_major_locator(majorLocator)
        #for the minor ticks, use no labels; default NullFormatter
        ax.xaxis.set_minor_locator(minorLocator)
        #}}}
        if y:
            #{{{ y ticks
            width = abs(diff(ax.get_ylim()))
            if width==0:
                raise ValueError('y axis width is zero')
            widthexp = floor(log(width)/log(10.))-1
            scalefactor = 10**widthexp
            width /= scalefactor
            if fixed_y_locator is None:
                if logarithmic:
                    majorLocator = LogLocator(10)
                else:
                    majorLocator   = MultipleLocator(5*scalefactor)
            else:
                majorLocator   = MultipleLocator(fixed_y_locator[4::5])
            #majorFormatter = FormatStrFormatter('%0.'+'%d'%precision[1]+'f'+labelstring[1])# labelstring can be used, for instance, for pi
            #ax.yaxis.set_major_formatter(majorFormatter)
            if fixed_y_locator is None:
                if logarithmic:
                    minorLocator = LogLocator(10,subs=r_[0:11])
                else:
                    minorLocator   = MultipleLocator(1*scalefactor)
            else:
                minorLocator   = FixedLocator(fixed_y_locator)
            ax.yaxis.set_major_locator(majorLocator)
            #for the minor ticks, use no labels; default NullFormatter
            ax.yaxis.set_minor_locator(minorLocator)
            #}}}
    ax.yaxis.grid(use_grid,which='major',color=gridcolor,alpha=0.15,linestyle='-')
    ax.xaxis.grid(use_grid,which='major',color=gridcolor,alpha=0.15,linestyle='-')
    ax.yaxis.grid(use_grid,which='minor',color=gridcolor,alpha=0.075,linestyle='-')
    ax.xaxis.grid(use_grid,which='minor',color=gridcolor,alpha=0.075,linestyle='-')
    labels = ax.get_xticklabels()
    setp(labels,rotation=rotation[0],fontsize=10)
    if y:
        labels = ax.get_yticklabels()
        setp(labels,rotation=rotation[1],fontsize=10)
    fig = gcf()
    fig.autofmt_xdate()
    return
def gridon(gridcolor=r_[0,0,0]):
    grid(True,which='major',color=gridcolor,alpha=0.1,linestyle='-')
    grid(True,which='minor',color=gridcolor,alpha=0.05,linestyle='-')
#}}}
#{{{ a better version?
def othergridandtick(ax,rotation=(0,0),precision=(2,2),labelstring=('',''),gridcolor=r_[0,0,0],y = True,x = True,spines = None):
    #{{{ taken from matplotlib examples
    def adjust_spines(ax,spines):
        xlabel = ax.get_xlabel()
        ylabel = ax.get_ylabel()
        for loc, spine in list(ax.spines.items()):
            if loc in spines:
                spine.set_position(('outward',5)) # outward by 5 points
                spine.set_smart_bounds(True)
            else:
                spine.set_color('none') # don't draw spine
        # turn off ticks where there is no spine
        if 'left' in spines:
            ax.yaxis.set_ticks_position('left')
        else:
            # no yaxis ticks
            ax.yaxis.set_ticks([],minor = False)
        if 'bottom' in spines:
            ax.xaxis.set_ticks_position('bottom')
        else:
            # no xaxis ticks
            ax.xaxis.set_ticks([],minor = False)
        ax.set_xlabel(xlabel)
        ax.set_ylabel(ylabel)
    #}}}
    if spines is not None:
        adjust_spines(gca(),spines = spines)
    if x:
        #{{{x ticks
        # determine the size
        ax.xaxis.set_major_locator(MaxNLocator(10)) # could use multiplelocator if it keeps try to do multiples of 2
        ax.xaxis.set_minor_locator(MaxNLocator(50))
        #}}}
    if y:
        #{{{ y ticks
        ax.yaxis.set_major_locator(MaxNLocator(10))
        ax.yaxis.set_minor_locator(MaxNLocator(50))
        #}}}
    grid(True,which='major',color=gridcolor,alpha=0.2,linestyle='-')
    grid(True,which='minor',color=gridcolor,alpha=0.1,linestyle='-')
    if x:
        labels = ax.get_xticklabels()
        setp(labels,rotation=rotation[0],fontsize=10)
    if y:
        labels = ax.get_yticklabels()
        setp(labels,rotation=rotation[1],fontsize=10)
    return
#}}}
#{{{ plot wrapper
global OLDplot
OLDplot = plot
global myplotfunc
myplotfunc = OLDplot
def whereblocks(a):
    """returns contiguous chunks where the condition is true
    but, see the "contiguous" method, which is more OO"""
    parselist = where(a)[0]
    jumps_at = where(diff(parselist)>1)[0]+1
    retlist = []
    lastjump = 0
    for jump in jumps_at:
        retlist += [parselist[lastjump:jump]]
        lastjump = jump
    retlist += [parselist[lastjump:]]
    return retlist
def autolegend(*args,**kwargs):
    #lg = legend(legendstr,'best'),loc = 2, borderaxespad = 0.)
    match_colors = False
    if 'match_colors' in list(kwargs.keys()):
        match_colors = kwargs.pop('match_colors')
    alpha = 0.45
    if 'alpha' in list(kwargs.keys()):
        alpha = kwargs.pop('alpha')
    if 'ax' in list(kwargs.keys()):
        ax_list = [kwargs.pop('ax')]
    else:
        ax_list = [gca()]
    if 'ax2' in list(kwargs.keys()):
        ax_list.append(kwargs.pop('ax2'))
    for ax in ax_list:
        if len(args)==0:
            lg = ax.legend(**kwargs)
        elif len(args)==1:
            lg = ax.legend(args[0],**kwargs)
        else:
            lg = ax.legend(args[0],args[1],**kwargs)
        if lg is None:
            raise ValueError("Warning! you called autolegend, but you don't seem to have anything labeled!!")
        else:
            lg.get_frame().set_alpha(alpha)
    if match_colors:
        for line, txt in zip(lg.get_lines(), lg.get_texts()): # from http://stackoverflow.com/questions/13828246/matplotlib-text-color-code-in-the-legend-instead-of-a-line 
                    txt.set_color(line.get_color())  
                    txt.set_alpha(line.get_alpha())  
    return lg
def autopad_figure(pad = 0.2,centered = False,figname = 'unknown'):
    #{{{ solve the axis issue --> this does just the left
    fig = gcf()
    ax = gca()
    labelsets = [] 
    #labelsets.append(('left',ax.get_yticklabels()))
    #labelsets.append(('left',ax.get_yticklines()))
    #labelsets.append(('right',ax.get_yticklines()))
    labelsets.append(('left',[ylabel(ax.get_ylabel())]))
    #labelsets.append(('bottom',ax.get_xticklabels()))
    #labelsets.append(('bottom',ax.get_xticklines()))
    if len(ax.get_xlabel()) > 0:
        labelsets.append(('bottom',[xlabel(ax.get_xlabel())]))
    #labelsets.append(('top',ax.get_xticklines()))
    if len(ax.get_title()) > 0:
        pass #labelsets.append(('top',[title(ax.get_title())]))
    compto = {}
    def on_draw(event):
        # find the sum of the widths of all things labeled with a 'y'
        spkwargs = {}
        compto['bottom'] = fig.subplotpars.bottom
        compto['left'] = fig.subplotpars.left
        compto['right'] = fig.subplotpars.right
        compto['top'] = fig.subplotpars.top
        for axisn in ['left','bottom','top','right']:
            bboxes = []
            labellist = [x[1] for x in labelsets if x[0] is axisn]
            for labels in labellist:
                for label in labels:
                    if isinstance(label, Line2D):
                        pass # just rely on the pad
                        #if any(map(lambda x: x == label.get_transform(),[ax.transData,ax.transAxes,fig.transFigure,None])):
                        #    print 'found it'
                        #else:
                        #    print 'didn not find it'
                        #bbox = label.get_window_extent(fig.canvas).inverse_transformed(ax.transData).inverse_transformed(fig.transFigure)
                    else:
                        try:
                            bbox = label.get_window_extent()
                        except Exception as e:
                            warnings.warn("I wasn't able to run autopad on figure"+figname+"\nGetting window extent throws error"+str(e))
                    # the figure transform goes from relative coords->pixels and we
                    # want the inverse of that
                    bboxes.append(bbox)
                # this is the bbox that bounds all the bboxes, again in relative
                # figure coords
            l = 0 
            if len(labellist):
                bbox = mtransforms.Bbox.union(bboxes)
                bboxi = bbox.inverse_transformed(fig.transFigure)
                if axisn in ['left','right']:
                    l = bboxi.width
                if axisn in ['top','bottom']:
                    l = bboxi.height
            l += pad
            if axisn in ['top','right']:
                l = 1-l
                if compto[axisn] > l:
                    spkwargs.update({axisn:l})
            else:
                if compto[axisn] < l:
                    spkwargs.update({axisn:l})
        if len(spkwargs) > 0:
            if centered and 'left' in list(spkwargs.keys()) and 'right' in list(spkwargs.keys()):
                big = max(r_[spkwargs['left'],1-spkwargs['right']])
                spkwargs.update({'left':big,'right':1-big})
            try:
                fig.subplots_adjust(**spkwargs) # pad a little
            except:
                raise RuntimeError('failed to adjust subplots spwargs = ',spkwargs)
            #print "adjusted to",spkwargs
            fig.canvas.draw()# recurse
        return False
    fig.canvas.mpl_connect('draw_event', on_draw)
    fig.subplots_adjust(left = 0, right = 1, top = 1, bottom =0)
    fig.canvas.draw()# it needs this to generate the 'renderers'
    fig.canvas.mpl_connect('draw_event', on_draw)
    fig.canvas.draw()
    return
    #}}}
def expand_x(*args):
    r'''expand the axes.  If an argument is passed, then it refers to the position relative to the current coordinates.  Values can be:
        :0: set this side of the axis to 0
        :None: leave this side of the axis alone
        :a double: rescale the distance from the center of the axis to this side by this number'''
    # this is matplotlib code to expand the x axis
    ax = gca()
    xlims = array(ax.get_xlim())
    width = abs(diff(xlims))
    thismean = mean(xlims)
    if len(args) > 0:
        if len(args) == 1 and isinstance(args, tuple):
            args = args[0]
        for j in range(2):
            if args[j] is None:
                pass
            elif args[j] == 0:
                xlims[j] = 0
            else:
                xlims[j] = args[j]*(xlims[j]-thismean) + thismean
    else:
        xlims[0] -= width/10
        xlims[1] += width/10
    ax.set_xlim(xlims)
def expand_y(*args):
    r'''expand the axes.  If an argument is passed, then it refers to the position relative to the current coordinates.  Values can be:
        :0: set this side of the axis to 0
        :None: leave this side of the axis alone
        :a double: rescale the distance from the center of the axis to this side by this number'''
    # this is matplotlib code to expand the x axis
    ax = gca()
    ylims = array(ax.get_ylim())
    width = abs(diff(ylims))
    thismean = mean(ylims)
    if len(args) > 0:
        if len(args) == 1 and isinstance(args, tuple):
            args = args[0]
        for j in range(2):
            if args[j] is None:
                pass
            elif args[j] == 0:
                ylims[j] = 0
            else:
                ylims[j] = args[j]*(ylims[j]-thismean) + thismean
    else:
        ylims[0] -= width/10
        ylims[1] += width/10
    ax.set_ylim(ylims)
def plot_label_points(x,y,labels,**kwargs_passed):
    kwargs = {'alpha':0.5,'color':'g','ha':'left','va':'center','rotation':0,'size':14}
    kwargs.update(kwargs_passed)
    for j in range(0,len(labels)):
        text(x[j],y[j],labels[j],**kwargs)
def addlabels(labelstring,x,y,labels):
    r'obsolete -- use plot_label_points'
    for j in range(0,len(labels)):
        text(x[j],y[j],labelstring%labels[j],alpha=0.5,color='g',ha='left',va='top',rotation=0)
def plot_color_counter(*args,**kwargs):
    """Try not to use this function any more -- the version-to-version support for capturing and setting color cycles in matplotlib is very very bad.  (And, the cycler object in newer versions of matplolib is confusing.) So, just import `cycle` from `itertools`, and use it to build a cycle that you directly call to set your properties.

    .. note::
        previous description:

        if passed an argument: make it so that the next line will have the properties given by the argument

        if not passed an argument: just return the current plot properties,so that I can cycle back to it"""
    ax = process_kwargs([('ax',gca())],kwargs)
    if len(args)>0:
        if LooseVersion(matplotlib.__version__) >= LooseVersion("1.5"):
            # {{{ find the element before the one we want
            retval = args[0]
            penultimate = next(ax._get_lines.prop_cycler)
            j = next(ax._get_lines.prop_cycler)
            not_in_list_counter = 1000.
            while j != args[0]:
                penultimate = j
                j = next(ax._get_lines.prop_cycler)
                not_in_list_counter -= 1
                if not_in_list_counter == 0:
                    raise ValueError("the value isn't in the cycler!")
            # }}}
            # {{{ now, set to the element before
            not_in_list_counter = 1000.
            while j != penultimate:
                j = next(ax._get_lines.prop_cycler)
                not_in_list_counter -= 1
                if not_in_list_counter == 0:
                    raise ValueError("the value isn't in the cycler!")
            # }}}
        else:
            try:
                ax._get_lines.count = args[0] # set the value of the color counter
            except:
                ax._get_lines.color_cycle = args[0] # set the value of the color counter
            retval = args[0]
    else:
        if LooseVersion(matplotlib.__version__) >= LooseVersion("1.5"):
            # {{{ I want to return the current element of the cycle
            one_too_far = next(ax._get_lines.prop_cycler)
            j = next(ax._get_lines.prop_cycler)
            not_in_list_counter = 1000.
            while j != one_too_far:
                penultimate = j
                j = next(ax._get_lines.prop_cycler)
                not_in_list_counter -= 1
                if not_in_list_counter == 0:
                    raise ValueError("the value isn't in the cycler!")
            retval = penultimate
            # }}}
        else:
            try: # this is different depending on the version of.core
                retval = ax._get_lines.count
            except:
                retval = ax._get_lines.color_cycle
    return retval
def contour_plot(xvals,yvals,zvals,color = 'k',alpha = 1.0,npts = 300,**kwargs):
    if 'inline_spacing' in list(kwargs.keys()):
        inline_spacing = kwargs.pop('inline_spacing')
    else:
        inline_spacing = 20
    xi = linspace(xvals.min(),xvals.max(),npts)
    yi = linspace(yvals.min(),yvals.max(),npts)
    #{{{ show the diffusivity
    #plot(array(xvals),array(yvals),'k')# to show where everything is
    zi = scipy_griddata((xvals,yvals),
        zvals,
        (xi[None,:],yi[:,None]))
    zi_min = zi[isfinite(zi)].min()
    zi_max = zi[isfinite(zi)].max()
    levels = r_[zi_min:zi_max:40j]
    CS = contour(xi,yi,zi,levels,colors = color,
            alpha = 0.25*alpha)
    oldspacing = levels[1]-levels[0]
    levels = r_[zi_min:zi_max:oldspacing*5]
    try:
        CS = contour(xi,yi,zi,levels,colors = color,
            alpha = alpha,**kwargs)
    except Exception as e:
        raise Exception(strm("Is there something wrong with your levels?:",levels,"min z",zi_min,"max z",zi_max,explain_error(e)))
    clabel(CS,fontsize = 9,inline = 1,
        #fmt = r'$k_\sigma/k_{\sigma,bulk} = %0.2f$',
        fmt = r'%0.2f',
        use_clabeltext = True,
        inline_spacing = inline_spacing,
        alpha = alpha)
    #}}}
def plot_updown(data,axis,color1,color2,symbol = '',**kwargs):
    if symbol == '':
        symbol = 'o'
    change = r_[1,diff(data.getaxis(axis))]
    changemask = change > 0
    if 'force_color' in list(kwargs.keys()) and kwargs['force_color'] == True:
        if hasattr(data,'other_info'):
            if 'plot_color' in data.get_prop():
                data.other_info.pop('plot_color')
    plot(data[axis,changemask],color1+symbol,**kwargs)
    if len(kwargs) > 0 and 'label' in list(kwargs.keys()): kwargs.pop('label') # if I'm doing a legend, I want it on the first
    plot(data[axis,~changemask],color2+symbol,**kwargs)
    return
def nextfigure(figurelist,name):
    'obsolete -- now use class'
    if isinstance(figurelist,figlist_var):
        figurelist.next(name)
        return figurelist
    else:
        print('Boo! not a new style name!')
    logger.debug(strm(lsafe('DEBUG figurelist, called with',name)))
    if name in figurelist:
        fig = figure(figurelist.index(name)+1)
        logger.debug(strm(lsafen('in',figurelist,'at figure',figurelist.index(name)+1,'switched figures')))
    else:
        fig = figure(len(figurelist)+1)
        fig.add_subplot(111)
        logger.debug(strm(lsafen('added, figure',len(figurelist)+1,'because not in figurelist',figurelist)))
        figurelist.append(name)
    return figurelist
def figlistret(first_figure,figure_list,*args,**kwargs):
    if 'basename' in list(kwargs.keys()):
        basename = kwargs['basename']
    else:
        basename = thisjobname()
    if first_figure is None:
        figure_list.show(basename+'.pdf')
        return args
    else:
        args += (figure_list,)
        if len(args) == 1:
            return args[0]
        else:
            return args
def figlistini(first_figure):
    r"""processes a figure list argument:
    typically, you want to have a figure_list keyword argument for every function, which is by default set to None, then call this on the argument -- it always returns a figure list, creating a new one if required
    similarly, somewhere I have another guy that processes the output, so that if it's set to None, it will by default dump and show the figure list,
    and not return a figure list in the output"""
    if first_figure is None:
        return figlist_var() 
    else:
        return first_figure
def figlistini_old(first_figure):
    if isinstance(first_figure,figlist_var):
        return first_figure
    else:
        print("Boo, not a new style name! (initialize)")
    logger.debug(strm(lsafe('DEBUG: initialize figlist')))
    if first_figure is None:
        logger.debug(strm(lsafen('empty')))
        return []
    else:
        logger.debug(strm(lsafen(first_figure.figurelist)))
        return first_figure
class figlist(object):
    r"""
    Attributes
    ----------
    basename : str
        A basename that can be changed to generate different sets of figures with different basenames.
        For example, this is useful if you are looping over different sets of data,
        and generating the same set of figures for each set of data (which would correspond to a basename).
    figurelist : list
        A list of the figure names
    figdict : dict
        A dictionary containing the figurelist and the figure numbers or objects that they correspond to.
        Keys of this dictionary must be elements of `figurelist`.
    propdict : dict
        Maintains various properties for each element in figurelist.
        Keys of this dictionary must be elements of `figurelist`.
    """
    def __init__(self,*arg,**kwargs):
        r"""Initialize a figure list, which can be used to generate a series of
        figures from the command line or prompt.  Then the same code (if
        `figlist_var` is used) can be included inside a ``python`` environment
        in a latex document.

        Parameters
        ----------
        black : double
            A fractional number giving how "black" "black" is. Typically 1.0 is
            actually too dark and makes things hard to see.
        mlab : object
            If you want to use mayavi, this should be the mlab (module?)
        file_name : str
            This is the argument passed to :func:`self.show`, and used to
            construct the file names.
        """
        self.black, self.env, self.mlab, self.file_name, self.line_spacing = process_kwargs([
            ('black',0.9),
            ('env',''),
            ('mlab','BLANK'),
            ('file_name','BLANK'),
            ('line_spacing','BLANK'),
            ],
                kwargs, pass_through=True)
        if len(kwargs) > 0:
            self.lplot_kwargs = kwargs
        if self.mlab == 'BLANK': del self.mlab
        if self.file_name == 'BLANK': del self.file_name
        if self.line_spacing == 'BLANK': del self.line_spacing
        logger.debug('DEBUG: initialize figlist')
        if len(arg) == 0:
            self.figurelist = []
        else:
            self.figurelist = arg[0]
        if len(kwargs) > 0:
            self.figurelist.append(kwargs)
        self.units = {}
        self.autolegend_list = {}
        self.twinx_list = {}
        self.basename = None
        return
    def twinx(self,autopad = False,orig = False,color = None):
        #self.figurelist.insert(self.get_fig_number(self.current)-1,{'autopad':False}) #doesn't work because it changes the figure number; I can get the number with fig = gcf(); fig.number, but I can't set it; it would be best to switch to using a list that contains all the figure numbers to match all their names -- or alternatively, note that matplotlib allows you to give them names, though I don't know how that works
        if self.current in list(self.twinx_list.keys()):
            ax1,ax2 = self.twinx_list[self.current]
            if color is not None:
                if 'twinx_color' not in list(self.propdict[self.current].keys()):
                        ax2.tick_params(axis = 'y',colors = color)
                        ax2.yaxis.label.set_color(color)
                        ax2.spines['right'].set_color(color)
                        self.propdict[self.current]['twinx_color'] = color
                else:
                    if color != self.propdict[self.current]['twinx_color']:
                        raise ValueError("conflicting values for the twinx color have been given!!")
        else:
            if autopad: autopad_figure()
            ax1 = gca()
            twinx()
            ax2 = gca()
            self.twinx_list[self.current] = (ax1,ax2)
            if color is not None:
                ax2.tick_params(axis = 'y',colors = color)
                ax2.yaxis.label.set_color(color)
                ax2.spines['right'].set_color(color)
                self.propdict[self.current]['twinx_color'] = color
        if orig:
            sca(ax1)
            return ax1
        else:
            sca(ax2)
            return ax2
    def use_autolegend(self,value = None):
        'No argument sets to true if it\'s not already set'
        if value is None:
            if not self.current in list(self.autolegend_list.keys()):
                self.autolegend_list.update({self.current:True})
            else: #leave it alone
                return
        else: #passed an explicit value
            self.autolegend_list.update({self.current:value})
            return
    def push_marker(self):
        """save the current plot to a "stack" so we can return to it with "pop_marker" """
        if hasattr(self,'current'): # if not, this is the first plot
            if not hasattr(self,'pushlist'):
                self.pushlist = []
            if not hasattr(self,'pushbasenamelist'):
                self.pushbasenamelist = []
            self.pushlist.append(self.current)
            self.pushbasenamelist.append(self.basename)
        return
    def pop_marker(self):
        """use the plot on the top of the "stack" (see push_marker) as the current plot"""
        if hasattr(self,'pushlist') and len(self.pushlist) > 0: # otherwise, we called push with no current plot
            if hasattr(self,'pushbasenamelist'):
                self.basename = self.pushbasenamelist.pop()
            self.next(self.pushlist.pop())
        return
    def get_num_figures(self):
        cleanlist = [x for x in self.figurelist if isinstance(x, str)]
        return len(cleanlist)
    def get_fig_number(self,name):
        cleanlist = [x for x in self.figurelist if isinstance(x, str)]
        try:
            return cleanlist.index(name)+1
        except ValueError:
            raise ValueError(strm("You are looking for",name,
                "which isn't in the list of figures",cleanlist))
    def next(self,input_name, legend=False,
            boundaries=None, twinx=None, fig=None,
            **kwargs):
        r"""Switch to the figure given by input_name, which is used not only as
        a string-based name for the figure, but also as a default title and as
        a base name for resulting figure files.

        **In the future, we actually want this to track the appropriate axis object!**

        Parameters
        ----------
        legend : bool
            If this is set, a legend is created *outside* the figure.
        twinx : {0,1}
            :1: plots on an overlayed axis (the matplotlib twinx) whose y axis
                is labeled on the right when you set this for the first time, you
                can also set a `color` kwarg that controls the coloring of the
                right axis. 
            :0: used to switch back to the left (default) axis
        boundaries :
            **need to add description**
        kwargs : dict
            Any other keyword arguments are passed to the matplotlib (mayavi)
            figure() function that's used to switch (create) figures.
        """
        # {{{ basic setup
        if not hasattr(self,'figdict'):
            self.figdict = {} # the dictionary of the various figures
        if not hasattr(self,'propdict'):
            self.propdict = {} # the properties belonging to those same figures
        logger.debug(strm("for plot",input_name,"basename is",self.basename))
        if (self.basename is not None #basename for groups of figures
                # I need to check that the basename hasn't already been added
                and not input_name.startswith(self.basename)):
            name = self.basename + ' ' + input_name
        else:
            logger.debug(strm("not using a basename",self.basename is not None))
            name = input_name
        # }}}
        if name.find('/') > 0:
            raise ValueError("don't include slashes in the figure name, that's just too confusing")
        logger.debug(strm('called with',name))
        if name in self.figurelist:# figure already exists
            if hasattr(self,'mlab'):
                # with this commit, I removed the kwargs and bgcolor, not sure why
                fig = self.mlab.figure(self.get_fig_number(name))
                fig.scene.render_window.aa_frames = 20
                fig.scene.anti_aliasing_frames = 20
            else:
                logging.debug(strm("I'm changing to figure",self.get_fig_number(name),"for",name))
                fig = self.figdict[name]
                figure(self.figdict[name].number)
            self.current = name
            #logging.debug(strm('in',self.figurelist,'at figure',self.get_fig_number(name),'switched figures'))
            if boundaries is not None:
                if 'boundaries' not in list(self.propdict[self.current].keys()) or self.propdict[self.current]['boundaries'] != boundaries:
                    raise ValueError("You're giving conflicting values for boundaries")
            if legend:
                if 'legend' not in list(self.propdict[self.current].keys()) or self.propdict[self.current]['legend'] != legend:
                    raise ValueError("You're giving conflicting values for legend")
        else:# figure doesn't exist yet
            num_figs_before_add = self.get_num_figures()
            self.current = name
            if self.current not in list(self.propdict.keys()):
                self.propdict[self.current] = {}
            if boundaries == False:
                self.propdict[self.current]['boundaries'] = False
                self.setprops(boundaries = False)
            if legend:
                self.propdict[self.current]['legend'] = True
                if 'figsize' not in list(kwargs.keys()):
                    kwargs.update({'figsize':(12,6)})
                if hasattr(self,'mlab'):
                    fig = self.mlab.figure(num_figs_before_add+1,bgcolor = (1,1,1),**kwargs)
                    fig.scene.render_window.aa_frames = 20
                    fig.scene.anti_aliasing_frames = 20
                else:
                    fig = figure(num_figs_before_add+1,**kwargs)
                fig.add_axes([0.075,0.2,0.6,0.7]) # l b w h
                self.use_autolegend('outside')
            else:
                self.propdict[self.current]['legend'] = False
                if fig is None:
                    if hasattr(self,'mlab'):
                        fig = self.mlab.figure(num_figs_before_add+1,bgcolor = (1,1,1),**kwargs)
                        fig.scene.render_window.aa_frames = 20
                        fig.scene.anti_aliasing_frames = 20
                    else:
                        fig = figure(num_figs_before_add+1,**kwargs)
                if twinx is not None:
                    fig.add_subplot(111)
            logger.debug(strm('added figure',len(self.figurelist)+1,'because not in figurelist',self.figurelist))
            self.figurelist.append(name)
            self.figdict.update({self.current:fig})
            if boundaries == False:
                self.setprops(boundaries = True)# set this back
        if twinx is not None:
            self.propdict[self.current]['twinx'] = True
            if twinx == 0:
                self.twinx(orig = True)
                fig = gcf()
            elif twinx == 1:
                self.twinx()
                fig = gcf()
            else:
                raise ValueError('If you pass twinx, pass 0 for the original or 1 for the right side')
            self.figdict.update({self.current:fig})
        return fig
    def plot(self,*args,**kwargs):
        r"""
        Parameters
        ----------
        linestyle: {':','--','.','etc.'}
            the style of the line
        plottype: {'semilogy','semilogx','loglog'}
            Select a logarithmic plotting style.
        nosemilog: True
            Typically, if you supply a log-spaced axis,
            a semilogx plot will be automatically selected.
            This overrides that behavior.
            Defaults to False.
        """
        if 'label' in kwargs.keys() or 'label_format_string' in kwargs.keys():
            self.use_autolegend()
        human_units = True
        if 'human_units' in list(kwargs.keys()):
            human_units = kwargs.pop('human_units')
        if human_units:
            firstarg = self.check_units(args[0],0,1) # check units, and if need be convert to human units, where x is the first dimension and y is the last
        else:
            firstarg = args[0]
        if 'label' not in list(kwargs.keys()) and isinstance(args[0],nddata):
            thisname = args[0].name()
            if thisname is not None:
                kwargs['label'] = thisname
        retval = plot(*tuple((firstarg,)+args[1:]),**kwargs)#just a placeholder for now, will later keep units + such
        ax = gca()
        if ax.get_title() is None or len(ax.get_title()) == 0:
            try:
                title(self.current)
            except:
                title('untitled')
        return retval
    def phaseplot_finalize(self):
        ("Performs plot decorations that are typically desired for a manual phasing"
        " plot.  This assumes that the ``y``-axis is given in units of half-cycles"
        " ($\pi$ radians).")
        ax = gca()
        ylim(-1,1)
        gridandtick(ax)
        ylabel(r'$\phi / \pi$')
        # now show the pi/2 lines
        axhline(y = 0.5,color = 'r',alpha = 0.5,linewidth = 2)
        axhline(y = -0.5,color = 'r',alpha = 0.5,linewidth = 2)
        return
    def check_units(self, testdata, x_index, y_index):
        logger.debug(strm("-"*30))
        logger.debug(strm("called check_units for figure",self.current))
        if isinstance(testdata,nddata):
            logger.debug(strm("(check_units) it's nddata"))
            testdata = testdata.copy().human_units()
            if len(testdata.dimlabels) > 1:
                logger.debug(strm("(check_units) more than one dimension"))
                if not hasattr(self,'current'):
                    raise ValueError("give your plot a name (using .next()) first! (this is used for naming the PDF's etc)")
                if self.current in list(self.units.keys()):
                        theseunits = (testdata.get_units(testdata.dimlabels[x_index]),testdata.get_units(testdata.dimlabels[y_index]))
                        if theseunits != self.units[self.current] and theseunits[0] != self.units[self.current]:
                                raise ValueError("the units don't match (old units %s and new units %s)! Figure out a way to deal with this!"%(theseunits,self.units[self.current]))
                else:
                    if isinstance(testdata,nddata):
                        self.units[self.current] = (testdata.get_units(testdata.dimlabels[x_index]),testdata.get_units(testdata.dimlabels[y_index]))
            else:
                logger.debug(strm("(check_units) only one dimension"))
                if not hasattr(self,'current'):
                    self.next('default')
                if self.current in list(self.units.keys()):
                    theseunits = (testdata.get_units(testdata.dimlabels[x_index]))
                    testunits = self.units[self.current]
                    if theseunits != testunits:
                        if isinstance(testunits, tuple) and testunits[1] is None:
                            pass
                        else:
                            raise ValueError("the units don't match (old units %s and new units %s)! Figure out a way to deal with this!"%(self.units[self.current],theseunits))
                else:
                    self.units[self.current] = (testdata.get_units(testdata.dimlabels[x_index]))
        logger.debug(strm("-"*30))
        return testdata
    def adjust_spines(self,spines):
        ax = gca()
        #{{{ taken from matplotlib examples
        for loc, spine in list(ax.spines.items()):
            if loc in spines:
                spine.set_position(('outward',10)) # outward by 10 points
                spine.set_smart_bounds(True)
            else:
                spine.set_color('none') # don't draw spine

        # turn off ticks where there is no spine
        if 'left' in spines:
            ax.yaxis.set_ticks_position('left')
        else:
            # no yaxis ticks
            ax.yaxis.set_ticks([])

        if 'bottom' in spines:
            ax.xaxis.set_ticks_position('bottom')
        else:
            # no xaxis ticks
            ax.xaxis.set_ticks([])
        #}}}
    def grid(self):
        ax = gca()
        if self.black:
            gridandtick(ax,gridcolor = r_[0.5,0.5,0.5])
        else:
            gridandtick(ax,gridcolor = r_[0,0,0])
        return
    image = this_plotting.image.fl_image
    def marked_text(self,marker,input_text="",sep='\n'):
        """Creates a named `marker` where we can place text.   If `marker`
        has been used, goes back and places text there."""
        if not hasattr(self,'textdict'):
            self.textdict = {}
        if marker in list(self.textdict.keys()):
            idx = self.textdict[marker]
            self.figurelist[idx]['print_string'] = (
                    self.figurelist[idx]['print_string']
                    + sep + input_text )
        else:
            self.setprops(print_string=input_text)
            idx = len(self.figurelist)-1
            self.textdict[marker] = idx
    def text(self,mytext):
        self.setprops(print_string = mytext)
    def setprops(self,**kwargs):
        self.figurelist.append(kwargs)
    def show_prep(self):
        for k,v in list(self.autolegend_list.items()):
            kwargs = {}
            if v:
                if isinstance(v, str):
                    if v[0:7] == 'colored':
                        kwargs.update(dict(match_colors = True))
                        v = v[7:]
                        if v == '':
                            v = True
                    if v == 'outside':
                        kwargs.update(dict(bbox_to_anchor=(1.05,1),loc = 2,borderaxespad=0.))
                self.next(k)
                logger.debug(strm("I am about to assign a legend for ",k,". Is it in the figurelist?:",k in self.figurelist))
                logger.debug(strm("print out the legend object:",gca().legend()))
                try:
                    autolegend(**kwargs)
                except:
                    try:
                        self.twinx(orig = True)
                    except Exception as e:
                        raise Exception(strm('error while trying to run twinx to place legend for',k,'\n\tfiglist is',self.figurelist,explain_error(e)))
                    try:
                        autolegend(**kwargs)
                    except Exception as e:
                        raise Exception(strm('error while trying to run autolegend function for',k,'\n\tfiglist is',self.figurelist,explain_error(e)))
    def show(self,*args,**kwargs):
        self.basename = None # must be turned off, so it can cycle through lists, etc, on its own
        if 'line_spacing' in list(kwargs.keys()): kwargs.pop('line_spacing')# for latex only
        if len(kwargs) > 0:
            raise ValueError("didn't understand kwargs "+repr(kwargs))
        logger.debug(strm("before show_prep, figlist is",self.figurelist))
        logger.debug(strm("before show_prep, autolegend list is",self.autolegend_list))
        self.show_prep()
        #{{{ just copy from fornnotebook to get the print string functionality
        kwargs = {}
        for figname in self.figurelist:
            logger.debug(strm("showing figure"+lsafen(figname)))
            if isinstance(figname, dict):
                kwargs.update(figname)
                if 'print_string' in kwargs:
                    print('\n\n')
                    print(kwargs.pop('print_string'))
                    print('\n\n')
        #}}}
        if len(args) == 1:
            if (args[0][:-4] == '.pdf') or (args[0][:-4] == '.png') or (args[0][:-4] == '.jpg'):
                print("you passed me a filename, but I'm just burning it")
        if hasattr(self,'mlab'):
            print("running mlab show!")
            self.mlab.show()
        else:
            #print "not running mlab show!"
            show()
    def label_point(self, data, axis, value, thislabel,
            show_point=True, xscale=1, **new_kwargs):
        """only works for 1D data: assume you've passed a single-point nddata, and label it

        xscale gives the unit scaling

        ..todo::

            Improve the unit scaling, so that this would also work.

            Allow it to include a format string that would use the value.
        Parameters
        ----------

        show_point : bool

            Defaults to `True`. Actually generate a point (circle), *vs.*
            just the label.
        """
        kwargs = {'alpha':0.5,'color':'k','ha':'left','va':'bottom','rotation':45,'size':14}
        kwargs.update(new_kwargs)
        y = double(data[axis:value].data)
        x_ind = argmin(abs(data.getaxis(axis)-value))
        x = data.getaxis(axis)[x_ind]
        text(x/xscale, y, thislabel, **kwargs)
        if show_point:
            plot(x/xscale, y, 'o', color=kwargs["color"],
                    alpha=kwargs["alpha"])
        return
    def header(self,number_above,input_string):
        header_list = ['\\section','\\subsection','\\subsubsection','\\paragraph','\\subparagraph']
        self.text(header_list[number_above+1]+'{%s}'%input_string)
        return number_above + 1
    def mesh(self,plotdata,Z_normalization = None,equal_scale = True,
            lensoffset = 1e-3,
            show_contours = False,
            grey_surf = False,
            **kwargs):
        plotdata = self.check_units(plotdata,0,1)
        if hasattr(self,'mlab'):
            fig = self.figdict[self.current]
            fig.scene.disable_render = True
            X,Y,Z,x_axis,y_axis = plotdata.matrices_3d(also1d = True)# return the axes, and also alter "plotdata" so it's downsampled
            X_normalization = X.max()
            X /= X_normalization
            if equal_scale:
                Y_normalization = X_normalization
            else:
                Y_normalization = Y.max()
            Y /= Y_normalization
            if Z_normalization is None:
                Z_normalization = Z.flatten().max()
            Z /= Z_normalization
            surf_kwargs = {}
            if grey_surf:
                surf_kwargs.update(color = (0.5,0.5,0.5))# opacity and the contour lines don't play well, otherwise I would like to make this transluscent
            self.mlab.surf(X,Y,Z,**surf_kwargs)
            if show_contours:
                contour_kwargs = {'line_width':24}
                contour_kwargs.update(opacity = 0.5)
                if not grey_surf:
                    contour_kwargs.update(color = (1,1,1))
                self.mlab.contour_surf(X,Y,Z+lensoffset,contours = r_[-1:1:10j].tolist(),**contour_kwargs)
                contour_kwargs.update(opacity = 0.1)
                self.mlab.contour_surf(X,Y,Z+lensoffset,contours = r_[-1:1:46j].tolist(),**contour_kwargs)# for some reason, 46 gives alignment (I think 9+1 and 9*5+1)
            if equal_scale:
                self.generate_ticks(plotdata,(x_axis,y_axis),X_normalization,Z_normalization)
            else:
                self.generate_ticks(plotdata,(x_axis,y_axis),X_normalization,Z_normalization,y_rescale = Y_normalization/X_normalization)
            fig.scene.disable_render = False
        else:
            # this should be upgraded, or rather moved to here
            plotdata.meshplot(alpha=1.0, cmap=cm.jet, **kwargs)
        return Z_normalization
    def generate_ticks(self,plotdata,axes,rescale,z_norm = None,y_rescale = 1,text_scale = 0.05,follow_surface = False,
            lensoffset = 0.5e-2,
            line_width = 1e-3,
            tube_radius = 1e-3,
            fine_grid = False,
            ):
        'generate 3d ticks and grid for mayavi'
        if follow_surface and z_norm is None:
            raise ValueError("if you choose to generate the mesh -- i.e. follow the surface -- then you need to pass the z normalization")
        x_axis,y_axis = axes
        x_dim = plotdata.dimlabels[0]
        y_dim = plotdata.dimlabels[1]
        def gen_list(thisaxis,desired_ticks = 7.):
            #{{{ out of the following list, choose the one that gives as close as possible to the desired ticks
            axis_span = thisaxis.max() - thisaxis.min()
            possible_iterators = r_[0.1,0.5,1,5,10,20,30,50,100,200,500,1000]
            iterator = possible_iterators[argmin(abs(axis_span/desired_ticks -
                possible_iterators))]
            #}}}
            logger.debug(strm('iterator is',iterator))
            return iterator,r_[ceil(thisaxis.min()/iterator):
                floor(thisaxis.max()/iterator)+1]*iterator
        #{{{ now, I need to get the list of multiples that falls inside the axis span
        xiterator,xlist = gen_list(x_axis)
        yiterator,ylist = gen_list(y_axis)
        logger.debug(strm('range of x ',x_axis.min(),x_axis.max()))
        logger.debug(strm('xlist',xlist))
        logger.debug(strm(plotdata.unitify_axis(0)))
        logger.debug(strm('range of y ',y_axis.min(),y_axis.max()))
        logger.debug(strm('ylist',ylist))
        logger.debug(strm(plotdata.unitify_axis(1)))
        #}}}
        if xiterator < 1:
            x_ticklabels = ['{:0.1f}'.format(j) for j in xlist]
        else:
            x_ticklabels = ['{:0.0f}'.format(j) for j in xlist]
        if yiterator < 1:
            y_ticklabels = ['{:0.1f}'.format(j) for j in ylist]
        else:
            y_ticklabels = ['{:0.0f}'.format(j) for j in ylist]
        #{{{ rescale absolutely everything
        xlist /= rescale
        ylist /= (rescale*y_rescale)
        x_axis /= rescale
        y_axis /= (rescale*y_rescale)
        #}}}
        x_range = r_[x_axis.min(),x_axis.max()]
        y_range = r_[y_axis.min(),y_axis.max()]
        extension_factor = text_scale * 3
        #{{{ y ticks
        if follow_surface:
            if fine_grid:
                dy = ylist[1]-ylist[0]
                finer_ylist = r_[ylist[0]-dy:ylist[-1]+dy:1j*((len(ylist)+2-1)*5+1)]
                finer_ylist = finer_ylist[finer_ylist>=y_axis.min()]
                finer_ylist = finer_ylist[finer_ylist<=y_axis.max()]
            else:
                finer_ylist = ylist
            for j,y in enumerate(finer_ylist):
                x_linedata = plotdata.getaxis(x_dim)/rescale
                z_linedata = plotdata[y_dim:(y*rescale)].data.flatten()/z_norm
                self.mlab.plot3d(x_linedata,y*ones_like(x_linedata),
                        z_linedata+lensoffset,
                        color = (0,0,0), line_width = line_width,
                        tube_radius = tube_radius)
        for j,y in enumerate(ylist):
            self.mlab.plot3d(x_range+extension_factor*r_[-1,1],
                    y*ones(2),zeros(2),
                    color = (0,0,0), line_width = line_width,
                    tube_radius = tube_radius)
            self.mlab.text3d(x_range[0]-2*extension_factor, y, 0,
                    y_ticklabels[j],color = (0,0,0),
                    scale = text_scale # in figure units
                    )
            self.mlab.text3d(x_range[1]+2*extension_factor, y, 0,
                    y_ticklabels[j],color = (0,0,0),
                    scale = text_scale # in figure units
                    )
        self.mlab.text3d(x_range[1] + 3 * extension_factor,y_range.mean(), 0,
                plotdata.unitify_axis(1), color = (0,0,0),
                scale = text_scale,
                orient_to_camera = False,
                orientation = (0,0,90))# the last angle appears to be rotaiton about z
        #}}}
        #{{{ x ticks
        if follow_surface:
            if fine_grid:
                dx = xlist[1]-xlist[0]
                finer_xlist = r_[xlist[0]-dx:xlist[-1]+dx:1j*((len(xlist)+2-1)*5+1)]
                finer_xlist = finer_xlist[finer_xlist>=x_axis.min()]
                finer_xlist = finer_xlist[finer_xlist<=x_axis.max()]
            else:
                finer_xlist = xlist
            for j,x in enumerate(finer_xlist):
                y_linedata = plotdata.getaxis(y_dim)/(rescale*y_rescale)
                z_linedata = plotdata[x_dim:(x*rescale)].data.flatten()/z_norm
                self.mlab.plot3d(x*ones_like(y_linedata),y_linedata,
                        z_linedata+lensoffset,
                        color = (0,0,0), line_width = line_width,
                        tube_radius = tube_radius)
        for j,x in enumerate(xlist):
            self.mlab.plot3d(x*ones(2),y_range+extension_factor*r_[-1,1],
                    zeros(2),
                    color = (0,0,0), line_width = line_width,
                    tube_radius = tube_radius)
            self.mlab.text3d(x, y_range[0]-2*extension_factor, 0,
                    x_ticklabels[j],color = (0,0,0),
                    scale = text_scale # in figure units
                    )
            self.mlab.text3d(x, y_range[1]+2*extension_factor, 0,
                    x_ticklabels[j],color = (0,0,0),
                    scale = text_scale # in figure units
                    )
        self.mlab.text3d(x_range.mean(), y_range[1] + 3 * extension_factor,
                0,
                plotdata.unitify_axis(0), color = (0,0,0),
                scale = text_scale,
                orient_to_camera = False,
                orientation = (0,0,180))# the last angle appears to be rotaiton about z
        #}}}
        return
    def __enter__(self):
        return self
    def __exit__(self, exception_type, exception_value, traceback):
        r'''show the plots, unless there are errors.

        Because this is executed before raising any errors, we want to avoid showing any plots if there are errors.
        Otherwise, it gets very confusing.
        '''
        if exception_type is None:
            if hasattr(self,'file_name'):
                if hasattr(self,'line_spacing'):
                    self.show(self.file_name,line_spacing = self.line_spacing)
                else:
                    self.show(self.file_name)
            else:
                self.show()
            return
def text_on_plot(x,y,thistext,coord = 'axes',**kwargs):
    ax = gca()
    if coord == 'axes':
        newkwargs = {'transform':ax.transAxes,'size':'x-large',"horizontalalignment":'center'}
    elif coord == 'data':
        print("Yes, I am using data transform")
        newkwargs = {'transform':ax.transData,'size':'small',"horizontalalignment":'right'}
    color = None
    if 'match_data' in list(kwargs.keys()):
        if isinstance(kwargs['match_data'], list):
            color = kwargs['match_data'][-1].get_color() # get the color of the last line
        elif kwargs['match_data'].get_plot_color() is not None:
            color = kwargs['match_data'].get_plot_color() # don't know when this works, but apparently, it does!
        if color is not None:
            newkwargs.update({'color':color})
        else:
            raise ValueError('You passed match_data to text_on_plot, but I can\'t find a color in the object')
        kwargs.pop('match_data')
    newkwargs.update(kwargs)
    return text(x,y,thistext,**newkwargs)
def plot(*args,**kwargs):
    """The base plotting function that wraps around matplotlib to do a couple convenient things.

    Parameters
    ----------
    label_format_string: str
        If supplied, it formats the values of the other dimension to turn them into a label string.
    human_units: bool
    """
    global myplotfunc
    has_labels = False
    #{{{ deal with axes and some other kwargs
    ax,human_units,label_format_string,normalize,noerr,longest_is_x = process_kwargs([('ax',gca()),
        ('human_units',False),
        ('label_format_string',None),
        ('normalize',False),
        ('noerr',False),
        ('longest_is_x',True),
        ],kwargs,pass_through = True)
    #}}}
    myplotfunc = ax.plot # default
    #{{{ all possible properties
    myformat = None 
    myxlabel = None
    myylabel = None
    myx = None
    myy = None
    #}}}
    #{{{assign all the possible combinations
    if len(args)==1:
        myy = args[0]
    elif (len(args)==2) and (isinstance(args[1], str)):
        myy = args[0]
        myformat = args[1]
    else:
        myx = args[0]
        myy = args[1]
    if len(args)==3:
        myformat = args[2]
    if isscalar(myx):
        myx = array([myx])
    if isscalar(myy):
        myy = array([myy])
    #}}}
    x_inverted = False
    #{{{ parse nddata
    if isinstance(myy,nddata):
        myy = myy.copy()
        # {{{ automatically reduce any singleton dimensions
        if not len(myy.dimlabels) == 1:
            if any(array(myy.data.shape) == 1):
                for singleton_dim in [lb for j,lb in enumerate(myy.dimlabels) if myy.data.shape[j] == 1]:
                    myy = myy[singleton_dim,0]
        # }}}
        if len(myy.data.shape)>1 and longest_is_x:
            longest_dim = argmax(myy.data.shape)
            all_but_longest = set(range(len(myy.data.shape)))^set((longest_dim,))
            if len(all_but_longest) > 0:
                last_not_longest = max(all_but_longest)
            else:
                last_not_longest = -1
            all_but_longest = list(all_but_longest) # seems to be sorted by default
        else:
            longest_dim = 0 # treat first as x, like before
            last_not_longest = -1
            if len(myy.data.shape)>1:
                all_but_longest = set(range(len(myy.data.shape)))^set((longest_dim,))
                all_but_longest = list(all_but_longest)
            else:
                all_but_longest = []
        if human_units: myy = myy.human_units()
        if myy.get_plot_color() is not None\
            and 'color' not in list(kwargs.keys()):# allow override
            kwargs.update({'color':myy.get_plot_color()})
        if myy.name() is not None:
            myylabel = myy.name()
        else:
            myylabel = 'data'
        myylabel = myy.unitify_axis(myylabel,is_axis = False)
        if (len(myy.dimlabels)>0):
            myxlabel = myy.unitify_axis(longest_dim)
        if myx is None:
            try:
                myx = myy.getaxis(myy.dimlabels[longest_dim])
            except:
                if len(myy.data.shape) == 0:
                    raise ValueError("I can't plot zero-dimensional data (typically arises when you have a dataset with one point)")
                myx = r_[0:myy.data.shape[longest_dim]]
        if not noerr and isinstance(myy.data_error, ndarray) and len(myy.data_error)>0: #then this should be an errorbar plot
            def thiserrbarplot(*tebargs,**tebkwargs):
                if isinstance(tebargs[-1], str):
                    tebkwargs.update({'fmt':tebargs[-1]})
                    return ax.errorbar(*tebargs[:-1],**tebkwargs)
                else:
                    return ax.errorbar(*tebargs,**tebkwargs)
            myplotfunc = thiserrbarplot
            #{{{ pop any singleton dims
            myyerror = myy.get_error()
            myyerror = squeeze(myyerror)
            #}}}
            kwargs.update({'yerr':myyerror})
            valueforxerr = myy.get_error(myy.dimlabels[longest_dim])
            if valueforxerr is not None: # if we have x errorbars too
                #print "DEBUG decided to assign to xerr:",valueforxerr
                kwargs.update({'xerr':valueforxerr})
        #{{{ deal with axis labels along y
        try:
            yaxislabels = myy.getaxis(myy.dimlabels[last_not_longest])
        except:
            pass
        # at this point, if there is no axis label, it will break and go to pass
        if yaxislabels is not None:
            if len(yaxislabels) > 0:
                if isinstance(yaxislabels[0], string_):
                    has_labels = True
                elif label_format_string is not None:
                    yaxislabels = [label_format_string%j for j in yaxislabels]
                    has_labels = True
        #}}}
        # {{{ add label if name is present, and squeeze -- could do this instead of ylabel, above
        if myy.get_prop('x_inverted'):
            x_inverted=True
        #myy_name = myy.name()
        if len(myy.data.shape) == 1:
            myy = myy.data
        else:
            myy = squeeze(myy.data.transpose([longest_dim]+all_but_longest))
        #if len(myy.data) == 1 and 'label' not in kwargs.keys() and myy_name is not None:
        #    kwargs.update('label',myy_name)
        # }}}
    #}}}
    #{{{ semilog where appropriate
    if (myx is not None) and (len(myx)>1) and all(myx>0): # by doing this and making myplotfunc global, we preserve the plot style if we want to tack on one point
        try:
            b = diff(log10(myx))
        except Exception as e:
            raise Exception(strm('likely a problem with the type of the x label, which is',myx,explain_error(e)))
        if (size(b)>3) and all(abs((b-b[0])/b[0])<1e-4) and not ('nosemilog' in list(kwargs.keys())):
            if 'plottype' not in list(kwargs.keys()):
                myplotfunc = ax.semilogx
    if ('nosemilog' in list(kwargs.keys())):
        #print 'this should pop nosemilog'
        kwargs.pop('nosemilog')
    if 'plottype' in list(kwargs.keys()):
        if kwargs['plottype'] == 'semilogy':
            myplotfunc = ax.semilogy
        elif kwargs['plottype'] == 'semilogx':
            myplotfunc = ax.semilogx
        elif kwargs['plottype'] == 'loglog':
            myplotfunc = ax.loglog
        elif kwargs['plottype'] == 'linear':
            myplotfunc = ax.plot
        else:
            raise ValueError(strm("plot type",kwargs['plottype'],"not allowed!"))
        kwargs.pop('plottype')
    #}}}
    #{{{ take care of manual colors
    if myformat is not None:
        colorpos = myformat.find('#')
        if  colorpos > -1:
            kwargs.update({'color':myformat[colorpos:colorpos+7]})
            myformat = myformat[0:colorpos] + myformat[colorpos+7:]
        ##kwargs.update({'fmt':myformat})
        linematched = False
        for linestyle in ['-','--','-.',':','None','  ']:
            if myformat.find(linestyle) > -1:
                linematched = True
                myformat.replace(linestyle,'')
                kwargs.update({'linestyle':linestyle})
        for markerlabel in ['o','.','d']:
            if myformat.find(markerlabel) > -1:
                if not linematched: kwargs.update({'linestyle':''})
                myformat.replace(markerlabel,'')
                kwargs.update({'marker':markerlabel})
        if len(myformat) == 0:
            myformat = None
    #}}}
    if normalize is not None and normalize:
        myy /= myy.max()
    #{{{ hsv plots when we have multiple lines
    if len(shape(myy.squeeze()))>1 and sum(array(shape(myy))>1):
        #{{{ hsv plots
        retval = []
        for j in range(0,myy.shape[1]):
            #{{{ this is the way to assign plot arguments
            plotargs = [k for k in (myx,myy[:,j],myformat) if k is not None]
            #}}}
            #{{{ here, i update the kwargs to include the specific color for this line
            newkwargs = kwargs.copy() # kwargs is a dict
            newkwargs.update({'color':cm.hsv(double(j)/double(myy.shape[1]))})
            #}}}
            #{{{ here, I update to use the labels
            if has_labels:
                newkwargs.update({'label':yaxislabels[j]})
            #}}}
            if any(isinf(myy)):
                myy[isinf(myy)] = NaN # added this to prevent an overflow error
            try:
                retval += [myplotfunc(*tuple(plotargs),**newkwargs)]
            except Exception as e:
                raise RuntimeError(strm("Error trying to plot using function",
                    myplotfunc, '\nwith',len(plotargs), "arguments",
                    '\nwhich were\n',plotargs, "\nand had len\n",
                    list(map(len, plotargs)), "and", len(newkwargs),
                    "\noptions", newkwargs, "of len",
                    ', '.join([str(type(j)) + " " + str(j) if isscalar(j)
                        else str(len(j)) for j in list(newkwargs.values())]),
                    explain_error(e)))
            if x_inverted:
                these_xlims = ax.get_xlim()
                ax.set_xlim((max(these_xlims),min(these_xlims)))
        #}}}
        #}}}
    else:
        plotargs = [j for j in [myx,real(myy),myformat] if j is not None]
        try:
            #print 'DEBUG plotting with args',plotargs,'and kwargs',kwargs,'\n\n'
            retval = myplotfunc(*plotargs,**kwargs)
        except Exception as e:
            raise RuntimeError(strm('error trying to plot',type(myplotfunc),'with value',myplotfunc,
                    '\nlength of the ndarray arguments:',['shape:'+str(shape(j)) if isinstance(j, ndarray) else j for j in plotargs],
                    '\nsizes of ndarray kwargs',dict([(j,shape(kwargs[j])) if isinstance(kwargs[j], ndarray) else (j,kwargs[j]) for j in list(kwargs.keys())]),
                    '\narguments = ',plotargs,
                    '\nkwargs =',kwargs)+explain_error(e))
        if x_inverted:
            these_xlims = ax.get_xlim()
            ax.set_xlim((max(these_xlims),min(these_xlims)))
    #{{{ attach labels and such
    if (myxlabel!=None):
        ax.set_xlabel(myxlabel)
    if (myylabel!=None):
        ax.set_ylabel(myylabel)
    try:
        ax.axis('tight')
    except Exception as e:
        raise Exception(strm('error trying to set axis tight after plot',
            myplotfunc, 'with arguments', plotargs, 'and kwargs', kwargs,
            '\nsizes of arguments:', [shape(j) for j in plotargs],
            '\nsizes of ndarray kwargs:',
            dict([(j, shape(kwargs[j])) for j in
                list(kwargs.keys()) if isinstance(kwargs[j], ndarray)])))
    #grid(True)
    #}}}
    return retval
#}}}
#{{{general functions
def box_muller(length, return_complex=True, seed=None):
    r'''algorithm to generate normally distributed noise'''
    if seed is not None:
        pl_seed(seed)
    s1 = rand(length)
    s2 = rand(length)
    n1 = sqrt(-2*log(s1))*cos(2*pi*s2)
    if return_complex:
        n2 = sqrt(-2*log(s1))*sin(2*pi*s2)
        return (n1 + 1j * n2)*0.5
    else:
        return (n1)*0.5
#}}}

#{{{nddata
def dp(number,decimalplaces=2,scientific=False,max_front=3):
    """format out to a certain decimal places, potentially in scientific notation

    Parameters
    ----------
    decimalplaces: int (optional, default 3)
        number of decimal places
    scientific: boolean (optional, default False)
        use scientific notation
    max_front: int (optional, default 3)
        at most this many places in front of the decimal before switching
        automatically to scientific notation.
    """
    if scientific:
        logger.debug(strm("trying to convert",number,"to scientific notation"))
        tenlog = int(floor(log10(abs(number))))
        number /= 10**tenlog
        fstring = '%0.'+'%d'%decimalplaces+r'f\times 10^{%d}'%tenlog
    else:
        fstring = '%0.'+'%d'%decimalplaces+'f'
        if len(fstring%number) > 1+decimalplaces+max_front:
            return dp(number, decimalplaces=decimalplaces, scientific=True)
    return fstring%number
#}}}
#{{{ concatenate datalist along dimname
def concat(datalist,dimname,chop = False):
    #{{{ allocate a new datalist structure  
    newdimsize = 0
    #print 'DEBUG: type(datalist)',type(datalist)
    try:
        shapes = list(map(ndshape,datalist))
    except Exception as e:
        if not isinstance(datalist, list):
            raise TypeError(strm('You didn\'t pass a list, you passed a',type(datalist)))
        raise RuntimeError(strm('Problem with what you passed to concat, list of types,',
            list(map(type,datalist)))+explain_error(e))
    other_info_out = datalist[0].other_info
    for j in range(0,len(datalist)):
        #{{{ make list for the shape to check, which contains the dimensions we are NOT concatting along
        if dimname in shapes[j].dimlabels:
            newdimsize += shapes[j][dimname]
            shapetocheck = list(shapes[j].shape)
            shapetocheck.pop(shapes[j].axn(dimname))
        else:
            newdimsize += 1
            shapetocheck = list(shapes[j].shape)
        #}}}
        if j == 0:
            shapetocheckagainst = shapetocheck
        else:
            if any(~(array(shapetocheck) == array(shapetocheckagainst))):
                if chop:
                    logger.debug(repr(shapetocheck),lsafen(repr(shapetocheckagainst)))
                    raise ValueError(strm('For item ',j,'in concat, ',
                        shapetocheck,'!=',shapetocheckagainst,
                        'where all the shapes of the things',
                        'you\'re trying to concat are:',
                        shapes))
                else:
                    raise ValueError(strm('For item ',j,'in concat, ',
                        shapetocheck,'!=',shapetocheckagainst,
                        'where all the shapes of the things you\'re trying to concat are:',
                        shapes))
    newdatalist = ndshape(datalist[-1])
    if dimname in newdatalist.dimlabels:
        newdatalist[dimname] = newdimsize
    else:
        newdatalist += ([newdimsize],[dimname])
    #print "DEBUG newdatalist is shaped like",newdatalist
    try:
        newdatalist = newdatalist.alloc()
    except:
        raise ValueError(strm("trying to alloc the newdatalist",newdatalist,
            "created a problem") + explain_error(e))
    if datalist[0].get_error() is not None:
        newdatalist.set_error(zeros(shape(newdatalist.data)))
    #}}}
    #{{{ actually contract the datalist
    newdimsize = 0 # now use it to track to position
    for j in range(0,len(datalist)):
        if dimname in shapes[j].dimlabels:
            newdatalist[dimname,newdimsize:newdimsize+shapes[j][dimname]] = datalist[j]
            newdimsize += shapes[j][dimname]
        else:
            newdatalist[dimname,newdimsize:newdimsize+1] = datalist[j]
            newdimsize += 1
    #}}}
    #{{{ pull the axis labels from the last item in the list
    if len(datalist[-1].axis_coords)>0:
        dimlabels = list(datalist[-1].dimlabels)
        axis_coords = list(datalist[-1].axis_coords)
        #print "axis_coords are",axis_coords,"for",dimlabels
        if dimname in dimlabels:
            thisindex = dimlabels.index(dimname)
            dimlabels.pop(thisindex)
            axis_coords.pop(thisindex)
        dimlabels += [dimname]
        axis_coords += [r_[0:newdimsize]]
        try:
            newdatalist.labels(dimlabels,axis_coords)
        except Exception as e:
            raise ValueError(strm("trying to attach axes of lengths",
                list(map(len,axis_coords)),"to",dimlabels)+explain_error(e))
    #}}}
    newdatalist.other_info = other_info_out
    return newdatalist
#}}}
class nddata (object):
    """This is the detailed API reference.
    For an introduction on how to use ND-Data, see the :ref:`Main ND-Data Documentation <nddata-summary-label>`.
    """
    want_to_prospa_decim_correct = False
    # {{{ initialization
    def __init__(self, *args, **kwargs):
        """initialize nddata -- several options.
        Depending on the information available, one of several formats can be used.

        3 arguments:
            ``nddata(inputarray, shape, dimlabels)``

            :inputarray:
                ndarray storing the data -- note that the size is ignored
                and the data is reshaped as needed
            :shape:
                a list (or array, *etc.*) giving the size of each dimension, in order
            :dimlabels:
                a list giving the names of each dimension, in order
        2 arguments:
            ``nddata(inputarray, dimlabels)``

            :inputarray:
                ndarray storing the data -- the data is *not* reshaped
            :dimlabels:
                a list giving the names of each dimension, in order
        2 arguments:
            ``nddata(inputarray, single_dimlabel)``

            :inputarray:
                ndarray storing the data -- must be 1D  
                inputarray is *also* used to label the single axis
            :single_dimlabel:
                a list giving the name of the single axis
        1 argument:
            ``nddata(inputarray, shape, dimlabels)``

            :inputarray:
                ndarray storing the data -- reduced to 1D  
                A single dimension, called "INDEX" is set.
                This suppresses the printing of axis labels.  
                This is used to store numbers and arrays
                that might have error and units,
                but aren't gridded data.
        keyword args
            these can be used to set the labels, etc, and are passed to :func:`__my_init__`

        """
        logger.debug('called init')
        if len(args) > 1:
            logger.debug('more than one argument -- args: '+strm(args))
            if isinstance(args[0],nddata): raise ValueError("you can't initialize an nddata from another nddata!!!")
            if len(args) == 2:
                if len(args[0].shape) == 1 and isinstance(args[1], str):
                    logger.debug('constructing 1D array')
                    self.__my_init__(args[0],[len(args[0])],[args[1]])
                    self.labels(args[1],args[0].copy())# needs to be a copy, or when we write data, we will change the axis
                elif all([isinstance(j, str) for j in args[1]]):
                    logger.debug('passed only axis labels')
                    self.__my_init__(args[0],
                            list(args[0].shape),args[1])
                else:
                    raise ValueError('You can pass two arguments only if you pass a 1d ndarray and a name for the axis') 
            elif len(args) == 3:
                self.__my_init__(args[0],args[1],args[2],**kwargs)
            else:
                raise ValueError(strm("You passed",len(args),"to nddata.  I don't know what to do with this."))
        else:
            logger.debug('only one argument')
            self.__my_init__(args[0],[-1],['INDEX'],**kwargs)
        return
    def __my_init__(self, data, sizes, dimlabels, axis_coords=[],
            ft_start_time=None, data_error=None, axis_coords_error=None,
            axis_coords_units=None, data_units=None, other_info={}):
        if ft_start_time is not None:
            raise ValueError('ft_start_time is obsolete -- you will want to pass a float value to the shift keyword argument of either .ft() or .ift()')
        self.genftpairs = False
        if not (isinstance(data, ndarray)):
            #if (type(data) is float64) or (type(data) is complex128) or (type(data) is list):
            if isscalar(data) or (isinstance(data, list)) or (isinstance(data, tuple)):
                data = array(data)
            else:
                raise TypeError(strm('data is not an array, it\'s',type(data),'!'))
        if not (isinstance(dimlabels, list)):
            raise TypeError(strm('you provided a multi-dimensional ndarray but a set of dimension labels of type',type(dimlabels),"if you want a 1D nddata, give a 1D array, or if you want a ND nddata, give a list of dimensions"))
        try:
            self.data = reshape(data,sizes)
        except:
            try:
                error_string = strm("While initializing nddata, you are trying trying to reshape a",data.shape,"array (",data.size,"data elements) with list of sizes",list(zip(dimlabels,sizes)),"(implying that there are ",prod(sizes),"data elements)")
            except TypeError:
                error_string = strm("While initializing nddata, you are trying trying to reshape a",data.shape,"array (",data.size,"data elements) with list of sizes",sizes)
            raise ValueError(error_string)
        self.dimlabels = dimlabels
        self.axis_coords = axis_coords
        #if len(axis_coords) > 0:
        #    testshape = data.shape
        #    if not all([len(axis_coords[j])==testshape[j] if axis_coords[j] is not None else True for j in range(0,len(axis_coords))]):
        #        raise IndexError('The length of your axis labels (axis_coords) (shape %s) and your axis data (shape %s) does not match!!!'%(repr([len(thiscoord) for thiscoord in axis_coords]),repr(data.shape)))
        self.data_error = data_error
        self.data_units = data_units
        self.other_info = deepcopy(other_info)
        if axis_coords_error is None:
            self.axis_coords_error = [None]*len(axis_coords)
        else:
            self.axis_coords_error = axis_coords_error
        if axis_coords_units is None:
            self.axis_coords_units = [None]*len(axis_coords)
        else:
            self.axis_coords_units = axis_coords_units 
        return
    # }}}
    def _contains_symbolic(self,string):
        return string[:9] == 'symbolic_' and hasattr(self,string)
    #{{{ for printing
    def __repr_pretty__(self, p, cycle):
        if cycle:
            p.text('...')
        else:
            p.text(str(self))
    def __repr__(self):
        return str(self)
    def __str__(self):
        def show_array(x,indent = ''):
            x = repr(x)
            if x.startswith('array('):
                x = x.split('\n')
                # need to remove the "array(" and aligning spaces
                return ('\n'+indent).join(j[6:-1] for j in x)
            else: return x
        retval = show_array(self.data) 
        retval += '\n\t\t+/-'
        retval += show_array(self.get_error())
        if len(self.dimlabels) > 1 or len(self.dimlabels) == 0 or self.dimlabels[0] != "INDEX":
            retval += '\n\tdimlabels='
            retval += repr(self.dimlabels)
            retval += '\n\taxes='
            def rep_this_dict(starting_indent,thisdict,errordict):
                dictrep = []
                for k,v in thisdict.items():
                    dictrep.append('`'+k+'\':'+show_array(v,starting_indent)+starting_indent+'\t\t+/-'+repr(errordict[k]))
                return '{'+(','+starting_indent+'\t').join(dictrep)+'}' # separate with an extra comma, the existing indent, and a tab
            retval += rep_this_dict('\n\t',self.mkd(self.axis_coords),self.mkd(self.axis_coords_error))
        #retval += '\n\t\t+/-'
        #retval += rep_this_dict('\n\t\t',self.mkd(self.axis_coords_error))
        retval += '\n'
        return retval
    #}}}
    #{{{ for plotting
    def gnuplot_save(self,filename):
        x = self.getaxis(self.dimlabels[0])[:5]
        y = self.getaxis(self.dimlabels[1])[:5]
        z = self.data[:5,:5]
        print("size of x",size(x),"size of y",size(y),"size of z",size(z))
        print("x",x,"y",y,"z",z)
        data = empty((z.shape[0]+1,z.shape[1]+1))
        data[1:,1:] = z[:]
        data[0,0] = z.shape[1]
        data[0,1:] = y.flatten()
        data[1:,0] = x.flatten()
        print("data",data)
        fp = open('auto_figures/'+filename+'.dat','w')
        fp.write(float32(data).tostring())
        fp.write('\n')
        fp.close()
        return
    #{{{ sort and shape the data for 3d plotting
    def sort_and_xy(self):
        self.sort(self.dimlabels[0])
        self.sort(self.dimlabels[1])
        if len(self.dimlabels) > 2:
            raise ValueError("I don't know how to handle something with more than two dimensions for a surface plot!")
        #{{{ shared to both
        x_dim = self.dimlabels[0]
        y_dim = self.dimlabels[1]
        x_axis = self.retaxis(x_dim).data
        y_axis = self.retaxis(y_dim).data
        #}}}
        return x_axis,y_axis
    def matrices_3d(self,also1d = False,invert = False,max_dimsize = 1024,downsample_self = False):
        ''' returns X,Y,Z,x_axis,y_axis
        matrices X,Y,Z, are suitable for a variety of mesh plotting, etc, routines
        x_axis and y_axis are the x and y axes
        '''
        this_size = array(self.data.shape)
        sortedself = self.copy()
        if any(this_size > max_dimsize):
            print(lsafen("Warning! The data is big (%s), so I'm automatically downsampling"%(ndshape(self))))
            for j in where(this_size > max_dimsize):
                downsampling = ceil(double(this_size[j]) / max_dimsize)
                print('downsampling',self.dimlabels[j],'by',downsampling)
                sortedself = sortedself[self.dimlabels[j],0::downsampling]
            print(lsafen("I reduced to a max of max_dimsize = %d so the data is now %s"%(max_dimsize,ndshape(sortedself))))

        x_axis,y_axis = sortedself.sort_and_xy()
        if invert:
            print("trying to invert meshplot-like data")
        X = x_axis*ones(shape(y_axis))
        Y = ones(shape(x_axis))*y_axis
        Z = real(sortedself.data)
        if invert:
            X = X[:,::-1]
            Y = Y[:,::-1]
            Z = Z[:,::-1]
        if downsample_self:
            self.data = sortedself.data
            self.setaxis(self.dimlabels[0],x_axis)
            self.setaxis(self.dimlabels[1],y_axis)
        if also1d:
            if invert:
                return X,Y,Z,x_axis[::-1],y_axis[::-1]
            else:
                return X,Y,Z,x_axis,y_axis
        else:
            return X,Y,Z
    #}}}
    def mayavi_surf(self):
        """use the mayavi surf function, assuming that we've already loaded mlab
        during initialization"""
        X,Y,Z = self.matrices_3d()
        s = self.mlab.surf(X,Y,Z)
        return s
    #{{{ 3D mesh plot
    def meshplot(self,stride = None,alpha = 1.0,onlycolor = False,light = None,rotation = None,cmap = cm.gray,ax = None,invert = False,**kwargs):
        r'''takes both rotation and light as elevation, azimuth
        only use the light kwarg to generate a black and white shading display'''
        X,Y,Z = self.matrices_3d()
        if light == True:
            light = [0,0]# I think this is 45 degrees up shining down from the left of the y axis
        if not onlycolor:
            if ax is None: 
                ax = self._init_3d_axis(ax,rotation = rotation)
            else:
                if rotation is not None:
                    raise ValueError("you can only set the rotation once! (you tried"+repr(rotation)+")")
        rstride = 1
        cstride = 1
        x_dim = self.dimlabels[0]
        y_dim = self.dimlabels[1]
        if stride is not None:
            if x_dim in list(stride.keys()):
                rstride = stride[x_dim]
            if y_dim in list(stride.keys()):
                cstride = stride[y_dim]
        if light is not None:
            ls = LightSource(azdeg = light[1],altdeg = light[0])
            if cmap is not None:
                rgb = ls.shade(Z,cmap)
        else:
            mask = isfinite(Z.flatten())
            for_rgb = Z-Z.flatten()[mask].min()
            for_rgb /= for_rgb.flatten()[mask].max()
            if cmap is not None:
                rgb = cmap(for_rgb)
        if onlycolor:
            imshow(rgb)
        else:
            if light is None:
                if cmap is not None:
                    kwargs.update({'cmap':cmap})
                ax.plot_surface(X,Y,Z,
                        rstride = rstride,
                        cstride = cstride,
                        shade = True,
                        **kwargs)
            else:
                newkwargs = {}
                newkwargs['linewidth'] = 0.0
                newkwargs.update(kwargs)
                if cmap is not None:
                    newkwargs['facecolors'] = rgb
                ax.plot_surface(X,Y,Z,
                        rstride = rstride,
                        cstride = cstride,
                        alpha = alpha,
                        shade = False,
                        **newkwargs)
            ax.set_xlabel(x_dim)
            ax.set_ylabel(y_dim)
            ax.set_zlabel(self.name())
        if onlycolor:
            return
        else:
            return ax
    def contour(self,labels = True,**kwargs):
        """Contour plot -- kwargs are passed to the matplotlib
        `contour` function.

        See docstring of `figlist_var.image()` for an example

        Attributes
        ----------
        labels : boolean
            Whether or not the levels should be labeled.
            Defaults to True
        """
        x_axis,y_axis = self.dimlabels
        x = self.getaxis(x_axis)[:,None]
        y = self.getaxis(y_axis)[None,:]
        if 'levels' not in list(kwargs.keys()):
            levels = r_[self.data.min():self.data.max():30j]
        cs = contour(x*ones_like(y),ones_like(x)*y,self.data,**kwargs)
        if labels:
            clabel(cs,inline = 1,fontsize = 10)
        xlabel(self.unitify_axis(x_axis))
        ylabel(self.unitify_axis(y_axis))
        return cs
    def waterfall(self,alpha = 0.3,ax = None,rotation = None,color = 'b',edgecolor = 'k'):
        if ax is None: 
            ax = self._init_3d_axis(ax,rotation = rotation)
        else:
            if rotation is not None:
                raise ValueError("you can only set the rotation once!")
        if len(self.dimlabels) > 2:
            raise ValueError("I don't know how to handle something with more than two dimensions for a surface plot!")
        #{{{ shared to both
        x_dim = self.dimlabels[0]
        y_dim = self.dimlabels[1]
        try:
            x_axis = self.retaxis(x_dim).data
        except Exception as e:
            raise ValueError(strm('trying to get the info on axis', x_dim, 'which is',
                self.getaxis(x_dim))
                +explain_error(e))
        y_axis = self.retaxis(y_dim).data
        #}}}
        ax.set_xlabel(self.unitify_axis(x_dim))
        ax.set_ylabel(self.unitify_axis(y_dim))
        ax.set_zlabel(self.unitify_axis(self.name(),is_axis = False))
        verts = []
        xs = x_axis.flatten()
        xs = r_[xs[0],xs,xs[-1]] # add points for the bottoms of the vertices
        ys = y_axis.flatten()
        for j in range(0,len(ys)):
            zs = self[y_dim,j].data.flatten()
            zs = r_[0,zs,0]
            verts.append(list(zip(xs,zs))) # one of the faces
        poly = PolyCollection(verts, facecolors = [color]*len(verts), edgecolors = edgecolor) # the individual facecolors would go here
        poly.set_alpha(alpha)
        fig = gcf()
        #ax = fig.add_subplot(111,projection = '3d')
        ax.add_collection3d(poly,zs = ys, zdir = 'y')
        ax.set_zlim3d(self.data.min(),self.data.max())
        ax.set_xlim3d(xs.min(),xs.max())
        ax.set_ylim3d(ys.min(),ys.max())
        return ax
    def _init_3d_axis(self,ax,rotation = None):
        # other things that should work don't work correctly, so use this to initialize the 3D axis
        #ax.view_init(elev = rotation[0],azim = rotation[1])
        if rotation is None:
            rotation = [0,0]
        if ax is None:
            fig = gcf()
            ax = axes3d.Axes3D(fig)
            print("I'm trying to rotate to",rotation)
            #ax.view_init(20,-120)
            #ax.view_init(elev = 20 + rotation[1],azim = -120 + rotation[0])
            ax.view_init(azim = rotation[0],elev = rotation[1])
        return ax
    def oldtimey(self,alpha = 0.5,ax = None,linewidth = None,sclinewidth = 20.,light = True,rotation = None,invert = False,**kwargs):
        sortedself = self.copy()
        self.sort(self.dimlabels[0])
        self.sort(self.dimlabels[1])
        if invert:
            print("trying to invert oldtimey")
        if linewidth is None:
            linewidth = sclinewidth/sortedself.data.shape[1]
            print("setting linewidth to %0.1f"%linewidth)
        if ax is None: 
            ax = sortedself._init_3d_axis(ax,rotation = rotation)
        else:
            if rotation is not None:
                raise ValueError("you can only set the rotation once!")
        ax = sortedself.meshplot(linewidth = 0,light = light,ax = ax,invert = invert)
        #return
        if len(sortedself.dimlabels) > 2:
            raise ValueError("I don't know how to handle something with more than two dimensions for a surface plot!")
        #{{{ shared to both
        x_dim = sortedself.dimlabels[0]
        y_dim = sortedself.dimlabels[1]
        x_axis = sortedself.retaxis(x_dim).data
        y_axis = sortedself.retaxis(y_dim).data
        #}}}
        verts = []
        xs = x_axis.flatten()
        ys = y_axis.flatten() # this is the depth dimension
        if invert:
            ys = ys[::-1]
        for j in range(0,len(ys)):
            zs = sortedself[y_dim,j].data.flatten() # pulls the data (zs) for a specific y slice
            if invert:
                zs = zs[::-1]
            ax.plot(xs,ones(len(xs))*ys[j],zs,'k',linewidth = linewidth)
        fig = gcf()
        ax.set_zlim3d(sortedself.data.min(),sortedself.data.max())
        ax.set_xlim3d(xs.min(),xs.max())
        #if invert:
        #    ax.set_ylim3d(ys.max(),ys.min())
        #else:
        ax.set_ylim3d(ys.min(),ys.max())
        return ax
    #}}}
    #}}}
    #{{{ error-related functions
    def normalize(self,axis,first_figure = None):#,whichpoint = slice(0,1,None)):
        x = self.data
        n = len(x)
        S = sparse.lil_matrix((n,n))
        S.setdiag((self.get_error())**2)
        self.set_error(None)
        first_point = self[axis,0:1].copy() # this makes another instance that contains just the first point, for error propagation
        B = sparse.lil_matrix((n,n))
        B.setdiag(1./x)
        B[0,:] = -x/(x[0]**2) # Sparse seems to only support row assignment, so make the transpose to give it what it wants
        B[0,0] = 0.0
        B = B.T
        E = B * S * (B.T) # verified that this is matrix multiplication
        self /= first_point # this gives the experimentally measured E
        #{{{ now, chop out the first point, which is meaningless
        self = self[axis,1:]
        E = E[1:,1:]
        #}}}
        self.set_error(sqrt(E.diagonal()))
        E.setdiag(zeros(n-1))
        self.data_covariance = E
        return self
    def get_covariance(self):
        '''this returns the covariance matrix of the data'''
        if hasattr(self,'data_covariance'):
            E = self.data_covariance.copy()
        else:
            n = size(self.data)
            E = sparse.lil_matrix((n,n))
        try:
            E.setdiag(self.get_error()**2)
        except Exception as e:
            raise ValueError(strm('Problem getting covariance because error is',self.get_error())+explain_error(e))
        return E.toarray()
    #}}}
    #{{{ shortcuts for axes
    def axlen(self,axis):
        r"""return the size (length) of an axis, by name
        
        Parameters
        ----------

        axis: str
            name of the axis whos length you are interested in
        """
        return shape(self.data)[self.axn(axis)]
    def axn(self,axis):
        r'''Return the index number for the axis with the name "axis"

        This is used by many other methods.
        As a simple example,
        self.:func:`axlen`(axis) (the axis length) returns
        ``shape(self.data)[self.axn(axis)]``

        Parameters
        ----------

        axis: str
            name of the axis
        '''
        try:
            return self.dimlabels.index(axis)
        except:
            raise ValueError(' '.join(map(repr,['there is no axis named',axis,'all axes are named',self.dimlabels])))
    def indices(self,axis_name,values):
        r'Return a string of indeces that most closely match the axis labels corresponding to values. Filter them to make sure they are unique.'
        x = self.getaxis(axis_name)
        retval = []
        for j in values:
            retval.append(argmin(abs(x - j)))
        retval = array(retval)
        return unique(retval)
    #}}}
    #{{{ dictionary functions -- these convert between two formats:
    # dictionary -- stuff labeled according the dimension label.
    # list -- same information, but it's assumed they are listed in the order given by "dimlabels"
    def mkd(self,*arg,**kwargs):
        'make dictionary format'
        give_None = process_kwargs([("give_None",True)],kwargs)
        if len(arg) == 1:
            input_list = arg[0]
            if emptytest(input_list):
                return dict(zip(self.dimlabels,
                    [None]*len(self.dimlabels)))
            if len(input_list) != len(self.dimlabels):
                print(r"{\color{red}WARNING! mkd error (John will fix this later):}")
                print("When making a dictionary with mkd, you must pass a list that has one element for each dimension!  dimlabels is "+repr(self.dimlabels)+" and you passed "+repr(arg)+'\n\n')
                raise ValueError("When making a dictionary with mkd, you must pass a list that has one element for each dimension!  dimlabels is "+repr(self.dimlabels)+" and you passed "+repr(arg))
            for i,v in enumerate(input_list):
                if isinstance(v, ndarray):
                    if v.shape == () and v.size == 0:
                        input_list[i] = None
                    if v.dtype.type in [str_, bytes_]:
                        input_list[i] = str(v)
            if give_None:
                return dict(zip(self.dimlabels,input_list))
            else:
                #{{{ don't return values for the things that are None
                mykeys = [self.dimlabels[j] for j in range(0,len(self.dimlabels)) if input_list[j] is not None]
                myvals = [input_list[j] for j in range(0,len(self.dimlabels)) if input_list[j] is not None]
                return dict(zip(mykeys,myvals))
                #}}}
        elif len(arg) == 0:
            if not give_None:
                raise ValueError("You can't tell me not to give none and then not pass me anything!!")
            return dict(zip(self.dimlabels,
                [None]*len(self.dimlabels)))
        else:
            raise ValueError(strm('.mkd() doesn\'t know what to do with %d arguments',len(arg)))
    def fld(self,dict_in,noscalar = False):
        'flatten dictionary -- return list'
        return [dict_in[x] for x in self.dimlabels]
    #}}}
    #{{{ set + get the error + units
    #{{{ set units
    def set_units(self,*args):
        if len(args) == 2:
            unitval = args[1] # later, have some type of processing bojive
            if self.axis_coords_units is None or len(self.axis_coords_units) == 0:
                self.axis_coords_units = [None] * len(self.dimlabels)
            self.axis_coords_units[self.axn(args[0])] = unitval
        elif len(args) == 1:
            unitval = args[0] # later, have some type of processing bojive
            self.data_units = unitval
        else:
            raise TypeError(".set_units() takes data units or 'axis' and axis units")
        return self
    def human_units(self):
        prev_label = self.get_units()
        # -- rescaling for y axis seems screwed up, so
        # just skip it
        #if prev_label is not None and len(prev_label)>0:
        #    #{{{ find the average order of magnitude, rounded down to the nearest power of 3
        #    average_oom = log10(abs(self.data))/3.
        #    average_oom = average_oom[isfinite(average_oom)].mean()
        #    #}}}
        #    logger.debug(strm("(human units): for data the average oom is",average_oom*3))
        #    if round(average_oom) == 0.0:
        #        average_oom = 0
        #    else:
        #        average_oom = 3*floor(average_oom)
        #    logger.debug(strm("(human units): for data I round this to",average_oom))
        #    this_str = apply_oom(average_oom,self.data,prev_label=prev_label) 
        #    self.set_units(this_str)
        #else:
        #    logger.debug(strm('data does not have a unit label'))
        for thisaxis in self.dimlabels:
            prev_label = self.get_units(thisaxis)
            if prev_label is not None and len(prev_label)>0:
                data_to_test = self.getaxis(thisaxis)
                logger.debug(strm("the axis",thisaxis,"looks like this:",data_to_test))
                if data_to_test is not None:
                    try:
                        data_to_test = data_to_test[isfinite(data_to_test)]
                    except:
                        raise ValueError(strm('data_to_test is',data_to_test,'isfinite is',isfinite(data_to_test)))
                    if len(data_to_test) == 0:
                        raise ValueError(strm("Your",thisaxis,"axis doesn't seem to have any sensible values!"))
                    #{{{ find the average order of magnitude, rounded down to the nearest power of 3

                    average_oom = log10(abs(data_to_test))/3.
                    logger.debug(strm("for axis: dtype",data_to_test.dtype))
                    logger.debug(strm("for axis: dtype",data_to_test))
                    logger.debug(strm("for axis: oom:",average_oom))
                    average_oom = average_oom[isfinite(average_oom)].mean()
                    #}}}
                    logger.debug(strm("for axis",thisaxis,"the average oom is",average_oom*3))
                    average_oom = 3*floor(average_oom)
                    logger.debug(strm("for axis",thisaxis,"I round this to",average_oom))
                    x = self.getaxis(thisaxis)
                    result_label = apply_oom(average_oom,x,prev_label=prev_label)
                    self.set_units(thisaxis,result_label)
                else:
                    logger.debug(strm(thisaxis,'does not have an axis label'))
            else:
                logger.debug(strm(thisaxis,'does not have a unit label'))
        return self
    #}}}
    #{{{ get units
    def units_texsafe(self,*args):
        retval = self.get_units(*args)
        if retval is None:
            return None
        if retval.find('\\') > -1:
            retval = '$'+retval+'$'
        return retval
    def replicate_units(self,other):
        for thisaxis in self.dimlabels:
            if other.get_units(thisaxis) is not None:
                self.set_units(thisaxis,other.get_units(thisaxis))
        if other.get_units() is not None:
            self.set_units(other.get_units(thisaxis))
        return self
    def get_units(self,*args):
        if len(args) == 1:
            if self.axis_coords_units is None:
                return None
            if len(self.axis_coords_units) == 0:
                return None
            try:
                return self.axis_coords_units[self.axn(args[0])]
            except:
                raise RuntimeError(strm('problem getting units for',args[0],'dimension',self.dimlabels,self.axis_coords_units))
        elif len(args) == 0:
            return self.data_units
        else:
            raise ValueError(".set_units() takes axis or nothing")
    #}}}
    #{{{ set error
    def set_error(self,*args):
        r'''set the errors: either
        
        `set_error('axisname',error_for_axis)` or `set_error(error_for_data)`

        `error_for_data` can be a scalar, in which case, **all** the data errors are set to `error_for_data`

        .. todo::
                several options below -- enumerate them in the documentation
        '''
        if (len(args) == 1) and isscalar(args[0]):
            if args[0] == 0:
                args = (zeros_like(self.data),)
            else:
                args = (ones_like(self.data) * args[0],)
        if (len(args) == 1) and (isinstance(args[0], ndarray)):
            self.data_error = reshape(args[0],shape(self.data))
        elif (len(args) == 1) and (isinstance(args[0], list)):
            self.data_error = reshape(array(args[0]),shape(self.data))
        elif (len(args) == 2) and (isinstance(args[0], str)) and (isinstance(args[1], ndarray)):
            self.axis_coords_error[self.axn(args[0])] = args[1]
        elif (len(args) == 2) and (isinstance(args[0], str)) and (isscalar(args[1])):
            self.axis_coords_error[self.axn(args[0])] = args[1]*ones_like(self.getaxis(args[0]))
        elif (len(args) == 1) and args[0] is None:
            self.data_error = None
        else:
            raise TypeError(' '.join(map(repr,['Not a valid argument to set_error:',list(map(type,args))])))
        return self
    #}}}
    #{{{ random mask -- throw out points
    def random_mask(self,axisname,threshold = exp(-1.0),inversion = False):
        r'''generate a random mask with about 'threshold' of the points thrown out'''
        if inversion:
            threshold = threshold / (1.0 - threshold)
        myr = rand(self.data.shape[self.axn(axisname)]) # random array same length as the axis
        return myr > threshold
    #}}}
    #{{{ get error
    def get_error(self,*args):
        '''get a copy of the errors\neither set_error('axisname',error_for_axis) or set_error(error_for_data)'''
        if (len(args) == 0):
            if self.data_error is None:
                return None
            else:
                return real(self.data_error)
        elif (len(args) == 1):
            thearg = args[0]
            if isinstance(thearg, str_):
                thearg = str(thearg) # like in the other spot, this became necessary with some upgrade, though I'm not sure that I should maybe just change the error functions to treat the numpy string in the same way
            if (isinstance(thearg, str)):
                if len(self.axis_coords_error) == 0: self.axis_coords_error = [None] * len(self.dimlabels) # is we have an empty axis_coords_error, need to fill with None's
                try:
                    errorforthisaxis = self.axis_coords_error[self.axn(thearg)]
                except Exception as e:
                    raise RuntimeError(strm('Problem trying to load error',self.axn(thearg),'for axis',thearg,'out of',self.axis_coords_error)
                            +explain_error(e))
                if errorforthisaxis is None:
                    return None
                else:
                    x = self.axis_coords_error[self.axn(thearg)]
                    if isinstance(x, ndarray):
                        if x.shape == ():
                            return None
                        else:
                            return real(self.axis_coords_error[self.axn(thearg)])
                    else:
                        return real(self.axis_coords_error[self.axn(thearg)])
        else:
            raise ValueError(strm('Not a valid argument to get_error: *args=',args,'map(type,args)=',list(map(type,args))))
        #}}}
    #}}}
    #{{{ match dims --
    def matchdims(self,other):
        r'add any dimensions to self that are not present in other'
        #print 'diagnose: matching',ndshape(self),'to',ndshape(other)
        addeddims =  list(set(self.dimlabels)^set(other.dimlabels))
        newdims = addeddims + self.dimlabels
        newshape = [1]*len(addeddims) + list(self.data.shape)
        #print 'diagnose: newshape',newshape,'newdims',newdims
        #{{{ reshape to the new dimensions  
        new_axis_coords = [r_[1]]*len(addeddims) + self.axis_coords
        self.data = self.data.reshape(newshape)
        self.dimlabels = newdims
        if len(self.axis_coords)>0:
            self.axis_coords = new_axis_coords
        #}}}
        #{{{ if we are adding dimensions, we will need to reorder to match the order of the other   
        if len(addeddims)>0:
            self.reorder(other.dimlabels)
        #}}}
        return self
    #}}}
    #{{{ rename
    def rename(self,previous,new):
        self.dimlabels[self.dimlabels.index(previous)] = new
        return self
    #}}}
    #{{{ display and other properties
    #{{{ set and get prop
    def unset_prop(self,arg):
        "remove a 'property'"
        self.other_info.pop(arg)
        if len(self.other_info) == 0:
            del self.other_info
        return self
    def set_prop(self,*args):
        r"""set a 'property' of the nddata
        This is where you can put all unstructured information (e.g. experimental parameters, etc)"""
        if len(args) == 2:
            propname,val = args
            self.other_info.update({propname:val})
        elif len(args) == 1 and isinstance(args[0], dict):
            self.other_info.update(args[0])
        else:
            raise ValueError("I don't know what you're passing to set prop!!!")
        return self
    def copy_props(self,other):
        r"""Copy all properties (see :func:`get_prop`) from another nddata
        object -- note that these include properties pertaining the the FT
        status of various dimensions."""
        self.other_info.update(deepcopy(other.other_info))
        return self
    def get_prop(self,propname=None):
        r'''return arbitrary ND-data properties (typically acquisition parameters *etc.*) by name (`propname`)
        
        In order to allow ND-data to store acquisition parameters and other info that accompanies the data,
        but might not be structured in a gridded format, nddata instances
        always have a `other_info` dictionary attribute,
        which stores these properties by name.

        If the property doesn't exist, this returns `None`.
        
        Parameters
        ----------
        propname: str
            Name of the property that you're want returned.
            If this is left out or set to "None" (not given), the names of the available
            properties are returned.
            If no exact match is found, and propname contains a . or * or [, it's
            assumed to be a regular expression.
            If several such matches are found, the error message is informative.

            .. todo::
                have it recursively search dictionaries (e.g. bruker acq)

        Returns
        -------
        The value of the property (can by any type) or `None` if the property doesn't exist.
        '''
        if propname is None:
            return self.other_info.keys()
        if propname not in self.other_info.keys():
            if '.' in propname or '*' in propname or '[' in propname:
                propname_re = re.compile(propname)
                matches = [j for j in self.other_info.keys() if propname_re.match(j)]
                if len(matches) == 0:
                    return None
                assert len(matches) == 1, "I found %d matches for regexp %s in properties: %s"%(len(matches),
                        propname,
                        ' '.join(matches))
                return self.other_info[matches[0]]
            else:
                return None
        return self.other_info[propname]
    def name(self,*arg):
        r"""args:
           .name(newname) --> Name the object (for storage, etc)
           .name() --> Return the name"""
        if len(arg) == 1:
            self.set_prop('name',arg[0])
            return self
        elif len(arg) == 0:
            return self.get_prop('name')
        else:
            raise ValueError("invalid number of arguments")
    #}}}
    #{{{ set and get plot color
    def set_plot_color(self,thiscolor):
        if thiscolor is None:
            return
        if thiscolor is str:
            colordict = {'r':[1,0,0],
                    'g':[0,1,0],
                    'b':[0,0,1],
                    'k':[0,0,0],
                    'y':[0.5,0.5,0],
                    'o':[0.75,0.25,0],
                    'c':[0,0.5,0.5]}
            try:
                thiscolor = colordict[thiscolor]
            except:
                raise ValueError(strm('Color',thiscolor,'not in dictionary'))
        self.other_info.update({'plot_color':thiscolor})
        return
    def get_plot_color(self):
        if 'plot_color' in self.get_prop():
            return self.other_info['plot_color']
        else:
            return None
    #}}}
    #}}}
    def svd(self, todim, fromdim):
        """Singular value decomposition.  Original matrix is unmodified.

        .. note::
            Because we are planning to upgrade with axis objects,
            FT properties, axis errors, etc, are not transferred here.
            If you are using it when this note is still around, be sure to
            `.copy_props(`

            Also, error, units, are not currently propagated, but could be relatively easily!

        If

        >>> U, Sigma, Vh = thisinstance.svd()

        then ``U``, ``Sigma``, and ``Vh`` are nddata such that ``result`` in

        >>> result = U @ Sigma @ Vh

        will be the same as ``thisinstance``.
        Note that this relies on the fact that nddata matrix multiplication doesn't care about the ordering
        of the dimensions (see :method:`~pyspecdata.core.dot`).
        The vector space that contains the singular values is called `'SV'` (see more below).

        Parameters
        ==========
        fromdim: str
            This dimension corresponds to the columns of the matrix that is
            being analyzed by SVD.
            (The matrix transforms from the vector space labeled by ``fromdim``
            and into the vector space labeled by ``todim``).
        todim: str
            This dimension corresponds to the rows of the matrix that is
            being analyzed by SVD.

        Returns
        =======
        U: nddata
            Has dimensions (all other dimensions) × 'todim' × 'SV',
            where the dimension 'SV' is the vector space of the singular
            values.
        Sigma: nddata
            Has dimensions (all other dimensions) × 'SV'.
            Only non-zero
        Vh: nddata
            Has dimensions (all other dimensions) × 'SV' × 'fromdim',
        """
        orig_order = list(self.dimlabels)
        all_but = [j for j in self.dimlabels if j not in [fromdim,todim]]
        new_order = all_but + [todim,fromdim]
        self.reorder(new_order)
        U, Sigma, Vh = svd(self.data, full_matrices=False)
        U = nddata(U,all_but + [todim,'SV'])
        Vh = nddata(Vh,all_but + ['SV',fromdim])
        Sigma = nddata(Sigma, all_but + ['SV'])
        # {{{ label the axes
        for j in all_but:
            U.setaxis(j,self.getaxis(j))
            Vh.setaxis(j,self.getaxis(j))
        U.setaxis(todim,self.getaxis(todim))
        Vh.setaxis(fromdim,self.getaxis(fromdim))
        # }}}
        self.reorder(orig_order)
        return U, Sigma, Vh
    #{{{ arithmetic
    def along(self,dimname):
        """Specifies the dimension for the next matrix
        multiplication (represents the rows/columns)."""
        self._matmul_along = dimname
        return self
<<<<<<< HEAD
=======
    def along(self,dimname):
        """Specifies the dimension for the next matrix
        multiplication (represents the rows/columns)."""
        self._matmul_along = dimname
        return self
    #@profile
>>>>>>> ba2c153d
    def dot(self,arg):
        """This will perform a dot product or a matrix multiplication.
        If one dimension in ``arg`` matches that in ``self``,
        it will dot along that dimension
        (take a matrix multiplication where that dimension represents the columns of ``self`` and the rows of ``arg``)

        Note that if you have your dimensions named "rows" and "columns", this
        will be very confusing, but if you have your dimensions named in terms
        of the vector basis they are defined/live in, this makes sense.

        If there are zero or no matching dimensions, then use
        :func:`~pyspecdata.nddata.along` to specify the dimensions for matrix
        multiplication / dot product.

        Note that

        >>> C = A @ B

        is equivalent to

        >>> C = A.C.dot(B)

        >>> a = nddata(r_[0:9],[3,3],['a','b'])
        >>> b = nddata(r_[0:3],'b')
        >>> print a.C.dot(b)
        >>> print a.data.dot(b.data)
        >>> a = nddata(r_[0:27],[3,3,3],['a','b','c'])
        >>> b = nddata(r_[0:9],[3,3],['a','b'])
        >>> print a.C.dot(b)
        >>> print tensordot(a.data,b.data,axes=((0,1),(0,1)))

        >>> a = nddata(r_[0:27],[3,3,3],['a','b','c'])
        >>> b = nddata(r_[0:9],[3,3],['a','d'])
        >>> print a.C.dot(b)
        >>> print tensordot(a.data,b.data,axes=((0),(0)))

        .. literalinclude:: ../examples/matrix_mult.py
        """
        if hasattr(self,'_matmul_along'):
            dot_dim_A = self._matmul_along
            if hasattr(arg,'_matmul_along'):
                dot_dim_B = arg._matmul_along
            else:
                dot_dim_B = dot_dim_A
        elif hasattr(arg,'_matmul_along'):
            dot_dim_B = arg._matmul_along
            dot_dim_A = dot_dim_B
        else:
            matching_dims = set(self.dimlabels) & set(arg.dimlabels)
            if len(matching_dims) == 1:
                dot_dim_A = list(matching_dims)[0]
                dot_dim_B = dot_dim_A
            else:
                raise ValueError("I can't determine the dimension for matrix"
                        " multiplication!  Either have only one matching dimension,"
                        " or use .along(")
        # {{{ unset the "along" setting
        if hasattr(self,'_matmul_along'):
            del(self._matmul_along)
        if hasattr(arg,'_matmul_along'):
            del(arg._matmul_along)
        # }}}
        if dot_dim_B != dot_dim_A:
            arg = arg.C.rename(dot_dim_B,dot_dim_A)
        A,B = self.aligndata(arg)
        # {{{ store the dictionaries for later use
        axis_coords_dict = A.mkd(A.axis_coords)
        axis_units_dict = A.mkd(A.axis_coords_units)
        axis_coords_error_dict = A.mkd(A.axis_coords_error)
        # }}}
        # manipulate "self" directly
        self.dimlabels = [j for j in A.dimlabels if j != dot_dim_A]
        if (self.get_error() is not None) or (arg.get_error() is not None):
            raise ValueError("we plan to include error propagation here, but not yet provided")
        ax_idx = A.axn(dot_dim_A) # should be the same for both, since they are aligned
        logger.debug(strm("shape of A is",ndshape(A)))
        logger.debug(strm("shape of B is",ndshape(B)))
        A.data = A.data[...,newaxis]
        B.data = B.data[...,newaxis]
        logger.debug(strm("add a new axis",A.data.shape))
        logger.debug(strm("add a new axis",B.data.shape))
        A.data = moveaxis(A.data,ax_idx,-1) # columns position
        B.data = moveaxis(B.data,ax_idx,-2) # row position
        logger.debug(strm("after movement",A.data.shape))
        logger.debug(strm("after movement",B.data.shape))
        time_matmul = time.time()
        self.data = matmul(A.data,B.data)
        logger.debug(strm("matmul took",time.time()-time_matmul))
        logger.debug(strm("after mult",self.data.shape))
        self.data = self.data[...,0,0]
        logger.debug(strm("remove extras",self.data.shape))
        # {{{ use the dictionaries to reconstruct the metadata
        self.axis_coords = self.fld(axis_coords_dict)
        self.axis_coords_units = self.fld(axis_units_dict)
        self.axis_coords_error = self.fld(axis_coords_error_dict)
        # }}}
        print("self.data.shape",self.data.shape)
        print("ndshape",ndshape(self))
        return self
    def __add__(self,arg):
        if isscalar(arg):
            A = self.copy()
            if isinstance(arg, complex) and self.data.dtype not in [complex128,complex64]:
                A.data = complex128(A.data)
            A.data += arg
            # error does not change
            return A
        #{{{ shape and add
        A,B = self.aligndata(arg)
        logger.debug(strm('after alignment, right data looks like:',ndshape(B)))
        retval = A.copy()
        retval.data = A.data + B.data
        #}}}
        Aerr = A.get_error()
        Berr = B.get_error()
        Rerr = 0.0
        if Aerr is not None:
            Rerr += (Aerr)**2
        if Berr is not None:
            Rerr += (Berr)**2
        Rerr = sqrt(real(Rerr)) # convert back to stdev
        if Aerr is None and Berr is None:
            Rerr = None
        retval.set_error(Rerr)
        return retval
    def __sub__(self,arg):
        return self.__add__(-1*arg)
    def __lt__(self,arg):
        if isinstance(arg, ndarray):
            retval = self.copy()
            retval.data = retval.data < arg
            return retval
        elif isinstance(arg,nddata):
            retval,B = self.aligndata(arg)
            retval.data = retval.data < B.data
            return retval
        elif isscalar(arg):
            retval = self.copy()
            retval.data = retval.data < arg
            return retval
        else:
            raise ValueError("I don't know what to do with an argument of type"+repr(type(arg)))
    def __gt__(self,arg):
        if isinstance(arg, ndarray):
            retval = self.copy()
            retval.data = retval.data > arg
            return retval
        elif isinstance(arg,nddata):
            retval,B = self.aligndata(arg)
            retval.data = retval.data > B.data
            return retval
        elif isscalar(arg):
            retval = self.copy()
            retval.data = retval.data > arg
            return retval
        else:
            raise ValueError("I don't know what to do with an argument of type"+repr(type(arg)))
    def __le__(self,arg):
        if isinstance(arg, ndarray):
            retval = self.copy()
            retval.data = retval.data <= arg
            return retval
        elif isinstance(arg,nddata):
            retval,B = self.aligndata(arg)
            retval.data = retval.data <= B.data
            return retval
        elif isscalar(arg):
            retval = self.copy()
            retval.data = retval.data <= arg
            return retval
        else:
            raise ValueError("I don't know what to do with an argument of type"+repr(type(arg)))
    def __ge__(self,arg):
        if isinstance(arg, ndarray):
            retval = self.copy()
            retval.data = retval.data >= arg
            return retval
        elif isinstance(arg,nddata):
            retval,B = self.aligndata(arg)
            retval.data = retval.data >= B.data
            return retval
        elif isscalar(arg):
            retval = self.copy()
            retval.data = retval.data >= arg
            return retval
        else:
            raise ValueError("I don't know what to do with an argument of type"+repr(type(arg)))
<<<<<<< HEAD
=======
    #@profile
>>>>>>> ba2c153d
    def __matmul__(self,arg):
        assert type(arg) is nddata, "currently matrix multiplication only allowed if both are nddata"
        return self.C.dot(arg)
    def __mul__(self,arg):
        #{{{ do scalar multiplication
        if isscalar(arg):
            #print "multiplying",self.data.dtype,"with scalar of type",type(arg)
            A = self.copy()
            if isinstance(arg, complex) and self.data.dtype not in [complex128,complex64]:
                A.data = complex128(A.data)
            A.data *= arg
            if A.get_error() is not None:
                error = A.get_error()
                error *= abs(arg)
            return A
        #}}}
        #{{{ shape and multiply
        try:
            A,B = self.aligndata(arg)
        except Exception as e:
            if arg.name() is not None and self.name() is not None:
                raise ValueError(strm("Error aligning right (arg)", arg.name(),
                    "with left (self)", self.name())+explain_error(e))
            else:
                raise ValueError("Error aligning"+explain_error(e))
        retval = A.copy()
        retval.data = A.data * B.data
        #}}}
        #{{{ if we have error for both the sets of data, I should propagate that error
        Aerr = A.get_error()
        Berr = B.get_error()
        Rerr = 0.0 # we can have error on one or both, so we're going to need to add up the variances
        if Aerr is not None:
            Rerr += (Aerr * B.data)**2
        if Berr is not None:
            Rerr += (Berr * A.data)**2
        Rerr = sqrt(real(Rerr)) # convert back to stdev
        if Aerr is None and Berr is None:
            Rerr = None
        #}}}
        retval.set_error(Rerr)
        return retval
    def __rpow__(self,arg):
        result = self.copy()
        result.set_error(None)
        logger.debug("error propagation for right power not currently supported (do you need this, really?)")
        assert isscalar(arg) or isinstance(arg, ndarray), "currently right power only supported for ndarray and scalars -- do you really need something else??"
        result.data = arg**self.data
        return result
    def __pow__(self,arg):
        if arg == -1:
            x = self.get_error()
            result = self.copy()
            result.data = 1.0/result.data
            if x is not None:
                result.set_error(abs(x.copy()/(self.data**2)))
            return result
        elif arg == 2:
            return self * self
        else:
            if self.get_error() is not None:
                raise ValueError(strm("nothing but -1 and 2 supported yet! (you tried to raise to a power of "+repr(arg)+")"))
            else:
                result = self.copy()
                result.data = result.data**arg
                return result
    def __truediv__(self,arg):
        return self.__div__(arg)
    def __div__(self,arg):
        if isscalar(arg):
            A = self.copy()
            A.data /= arg
            if A.get_error() is not None:
                error = A.get_error()
                error /= abs(arg)
            return A
        A,B = self.aligndata(arg)
        retval = A.copy()
        retval.data = A.data / B.data
        #{{{ if we have error for both the sets of data, I should propagate that error
        Aerr = A.get_error()
        Berr = B.get_error()
        Rerr = 0.0 # we can have error on one or both, so we're going to need to add up the variances
        dt128 = dtype('complex128')
        if Aerr is not None:
            if (A.data.dtype is dt128) or (B.data.dtype is dt128):# this should avoid the error that Ryan gets
                Rerr += (complex128(Aerr)/complex128(B.data))**2
            else:
                Rerr += (Aerr/B.data)**2
        if Berr is not None:
            if (A.data.dtype is dt128) or (Berr.dtype is dt128) or (B.data.dtype is dt128):# this should avoid the error that Ryan gets
                Rerr += (complex128(A.data)*complex128(Berr)/(complex128(B.data)**2))**2
            else:
                try:
                    Rerr += (A.data*Berr/(B.data**2))**2
                except:
                    raise ValueError(strm('self was',self,
                        'arg was',arg,
                        'dtype of A.data',A.data.dtype,
                        'dtype of Berr',Berr.dtype,
                        'dtype of B.data',Berr) + explain_error(e))
        try:
            Rerr = sqrt(real(Rerr)) # convert back to stdev --> note that this has problems with complex numbers, hence the "abs" above
        except AttributeError as e:
            raise AttributeError(strm("Rerr gave an attribute error when you passed",Rerr) + explain_error(e))
        #print "DEBUG: step 3",Rerr
        #print "Rerr dtype",Rerr.dtype
        if Aerr is None and Berr is None:
            Rerr = None
        #}}}
        retval.set_error(Rerr)
        return retval
    def __invert__(self):
        if self.data.dtype is dtype('bool'):
            self.data = ~self.data
            return self
        else:
            raise ValueError('invert only implemented for boolean now')
    def __abs__(self):
        return self.runcopy(abs)
    __radd__ = __add__
    __rmul__ = __mul__
    def __rsub__(self,arg):
        return -1*(self-arg)
    def __neg__(self):
        return -1*self
    def __rdiv__(self,arg):
        return arg * (self**(-1))
    #def real(self):
    #    self.data = real(self.data)
    #    return self
    #}}}
    #{{{ align data
    def aligndata(self,arg):
        r'''This is a fundamental method used by all of the arithmetic operations.
        It uses the dimension labels of `self` (the current instance) and `arg`
        (an nddata passed to this method) to generate two corresponding output
        nddatas that I refer to here, respectively, as `A` and `B`.  `A` and
        `B` have dimensions that are "aligned" -- that is, they are identical
        except for singleton dimensions (note that numpy automatically tiles
        singleton dimensions).  Regardless of how the dimensions of `self.data`
        and `arg.data` (the underlying numpy data) were ordered, `A.data` and
        `B.data` are now ordered identically, where dimensions with the same
        label (`.dimlabel`) correspond to the same numpy index.  This allows
        you do do math.

        Note that, currently, both `A` and `B` are given a full set of axis
        labels, even for singleton dimensions.  This is because we're assuming
        you're going to do math with them, and that the singleton dimensions
        will be expanded.

        Parameters
        ==========
        arg : nddata or ndarray
            The nddata that you want to align to `self`.
            If arg is an ndarray, it will try to match dimensions to self based
            on the length of the dimension.
            **Note:** currently there is an issue where this will only really
            work for 1D data, since it first makes an nddata instance based on
            arg, which apparently collapses multi-D data to 1D data.

        Returns
        =======
        A : nddata
            realigned version of `self`
        B : nddata
            realigned version of `arg` (the argument)
        '''
        #{{{ if zero dimensional, fake a singleton dimension and recurse
        #{{{ unless both are zero dimensional, in which case, just leave alone
        logger.debug(strm("starting aligndata"))
        if isscalar(arg) or isinstance(arg, ndarray):
            arg = nddata(arg)
            index_dims = [j for j in r_[0:len(arg.dimlabels)]
                     if arg.dimlabels[j]=='INDEX']
            for j in index_dims:# find dimension of matching length
                match_dims = nonzero(arg.data.shape[j]==array(self.data.shape))[0]
                if len(match_dims) > 0:
                    arg.dimlabels[j] = self.dimlabels[match_dims[0]]
                if len(match_dims) != len(index_dims):
                    raise ValueError("you seem to by multiplying by something with an 'INDEX' data and something that doesn't have that -- is this really what you want?  (this is commonly produced by multiplying a mismatched ndarray by an nddata)")
        if ndshape(self).zero_dimensional and ndshape(arg).zero_dimensional:
            logger.debug(strm("(1) yes, I found something zero dimensional"))
            return self.copy(),arg.copy()
        #}}}
        elif ndshape(self).zero_dimensional:
            logger.debug(strm("(2) yes, I found something zero dimensional"))
            logger.debug(strm("yes, I found something zero dimensional"))
            A = self.copy()
            A.dimlabels = [arg.dimlabels[0]]
            A.data = A.data.reshape(1)
            return A.aligndata(arg)
        elif ndshape(arg).zero_dimensional:
            logger.debug(strm("(3) yes, I found something zero dimensional"))
            logger.debug(strm("yes, I found something zero dimensional"))
            arg = arg.copy()
            arg.dimlabels = [self.dimlabels[0]]
            arg.data = arg.data.reshape(1)
            return self.aligndata(arg)
        #}}}
        selfout = self.copy() # copy self
        assert len(selfout.data.shape) != 0 and len(arg.data.shape) != 0, ("neither"
         " self nor arg should be zero dimensional at this point (previous code"
         " should have taken care of that")
        # {{{create newdims, consisting of dimlabels for self, followed by the
        # names of the dimensions in arg that are not also in self -- order for
        # both is important; then create a matching selfshape
        augmentdims = [x for x in arg.dimlabels if x in
                set(self.dimlabels)^set(arg.dimlabels)] # dims in arg
        #                   but not self, ordered as they were in arg
        newdims = self.dimlabels + augmentdims
        selfshape = list(selfout.data.shape)+list(
                ones(len(augmentdims),dtype=uint64)) # there is no need to
        #       transpose self, since its order is preserved
        # }}}
        argout = arg.copy()
        # {{{ now create argshape for the reshaped argument
        new_arg_labels = [x for x in newdims if x in
                arg.dimlabels] #  only the labels valid for arg, ordered
        #                         as they are in newdims
        argshape = list(ones(len(newdims), dtype=int64))# should be a better solution
        logger.debug(strm("DEBUG 2: shape of self",ndshape(self),"self data shape",self.data.shape,"shape of arg",ndshape(arg),"arg data shape",arg.data.shape))
        logger.debug(strm("DEBUG 3: shape of selfout",ndshape(selfout),"selfout data shape",selfout.data.shape,"shape of argout",ndshape(argout),"argout data shape",argout.data.shape))
        #{{{ wherever the dimension already exists in arg, pull the shape from arg
        for j,k in enumerate(newdims):
            if k in argout.dimlabels:
                try:
                    argshape[j] = argout.data.shape[argout.axn(k)]
                except:
                    raise ValueError("There seems to be a problem because the" +
                            "shape of argout is now len:%d"%len(argout.data.shape),
                            argout.data.shape,"while the dimlabels is len:%d"%len(
                                argout.dimlabels),argout.dimlabels)
        # }}}
        # }}}
        # {{{ transpose arg to match newshape
        argorder = list(map(argout.dimlabels.index,new_arg_labels)) # for
        #          each new dimension, determine the position of the
        #          original dimension
        selfout.data = selfout.data.reshape(int64(selfshape)) # and reshape
        #          to its new shape
        selfout.dimlabels = newdims
        try:
            argshape = int64(argshape)
            argout.data = argout.data.transpose(argorder
                    ).reshape(argshape) # and reshape the data
        except ValueError as Argument:
            raise ValueError('the shape of the data is ' +
                    repr(argout.data.shape) + ' the transpose ' +
                    repr(argorder) + ' and the new shape ' +
                    repr(argshape) + ' original arg: ' +
                    repr(Argument))
        argout.dimlabels = newdims
        # }}}
        # {{{ transpose the data errors appropriately
        if selfout.get_error() is not None:
            try:
                temp = selfout.get_error().copy().reshape(selfshape)
            except ValueError as Argument:
                raise ValueError("The instance (selfout) has a shape of "
                        + repr(selfout.data.shape) +
                        " but its error has a shape of" +
                        repr(selfout.get_error().shape) +
                        "!!!\n\n(original argument:\n" +
                        repr(Argument) + "\n)")
            selfout.set_error(temp)
        if argout.get_error() is not None:
            try:
                temp = argout.get_error().copy().transpose(argorder).reshape(argshape)
            except ValueError as Argument:
                raise ValueError("The argument (argout) has a shape of "
                        + repr(argout.data.shape)
                        + " but its error has a shape of" +
                        repr(argout.get_error().shape) + "(it's " +
                        repr(argout.get_error()) +
                        ")!!!\n\n(original argument:\n" +
                        repr(Argument) + "\n)")
            argout.set_error(temp)
        # }}}
        if (len(selfout.axis_coords)>0) or (len(argout.axis_coords)>0):
            #{{{ transfer the errors and the axis labels
            #{{{ make dictionaries for both, and update with info from both, giving preference to self
            axesdict = selfout.mkd()
            #print "DEBUG 4: original mkd",axesdict
            errordict = selfout.mkd()
            # {{{ define a function that allows me to only update non-zero axes
            def non_empty_axes(input_data,ret_err = False):
                if ret_err:
                    temp_dict = input_data.mkd(input_data.axis_coords_error)
                else:
                    temp_dict = input_data.mkd(input_data.axis_coords)
                temp_dict = {k:v for k,v in temp_dict.items()
                        if v is not None and len(v) > 0}
                return temp_dict
            # }}}
            #{{{ add the axes and errors for B
            if isinstance(arg.axis_coords, list):
                if len(arg.axis_coords) > 0:
                    axesdict.update(non_empty_axes(arg))
            if isinstance(arg.axis_coords_error, list):
                if len(arg.axis_coords_error) > 0 and not all([x is None for x in arg.axis_coords_error]):
                    errordict.update(arg.mkd(arg.axis_coords_error))
            #}}}
            #{{{ add the axes and errors for A
            if isinstance(self.axis_coords, list):
                if len(self.axis_coords) > 0:
                    axesdict.update(non_empty_axes(self))
            if isinstance(self.axis_coords_error, list):
                if len(self.axis_coords_error) > 0 and not all([x is None for x in self.axis_coords_error]):
                    errordict.update(self.mkd(self.axis_coords_error))
            #}}}
            #}}}
            selfout.axis_coords_error = selfout.fld(errordict)
            argout.axis_coords_error = selfout.fld(errordict)
            selfout.axis_coords = selfout.fld(axesdict)
            argout.axis_coords = selfout.fld(axesdict)
            #}}}
            selfout.axis_coords_units = [None]*len(newdims)
            argout.axis_coords_units = [None]*len(newdims)
            for thisdim in newdims:
                if thisdim in self.dimlabels:
                    selfout.set_units(thisdim,self.get_units(thisdim))
                    argout.set_units(thisdim,self.get_units(thisdim))
                elif thisdim in arg.dimlabels:
                    selfout.set_units(thisdim,arg.get_units(thisdim))
                    argout.set_units(thisdim,arg.get_units(thisdim))
        return selfout,argout
    #}}}
    #{{{ integrate, differentiate, and sum
    def integrate(self, thisaxis, backwards=False, cumulative=False):
        r'''Performs an integration -- which is similar to a sum, except that it takes the axis into account, *i.e.*, it performs:
            :math:`\int f(x) dx`
            rather than
            :math:`\sum_i f(x_i)`

            Gaussian quadrature, etc, is planned for a future version.

            Parameters
            ==========
            thisaxis:
                The dimension that you want to integrate along
            cumulative: boolean (default False)
                Perform a cumulative integral (analogous to a cumulative sum)
                -- *e.g.* for ESR.
            backwards: boolean (default False)
                for cumulative integration -- perform the integration backwards
            '''
        if backwards is True:
            self.data = self[thisaxis,::-1].data
        t = None
        if len(self.axis_coords)>0:
            t = self.getaxis(thisaxis)
            dt = t[1]-t[0]
        if t is None:
            raise ValueError("You can't call integrate on an unlabeled axis")
        if cumulative:
            self.run_nopop(cumsum,thisaxis)
            if backwards is True:
                self.data = self[thisaxis,::-1].data
        else:
            self.run(sum,thisaxis)
        self.data *= dt
        return self
    def diff(self,thisaxis,backwards = False):
        if backwards is True:
            self.data = self[thisaxis,::-1].data
        self.run_nopop(mydiff,thisaxis)
        if backwards is True:
            self.data = self[thisaxis,::-1].data
        if len(self.axis_coords)>0:
            t = self.getaxis(thisaxis)
            dt = t[1]-t[0]
            self.data /= dt
        return self
    def sum(self,axes):
        if (isinstance(axes, str)):
            axes = [axes]
        for j in range(0,len(axes)):
            try:
                thisindex = self.dimlabels.index(axes[j])
            except:
                print('|-ERROR FINDING DIMENSION-----')
                print('| dimlabels is: ',self.dimlabels)
                print("| doesn't contain: ",axes[j])
                print('|-----------------------------')
                raise
            self.data = sum(self.data,
                    axis=thisindex)
            self._pop_axis_info(thisindex)
        return self
    def sum_nopop(self,axes):
        if (isinstance(axes, str)):
            axes = [axes]
        for j in range(0,len(axes)):
            try:
                thisindex = self.dimlabels.index(axes[j])
            except:
                print('error, dimlabels is: ',self.dimlabels)
                print("doesn't contain: ",axes[j])
                raise
            temp = list(self.data.shape)
            temp[thisindex] = 1
            self.data = sum(self.data,
                    axis=thisindex)
            self.data = self.data.reshape(temp)
        return self
    #}}}
    #{{{ poly. fit
    def polyfit(self,axis,order=1,force_y_intercept = None):
        '''polynomial fitting routine -- return the coefficients and the fit
        ..note:
            later, should probably branch this off as a new type of fit class

        ..warning:
            for some reason, this version doesn't use orthogonal polynomials,
            as the numpy routine does -- we had diagnosed and determined that
            that creates noticeably different results, so fix that here.

        Parameters
        ----------
        axis: str
            name of the axis that you want to fit along
            (not sure if this is currently tested for multi-dimensional data,
            but the idea should be that multiple fits would be returned.)
        order: int
            the order of the polynomial to be fit
        force_y_intercept: double or None
            force the y intercept to a particular value (e.g. 0)

        Returns
        -------
        c: ndarray
            a standard numpy array containing the coefficients (in ascending polynomial order)
        formult: nddata
            an nddata containing the result of the fit
        '''
        x = self.getaxis(axis).copy().reshape(-1,1)
        #{{{ make a copy of self with the relevant dimension second to last (i.e. rows)
        formult = self.copy()
        neworder = list(formult.dimlabels)
        neworder.pop(neworder.index(axis))
        if len(neworder) > 1:
            neworder = neworder[:-1] + [axis] + neworder[-1]
        else:
            neworder = [axis] + neworder
        formult.reorder(neworder)
        #}}}
        y = formult.data
        #{{{ now solve Lx = y, where x is appropriate for our polynomial
        startingpower = 0
        if force_y_intercept is not None:
            startingpower = 1
        L =  concatenate([x**j for j in range(startingpower,order+1)],axis=1) # note the totally AWESOME way in which this is done!
        #print 'fitting to matrix',L
        if force_y_intercept is not None:
            y -= force_y_intercept
        c = dot(pinv(L),y)
        fity = dot(L,c)
        if force_y_intercept is not None:
            #print "\n\nDEBUG: forcing from",fity[0],"to"
            fity += force_y_intercept
            #print "DEBUG: ",fity[0]
            c = c_[force_y_intercept,c]
        #}}}
        #{{{ rather than have to match up everything, just drop the fit data into formult, which should be the same size, shape, etc
        formult.data = fity
        formult.set_error(None)
        #}}}
        return c,formult
    #}}}
    #{{{ max and mean
    def _wrapaxisfuncs(self,func):
        #{{{ for convenience, wrap the max and min functions
        if func == max:
            func = amax
        if func == min:
            func = amin
        if func == diff:
            func = mydiff
        return func
        #}}}
    def argmax(self,*args,**kwargs):
        r"""find the max along a particular axis, and get rid of that axis, replacing it with the index number of the max value
        
        Parameters
        ==========
        raw_index: bool
            return the raw (ndarray) numerical index, rather than the corresponding axis value
            Note that the result returned is still, however, an nddata (rather than numpy ndarray) object.
        """
        #{{{ process arguments
        axes = self._possibly_one_axis(*args)
        raw_index = False
        if 'raw_index' in list(kwargs.keys()):
            raw_index = kwargs.pop('raw_index')
        if len(kwargs) > 0:
            raise ValueError("I didn't understand the kwargs:",repr(kwargs))
        if (isinstance(axes, str)):
            axes = [axes]
        #}}}
        for j in range(0,len(axes)):
            try:
                thisindex = self.axn(axes[j])
            except:
                print('error, dimlabels is: ',self.dimlabels)
                print("doesn't contain: ",axes[j])
                raise
            if raw_index:
                self.data = argmax(self.data,
                        axis=thisindex)
            else:
                if self.axis_coords[thisindex] is None:
                    raise ValueError("It doesn't make sense to call argmax if you have removed the axis coordinates! (getaxis yields None for %s"%thisindex)
                self.data = self.axis_coords[thisindex][argmax(self.data,
                    axis=thisindex)]
            self._pop_axis_info(thisindex)
        return self
    def argmin(self,*axes,**kwargs):
        r"""If `argmin('axisname')` find the min along a particular axis, and get rid of that
        axis, replacing it with the index number of the max value.
        If `argmin()`: return a dictionary giving the coordinates of the overall minimum point.
        
        Parameters
        ==========
        raw_index: bool
            Return the raw (ndarray) numerical index, rather than the corresponding axis value.
            Note that the result returned is still, however, an nddata (rather than numpy ndarray) object.
        """
        raw_index = process_kwargs([("raw_index",False)],kwargs)
        if len(axes) == 0:
            raw_indices = dict(zip(self.dimlabels,
                unravel_index(self.data.ravel().argmin(),self.data.shape)))
            if raw_index:
                return raw_indices
            else:
                return dict([(k,self.getaxis(k)[v]) for k,v in raw_indices.items()])
        if (type(axes) is str):
            axes = [axes]
        for j in range(0,len(axes)):
            try:
                thisindex = self.axn(axes[j])
            except:
                print('error, dimlabels is: ',self.dimlabels)
                print("doesn't contain: ",axes[j])
                raise
            if raw_index:
                self.data = argmin(self.data,
                        axis=thisindex)
            else:
                self.data = self.axis_coords[thisindex][argmin(self.data,
                    axis=thisindex)]
            self._pop_axis_info(thisindex)
        return self
    def max(self):
        return self.data.max()
    def min(self):
        return self.data.min()
    def cdf(self,normalized = True,max_bins = 500):
        """calculate the Cumulative Distribution Function for the data along `axis_name`

        only for 1D data right now
        
        Returns
        =======
        A new nddata object with an axis labeled `values`, and data corresponding to the CDF.
        """
        thisaxis = 0
        n_bins = self.data.shape[thisaxis]
        if n_bins > max_bins: n_bins = max_bins # otherwise this takes a while
        bins, vals = histogram(self.data,
                bins = n_bins)
        retval = nddata(double(bins),[-1],['values']).labels('values',
                vals[:-1]+(vals[1]-vals[0])*0.5)
        retval.run_nopop(cumsum,'values')
        if normalized:
            print('final value',retval['values',-1])
            retval /= retval['values',-1]
        return retval
    def mean_all_but(self,listofdims):
        'take the mean over all dimensions not in the list'
        for dimname in list(self.dimlabels):# I can't be popping from the list as I iterate over it
            if not dimname in listofdims:
                self.mean(dimname)
        return self
    def mean_weighted(self,axisname):
        r"""perform  the weighted mean along `axisname` (use $\sigma$ from $\sigma = $self.get_error() do generate $1/\sigma$ weights)
        for now, it clears the error of `self`, though it would be easy to calculate the new error, since everything is linear

        unlike other functions, this creates working objects that are themselves nddata objects
        this strategy is easier than coding out the raw numpy math, but probably less efficient"""
        #{{{ the weighted mean, pyspecdata style
        weight_matrix = self.copy().set_error(None)
        weight_matrix.data = 1. / self.get_error().copy()
        #{{{ find out where anything is nan, and set both error and weight to 0
        nan_mask = isnan(self.data)
        nan_mask |= isnan(weight_matrix.data)
        weight_matrix.data[nan_mask] = 0
        self.data[nan_mask] = 0
        #}}}
        #{{{ make sure there are no infinite values, because I wouldn't be sure how to deal with this
        inf_mask = isinf(self.data)
        inf_mask |= isinf(weight_matrix.data)
        assert not any(inf_mask)
        #}}}
        normalization = weight_matrix.copy().run(sum,axisname)
        weight_matrix /= normalization
        self.data *= weight_matrix.data
        self.set_error(None)
        self.run(sum,axisname)
        #}}}
        return self
    def mean(self,*args,**kwargs):
        r'''Take the mean and (optionally) set the error to the standard deviation

        Parameters
        ----------
        std: bool
            whether or not to return the standard deviation as an error
        '''
        logger.debug("entered the mean function")
        #{{{ process arguments
        if len(args) > 1:
            raise ValueError('you can\'t pass more than one argument!!')
        axes = self._possibly_one_axis(*args)
        if 'return_error' in kwargs:
            raise ValueError('return_error kwarg no longer used -- use std kwarg if you want to set the error to the std')
        return_error = process_kwargs([('std',False)],kwargs)
        logger.debug(strm("return error is",return_error))
        if (isinstance(axes, str)):
            axes = [axes]
        #}}}
        for j in range(0,len(axes)):
            try:
                thisindex = self.dimlabels.index(axes[j])
            except:
                logger.debug(strm('error, dimlabels is: ',self.dimlabels))
                logger.debug(strm("doesn't contain: ",axes[j]))
                raise
            if self.data_error is not None:
                this_axis_length = self.data.shape[thisindex]
                try:
                    self.data_error = sqrt(sum((self.data*self.data_error)**2,
                            axis=thisindex)/(this_axis_length**2))
                except:
                    raise ValueError(strm('shape of data',shape(self.data),'shape of data error',shape(self.data_error)))
            if return_error: # since I think this is causing an error
                thiserror = std(self.data,
                        axis=thisindex)
                if isscalar(thiserror):
                    thiserror = r_[thiserror]
            self.data = mean(self.data,
                    axis=thisindex)
            if return_error: # this needs to go after the data setting
                self.set_error(thiserror) # set the error to the standard deviation
            self._pop_axis_info(thisindex)
            logger.debug(strm("return error is",return_error))
        return self
    def mean_nopop(self,axis):
        self = self.run_nopop(mean,axis=axis)
        return self
    #}}}
    #{{{ running functions and popping dimensions
    def _pop_axis_info(self,thisindex):
        r'pop axis by index'
        self.dimlabels.pop(thisindex)
        if self.axis_coords!=[]:
            self.axis_coords.pop(thisindex)
            if self.axis_coords_error is not None and len(self.axis_coords_error) > 0:
                try:
                    self.axis_coords_error.pop(thisindex)
                except Exception as e:
                    raise RuntimeError(strm('trying to pop',thisindex,'from',self.axis_coords_error) + explain_error(e))
            if len(self.axis_coords_units) > 0:
                try:
                    self.axis_coords_units.pop(thisindex)
                except:
                    raise IndexError(strm('trying to pop',
                        thisindex, 'from', self.axis_coords_units))
        return self
    def popdim(self,dimname):
        thisindex = self.axn(dimname)
        thisshape = list(self.data.shape)
        if thisshape[thisindex]!=1:
            raise IndexError("trying to pop a dim that's not length 1")
        thisshape.pop(thisindex)
        self.data = self.data.reshape(thisshape)
        self._pop_axis_info(thisindex)
        return self
    def cropped_log(self,subplot_axes = None,magnitude = 4):
        r'''For the purposes of plotting, this generates a copy where I take the log, spanning "magnitude" orders of magnitude
        This is designed to be called as abs(instance).cropped_log(), so it doesn't make a copy'''
        phaseinfo = None
        if self.data.dtype == complex128:
            absdata = abs(self)
            phaseinfo = self/absdata
            self.data = absdata.data
        self.run(log10)
        if subplot_axes is None:# then do all
            self.data -= self.data.flatten().max() - magnitude # span only 4 orders of magnitude
        else:
            print("smooshing along subplot_axes",subplot_axes)
            newdata = self.copy().smoosh(subplot_axes,dimname = 'subplot')
            print(ndshape(newdata))
            newdata.run(max,'subplot')
            print(newdata)
            newdata = self - newdata
            self.data = newdata.data + magnitude
        self.data[self.data < 0] = 0
        if phaseinfo is not None:
            self.data = self.data * phaseinfo.data
        return self
    def runcopy(self,*args):
        newdata = self.copy()
        func = args[0]
        func = self._wrapaxisfuncs(func)
        if len(args)>1:
            axis = args[1]
            thisindex = newdata.dimlabels.index(axis)
            newdata.data = func(newdata.data,axis=thisindex)
            newdata._pop_axis_info(thisindex)
        else:
            newdata.data = func(newdata.data)
        return newdata
    def run(self,*args):
        """run a standard numpy function on the nddata:

        ``d.run(func,'axisname')`` will run function `func` (*e.g.* a
        lambda function) along axis named 'axisname'

        ``d.run(func)`` will run function `func` on the data

        **in general**: if the result of func reduces a dimension size to
        1, the 'axisname' dimension will be "popped" (it will not exist in
        the result) -- if this is not what you want, use ``run_nopop``
        """
        func = args[0]
        func = self._wrapaxisfuncs(func)
        if len(args)>1:
            axis = args[1]
            try:
                thisindex = self.dimlabels.index(axis)
            except Exception as e:
                if not isinstance(axis, str):
                    raise ValueError('The format of run is run(func,"axisname"), but you didn\'t give a string as the second argument -- maybe you fed the arguments backwards?')
                elif axis not in self.dimlabels:
                    raise ValueError("axis "+axis+
                            " is not in dimlabels ("+
                            repr(self.dimlabels)+")")
                else:
                    raise e
            self.data = func(self.data,axis=thisindex)
            self._pop_axis_info(thisindex)
            return self
        else:
            retval = func(self.data)
            if self.data.size == retval.size:
                self.data = retval
                return self
            else:
                return retval
    def run_nopop(self,func,axis):
        func = self._wrapaxisfuncs(func)
        try:
            thisaxis = self.axn(axis)
        except Exception as e:
            raise IndexError(strm("I couldn't find the dimension",axis,
                "in the list of axes",self.dimlabels))
        temp = list(self.data.shape)
        temp[thisaxis] = 1
        func_sig = signature(func)
        numnonoptargs = len([v.default for v in func_sig.parameters.values() if v.default==Parameter.empty])
        kwargnames =  [k for k,v in func_sig.parameters.items() if v.default!=Parameter.empty]
        if numnonoptargs == 2:
            if 'axis' in kwargnames:
                self.data = func(self.getaxis(axis),self.data,axis=thisaxis)
            if 'axes' in kwargnames:
                self.data = func(self.getaxis(axis),self.data,axes=thisaxis)
            else:
                raise ValueError("Your function doesn't have axis or axes as a keyword argument!")
        else:
            if numnonoptargs == 1:
                paramnames = [k for k in func_sig.parameters.keys()]
                if len(paramnames) == 1:
                    if func_sig.parameters[paramnames[0]].kind == Parameter.VAR_POSITIONAL:
                        try:
                            self.data = func(self.data,axis=thisaxis)
                        except:
                            self.data = func(self.data,axes=thisaxis)
                if 'axis' in kwargnames:
                    self.data = func(self.data,axis=thisaxis)
                elif 'axes' in kwargnames:
                    self.data = func(self.data,axes=thisaxis)
                else:
                    raise ValueError("Your function doesn't have axis or axes as a keyword argument! The number of non-optional arguments are %s. The keyword arguments are %s"%(str(numnonoptargs),str(kwargnames)))
            else:
                raise ValueError('you passed a function to run_nopop that doesn\'t'
                        'have either one or two arguments!')
        #{{{ if the function doesn't rip out the dim, make sure we don't change the dims
        if len(self.data.shape)==len(temp):
            temp[thisaxis] = self.data.shape[thisaxis]
        #}}}
        self.data = self.data.reshape(temp)
        return self
    def item(self):
        r"like numpy item -- returns a number when zero-dimensional"
        return self.data.item()
    #}}}
    #{{{ ft-related functions
    def unitify_axis(self,axis_name,
            is_axis=True):
        'this just generates an axis label with appropriate units'
        if type(axis_name) in [int,int64]:
            axis_name = self.dimlabels[axis_name]
        if self.get_prop('FT') is not None and axis_name in list(self.get_prop('FT').keys()) and self.get_prop('FT')[axis_name]:
            isft = True
        else:
            isft = False
        if is_axis:
            yunits = self.units_texsafe(axis_name)
            j = axis_name.find('_')
            if j > -1:
                prevword = axis_name[0:j]
                if j+1< len(axis_name):
                    followword = axis_name[j+1:]
                else:
                    followword = []
                k = followword.find(' ')
                if k > -1 and k < len(followword):
                    followword = followword[:k]
                k = followword.find('_')
                if len(followword) > 0:
                    if not (k > -1) and (len(prevword) < 2 or len(followword) < 2):
                        if len(followword) > 1:
                            axis_name = axis_name[:j+1+len(followword)]  + '}$' + axis_name[j+1+len(followword):]
                            axis_name = axis_name[:j+1] + '{' + axis_name[j+1:]
                        else:
                            axis_name = axis_name[0:j+2] + '$' + axis_name[j+2:]
                        axis_name = '$'+axis_name
            if isft:
                t_idx = axis_name.find('t')
                if t_idx>-1:
                    if t_idx+1 < len(axis_name) and axis_name[t_idx+1].isalpha():
                        axis_name = r'F{'+axis_name+r'}'
                    else:
                        axis_name = axis_name.replace('t','\\nu ')
                        if axis_name[0] != '$':
                            axis_name = '$' + axis_name + '$'
                #elif axis_name[:2] == 'ph':
                #    if len(axis_name) > 2:
                #        axis_name = r'$\Delta c_{'+axis_name[2:]+'}$'
                #    else:
                #        axis_name = r'$\Delta c$'
                else:
                    axis_name = r'F{'+axis_name+r'}'
        else:
            yunits = self.units_texsafe()
        if yunits is not None:
            axis_name = axis_name + ' / ' + yunits
        return axis_name
    #{{{ the following are all in the desired format -- the repetition at the end is because each function is in its own file (module) of the same name
    _ft_conj = this_fourier._ft_conj
    ft = this_fourier.ft
    set_ft_prop = this_fourier.set_ft_prop
    get_ft_prop = this_fourier.get_ft_prop
    ft_state_to_str = this_fourier.ft_state_to_str
    ft_clear_startpoints = this_fourier.ft_clear_startpoints
    ift = this_fourier.ift
    _ft_shift = this_fourier._ft_shift
    ftshift = this_fourier.ftshift
    convolve = this_fourier.convolve
    extend_for_shear = this_fourier.extend_for_shear
    linear_shear = axis_manipulation.linear_shear
    inhomog_coords = axis_manipulation.inhomog_coords
    secsy_transform_manual = axis_manipulation.secsy_transform_manual
    secsy_transform = axis_manipulation.secsy_transform
    register_axis = axis_manipulation.register_axis
    fourier_shear = this_fourier.shear
    #}}}
    #}}}
    def nnls(self, dimname, newaxis_dict, kernel_func, l=0):
        r"""Perform regularized non-negative least-squares "fit" on self.

        Capable of solving for solution in 1 or 2 dimensions.

        We seek to minimize
        :math:`Q = \| Ax - b \|_2 + \|\lambda x\|_2`
        in order to obtain solution vector :math:`x` subject to non-negativity constraint
        given input matrix :math:`A`, the kernel, and input vector :math:`b`, the data.

        The first term assesses agreement between the fit :math:`Ax` and the data :math:`b`,
        and the second term accounts for noise with the regularization parameter :math:`\lambda`
        according to Tikhonov regularization.

        To perform regularized minimization in 1 dimension, provide
        :str:`dimname`, :nddata:`newaxis_dict`, :function:`kernel_func`, and
        regularization parameter `l`. One may set `l` to a :double: of the regularization
        parameter of choice (found, for instance, through L-curve analysis) or
        set `l` to :str:`BRD` to enable automatic selection of a regularization
        parameter via the BRD algorithm - namely that described in Venkataramanan et al. 2002
        but adapted for 1D case (DOI:10.1109/78.995059).

        To perform regularized minimization in 2 dimensions, set `l` to
        :str:`BRD` and provide a tuple of parameters :str:`dimname`,
        :nddata:`newaxis_dict`, and :function:`kernel_func`.  Algorithm
        described in Venkataramanan et al. 2002 is performed which determines
        optimal :math:`\lambda` for the data (DOI:10.1109/78.995059). Note that
        setting `l` to a :double: for a regularization parameter is supported in this 2 dimensional
        should an appropriate parameter be known.
        
        See: `Wikipedia page on NNLS <https://en.wikipedia.org/wiki/Non-negative_least_squares>`_,
        `Wikipedia page on Tikhonov regularization <https://en.wikipedia.org/wiki/Tikhonov_regularization>`_
         
        Parameters
        ==========
        dimname: str
            Name of the "data" dimension that is to be replaced by a
            distribution (the "fit" dimension);
            *e.g.* if you are regularizing a set of functions
            :math:`\exp(-\tau*R_1)`, then this is :math:`\tau`
        newaxis_dict: nddata or dict
            this can be a 1D nddata
            -- if it has an axis, the axis will be used to create the
            fit axis; if it has no axis, the data will be used

            OR, if dimname is a tuple of 2 dimensions indicating a 2D ILT, this
            should also be a tuple of 2 nddata, representing the two axes

        kernel_func: function
            a function giving the kernel for the regularization.
            The first argument is the "data" variable
            and the second argument is the "fit" variable
            (in the example above, this would be something like
            ``lambda x,y: exp(-x*y)``)
        l : double (default 0) or str
            the regularization parameter :math:`lambda` -- if this is set to 0,
            the algorithm reverts to standard nnls.  If this is set to
            :str:`BRD`, then automatic parameter selection is executed
            according to the BRD algorithm, either in 1-dimension or
            2-dimensions depending on presence of tuple synax (i.e., specifying
            more than 1 dimension).

        Returns
        =======
        self:
            The regularized result.
            For future use, both the kernel (as an nddata, in a property called
            "nnls_kernel") and the residual (as an nddata, in a property called
            "nnls_residual") are stored as properties of the nddata.
            The regularized dimension is always last
            (innermost).
            If the tuple syntax is used to input 2 dimensions and :str:`BRD` is
            specified, then the individual, uncompressed kernels :math:`K_{1}`
            and :math:`K_{2}` are returned as properties of the nddata "K1" and
            "K2" respectively. The number of singular values used to compressed
            each kernel is returned in properties of the nddata called,
            respectively, "s1" and "s2". 
        """
        # {{{ type checking
        def demand_real(x, addtxt=''):
            if not x.dtype == float64:
                if x.dtype == complex128:
                    raise ValueError("you are not allows to pass nnls complex data:\nif it makes sense for you, try yourdata.real.nnls( where you now have yourdata.nnls("+'\n'+addtxt)
                else:
                    raise ValueError("I expect double-precision floating point (float64), but you passed me data of dtype "+str(x.dtype)+'\n'+addtxt)
        demand_real(self.data)
        # establish variables as lists
        if type(dimname) is str and type(newaxis_dict) is nddata:
            dimname = [dimname]
            newaxis_dict = [newaxis_dict]
        elif type(dimname) is tuple and type(newaxis_dict) is tuple :
            assert len(dimname) == len(newaxis_dict)
            assert len(dimname) in [1,2]
        else:
            raise ValueError(strm("I didn't understand what you specified for the new axes (dimension:",
                dimname,"and new axes",newaxis_dict))
        # make sure axes are real
        for j in dimname:
            demand_real(self.getaxis(j),"(this message pertains to the %s axis)"%j)
        for j in newaxis_dict:
            assert len(j.dimlabels) == 1, "must be one-dimensional, has dimensions:"+str(j.dimlabels)
            if j.getaxis(j.dimlabels[0]) is not None:
                demand_real(j.getaxis(j.dimlabels[0]),"(this message pertains to the new %s axis pulled from the second argument's axis)"%str(j.dimlabels[0]))
            else:
                demand_real(j.data,"(this message pertains to the new %s axis pulled from the second argument's data)"%str(j.dimlabels[0]))
        # }}}
        logger.debug(strm('on first calling nnls, shape of the data is',ndshape(self),'is it fortran ordered?'))
        if isinstance(kernel_func, tuple):
            assert callable(kernel_func[0]) and callable(kernel_func[1]), "third argument is tuple of kernel functions"
        else:
            assert callable(kernel_func), "third argument is kernel function"
            kernel_func = [kernel_func]
        assert len(kernel_func) == len(dimname)
        # at this point kernel_func and newaxis_dict are both lists with length
        # equal to dimnames (length 1 for 1D and 2 for 2D)
        twoD = len(dimname) > 1
        # construct the kernel
        # the kernel transforms from (columns) the "fit" dimension to (rows)
        # the "data" dimension
        fit_dimnames = [j.dimlabels[0] for j in newaxis_dict]
        fit_dimaxes = [j.getaxis(fit_dimnames[j_idx]) for j_idx,j in enumerate(newaxis_dict) if j.getaxis(fit_dimnames[j_idx]) is not None]
        #    else:
        #        fit_dimaxes = [j.data]
        fit_axes = [nddata(fit_dimaxes[j],fit_dimnames[j]) for j in range(len(dimname))]
        data_axes = [self.fromaxis(dimname[j]) for j in range(len(dimname))]
        for j in range(len(dimname)):
            data_axes[j].squeeze()
        for j in range(len(dimname)):
            data_axes[j],fit_axes[j] = data_axes[j].aligndata(fit_axes[j])
        # note I specified K1_ret and K2_ret for returning kernels as properties of the nddata
        kernels = [kernel_func[j](data_axes[j],fit_axes[j]).squeeze() for j in range(len(dimname))]
        logger.debug(strm('K%d dimlabels'%j,kernels[j].dimlabels,'and raw shape',kernels[j].data.shape) for j in range(len(dimname)))
        svd_return = []
        for j in range(len(dimname)):
            svd_return.append(np.linalg.svd(kernels[j].data,full_matrices=False))
        U1 = (svd_return[0])[0]
        S1 = (svd_return[0])[1]
        V1 = (svd_return[0])[2]
        default_cut = 1e-2
        s1 = where(S1 > default_cut)[0][-1]
        U1 = U1[:,0:s1]
        S1 = S1[0:s1]
        V1 = V1[0:s1,:]
        S1 = S1*eye(s1)
        logger.debug(strm('Compressed SVD of K1:',[x.shape for x in (U1,S1,V1)]))
        #{{{ prepping 2D
        if twoD:
            U2 = (svd_return[1])[0]
            S2 = (svd_return[1])[1]
            V2 = (svd_return[1])[2]
            s2 = where(S2 > default_cut)[0][-1]
            U2 = U2[:,0:s2]
            S2 = S2[0:s2]
            V2 = V2[0:s2,:]
            S2 = S2*eye(s2)
            logger.debug(strm('Compressed SVD K2:',[x.shape for x in (U2,S2,V2)]))
            K1 = S1.dot(V1)
            K1_ret = K1
            K2 = S2.dot(V2)
            K2_ret = K2
            K = K1[:,newaxis,:,newaxis]*K2[newaxis,:,newaxis,:]
            K = K.reshape(K1.shape[0]*K2.shape[0],K1.shape[1]*K2.shape[1])
            logger.debug(strm('Compressed K0, K1, and K2:',[x.shape for x in (K,K1,K2)]))
            data_compressed = U1.T.dot(self.data.dot(U2))
            logger.debug(strm('Compressed data:',data_compressed.shape))
            data_fornnls = empty(s1*s2)
            for s1_index in range(s1):
                for s2_index in range(s2):
                    temp = data_compressed[s1_index][s2_index]
                    data_fornnls[s1_index*s2+s2_index] = temp
            logger.debug(strm('Lexicographically ordered data:',data_fornnls.shape))
            if len(data_fornnls.shape) > 2:
                logger.debug(strm('Reshpaing data..'))
                data_fornnls = data_fornnls.reshape((prod(data_fornnls.shape[:-1]),data_fornnls.shape[-1]))
                #}}}
        if not twoD:
            K = S1 @ V1
            data_fornnls = U1.T @ self.data
            logger.debug(strm(shape(K)))
            logger.debug(strm(shape(data_fornnls)))
            if len(data_fornnls.shape) > 2:
                data_fornnls = data_fornnls.reshape((prod(
                    data_fornnls.shape[:-1]),data_fornnls.shape[-1]))
            logger.debug(strm('shape of the data is',ndshape(self),"len of axis_coords_error",len(self.axis_coords_error)))
        #{{{ BRD code
        if l == 'BRD':
            def chi(x_vec,val):
                return 0.5*dot(x_vec.T,dot(dd_chi(G(x_vec),val**2),x_vec)) - dot(x_vec.T,data_fornnls[:,newaxis])
            def d_chi(x_vec,val):
                return dot(dd_chi(G(x_vec),val**2),x_vec) - data_fornnls[:,newaxis]
            def dd_chi(G,val):
                return G + (val**2)*eye(shape(G)[0])
            def G(x_vec):
                return dot(K,dot(square_heaviside(x_vec),K.T))
            def H(product):
                if product <= 0:
                    return 0
                if product > 0:
                    return 1
            def square_heaviside(x_vec):
                diag_heavi = []
                for q in range(shape(K.T)[0]):
                    pull_val = dot(K.T[q,:],x_vec)
                    temp = pull_val[0]
                    temp = H(temp)
                    diag_heavi.append(temp)
                diag_heavi = array(diag_heavi)
                square_heavi = diag_heavi*eye(shape(diag_heavi)[0])
                return square_heavi
            def optimize_alpha(input_vec,val):
                alpha_converged = False
                if twoD:
                    factor = sqrt(s1*s2)
                if not twoD:
                    factor = sqrt(input_vec.shape[0])
                T = linalg.inv(dd_chi(G(input_vec),val**2))
                dot_product = dot(input_vec.T,dot(T,input_vec))
                ans = dot_product*factor
                ans = ans/linalg.norm(input_vec)/dot_product
                tol = 1e-6
                if abs(ans-val**2) <= tol:
                    logger.debug(strm('ALPHA HAS CONVERGED.'))
                    alpha_converged = True
                    return ans,alpha_converged
                return ans,alpha_converged
            def newton_min(input_vec,val):
                fder = dd_chi(G(input_vec),val)
                fval = d_chi(input_vec,val)
                return (input_vec + dot(linalg.inv(fder),fval))
            def mod_BRD(guess,maxiter=20):
                smoothing_param = guess
                alpha_converged = False
                for iter in range(maxiter):
                    logger.debug(strm('ITERATION NO.',iter))
                    logger.debug(strm('CURRENT LAMBDA',smoothing_param))
                    retval,residual = this_nnls.nnls_regularized(K,data_fornnls,l=smoothing_param)
                    f_vec = retval[:,newaxis]
                    alpha = smoothing_param**2
                    c_vec = dot(K,f_vec) - data_fornnls[:,newaxis]
                    c_vec /= -1*alpha
                    c_update = newton_min(c_vec,smoothing_param)
                    alpha_update,alpha_converged = optimize_alpha(c_update,smoothing_param)
                    lambda_update = sqrt(alpha_update[0,0])
                    if alpha_converged:
                        logger.debug(strm('*** OPTIMIZED LAMBDA',lambda_update,'***'))
                        break
                    if not alpha_converged:
                        logger.debug(strm('UPDATED LAMBDA',lambda_update))
                        smoothing_param = lambda_update
                    if iter == maxiter-1:
                        logger.debug(strm('DID NOT CONVERGE.'))
                return lambda_update
            #}}}
            retval, residual = this_nnls.nnls_regularized(K,data_fornnls,l=mod_BRD(guess=1.0))
        else:
            retval, residual = this_nnls.nnls_regularized(K,data_fornnls,l=l)
        logger.debug(strm('coming back from fortran, residual type is',type(residual))+ strm(residual.dtype if isinstance(residual, ndarray) else ''))
        newshape = []
        if not isscalar(l):
            newshape.append(len(l))
        logger.debug(strm('test***',list(self.data.shape)[:-1]))
        newshape.append(ndshape(fit_axes[0])[fit_dimnames[0]])
        if twoD:
            newshape.append(ndshape(fit_axes[1])[fit_dimnames[1]])
        logger.debug(strm('before mkd, shape of the data is',ndshape(self),'len of axis_coords_error',len(self.axis_coords_error)))
        # {{{ store the dictionaries for later use
        axis_coords_dict = self.mkd(self.axis_coords)
        axis_units_dict = self.mkd(self.axis_coords_units)
        axis_coords_error_dict = self.mkd(self.axis_coords_error)
        # }}}
        retval = retval.reshape(newshape)
        self.data = retval
        # {{{ clear axis info
        self.axis_coords = None
        self.axis_coords_units = None
        self.axis_coords_error_dict = None
        # }}}
        # change the dimnesion names and data
        for j in range(len(dimname)):
            self.rename(dimname[j],fit_dimnames[j])
            axis_coords_dict[fit_dimnames[j]] = fit_axes[j].getaxis(fit_dimnames[j])
            axis_units_dict[fit_dimnames[j]] = None
            axis_coords_error_dict[fit_dimnames[j]] = None
        if not isscalar(l):
            self.dimlabels = ['lambda'] + self.dimlabels
            axis_coords_dict['lambda'] = l
            axis_units_dict['lambda'] = None
            axis_coords_error_dict['lambda'] = None
        self.data = retval
        if not isscalar(residual):
            # make the residual nddata as well
            residual_nddata = ndshape(self).pop(fit_dimnames[0]).alloc(dtype=residual.dtype)
            if twoD:
                residual_nddata = ndshape(self).pop(fit_dimnames[1]).pop(fit_dimnames[0]).alloc(dtype=residual.dtype)
            residual_nddata.data[:] = residual[:]
        else:
            residual_nddata = residual
        # store the kernel and the residual as properties
        self.set_prop('nnls_kernel',K)
        self.set_prop('s1',s1)
        self.set_prop('nnls_residual',residual_nddata)
        if twoD:
            self.set_prop('s2',s2)
            self.set_prop('K1',K1_ret)
            self.set_prop('K2',K2_ret)
        self.axis_coords = self.fld(axis_coords_dict)
        self.axis_coords_units = self.fld(axis_units_dict)
        self.axis_coords_error = self.fld(axis_coords_error_dict)
        return self
    #{{{ interpolation and binning
    def run_avg(self,thisaxisname,decimation = 20,centered = False):
        'a simple running average'
        temp = self.getaxis(thisaxisname).size % decimation
        decimation = int(decimation)
        if temp != 0:
            if centered:
                self = self[thisaxisname,temp//2:-int(temp/2. + 0.5)]
            else:
                self = self[thisaxisname,0:-temp]
        thisaxis = nddata(self.getaxis(thisaxisname),[-1],[thisaxisname])
        self.setaxis(thisaxisname,[])
        self.chunkoff(thisaxisname,['avg'],[decimation])
        self.run(mean,'avg')
        thisaxis.chunkoff(thisaxisname,['avg'],[decimation])
        thisaxis.run(mean,'avg')
        self.setaxis(thisaxisname,thisaxis.data)
        return self
    def histogram(*args,**kwargs):
        per_hit = 1e-3
        if 'per_hit' in list(kwargs.keys()):
            per_hit = kwargs.pop('per_hit')
        if len(kwargs) > 0:
            raise ValueError("I don't understand the arguments:"+repr(kwargs))
        if len(args) == 1:
            if isinstance(args[0], ndarray):
                if args[0].shape[2] != len(self.dimlabels):
                    raise ValueError("You must pass an N x M array, where M is the number of dimensions in this array!")
            elif isinstance(args[0], dict):
                raise ValueError("should eventually support dictionaries (via fld), but doesn't yet")
            else:
                raise ValueError("I don't know what funny business you're up to passing me a"+repr(type(args[0])))
        else:
            raise ValueError("should eventually support array, label pair, but doesn't yet")
    def interp(self,axis,axisvalues, past_bounds=None, return_func=False, **kwargs):
        '''interpolate data values given axis values
        
        Parameters
        ==========
        return_func : boolean
            defaults to False.  If True, it returns a function that accepts
            axis values and returns a data value.
        '''
        oldaxis = self.getaxis(axis)
        if not return_func:
            if (isinstance(axisvalues, int)) or (isinstance(axisvalues, int32)):
                axisvalues = linspace(oldaxis[0],oldaxis[-1],axisvalues)
            elif isscalar(axisvalues):
                axisvalues = r_[axisvalues]
            elif (type(axisvalues) not in [ndarray,tuple]):
                raise ValueError("You passed a target axis of type"+repr(type(axisvalues))+"which I don't get")
            if any(imag(axisvalues) > 1e-38):
                raise ValueError("I can't interpolate imaginary values")
            else:
                axisvalues = real(axisvalues)
            if past_bounds is None:
                axisvalues[axisvalues<oldaxis.min()] = oldaxis.min()
                axisvalues[axisvalues>oldaxis.max()] = oldaxis.max()
            elif not (past_bounds == 'fail'):
                if isinstance(past_bounds, tuple):
                    if len(past_bounds) == 2:
                        axisvalues[axisvalues<oldaxis.min()] = past_bounds[0]
                        axisvalues[axisvalues>oldaxis.max()] = past_bounds[1]
                    else:
                        raise TypeError('If you pass axisvalues as a tuple, it must be of length 2!')
                else:
                    axisvalues[axisvalues<oldaxis.min()] = past_bounds
                    axisvalues[axisvalues>oldaxis.max()] = past_bounds
        rdata = real(self.data)
        idata = imag(self.data)
        thiserror = self.get_error()
        if thiserror is not None:
            rerrvar = real(thiserror)**2
            if thiserror[0].dtype == 'complex128':
                ierrvar = imag(thiserror)**2
        if 'kind' in list(kwargs.keys()):
            thiskind = kwargs.pop('kind')
        else:
            thiskind = 'cubic'
            if len(rdata) < 4:
                thiskind = 'quadratic'
                if len(rdata) < 3:
                    thiskind = 'linear'
        thisaxis = self.axn(axis)
        logger.debug(strm('Using %s interpolation'%thiskind))
        def local_interp_func(local_arg_data,kind = thiskind):
            interpfunc =  interp1d(oldaxis,local_arg_data,kind = kind,axis = thisaxis)
            try:
                retval = interpfunc(axisvalues)
            except:
                raise TypeError("dtype of axis is"+repr(axisvalues.dtype))
            return retval
        if return_func:
            rfunc = interp1d(oldaxis, rdata, kind=thiskind, axis=thisaxis, bounds_error=False, fill_value=tuple(rdata[r_[0,-1]].tolist()))
            ifunc = interp1d(oldaxis, idata, kind=thiskind, axis=thisaxis, bounds_error=False, fill_value=tuple(idata[r_[0,-1]].tolist()))
            return lambda x: rfunc(x) + 1j*ifunc(x)
        rdata = local_interp_func(rdata)
        idata = local_interp_func(idata)
        self.data = rdata + 1j * idata
        self.setaxis(axis,axisvalues)
        if thiserror is not None:
            rerrvar = local_interp_func(rerrvar,kind = 'linear') # calculate the error variance of the real part, use linear to avoid nan problems
            if thiserror[0].dtype == 'complex128':
                ierrvar = local_interp_func(ierrvar,kind = 'linear')
                self.set_error(sqrt(rerrvar) + 1j * sqrt(ierrvar))
            else:
                self.set_error(sqrt(rerrvar))
            err_nanmask = isnan(self.get_error())
            self.data[err_nanmask] = nan
        return self
    def invinterp(self,axis,values,**kwargs):
        'interpolate axis values given data values'
        copy = process_kwargs([('copy',False),
            ], kwargs, pass_through=True)
        
        if isscalar(values):
            values = r_[values]
        origdata = self.data.copy()
        origaxis = self.getaxis(axis).copy()
        if any(imag(values) > 1e-38):
            raise ValueError("I can't interpolate imaginary values")
        else:
            values = real(values)
        args = origdata.argsort()
        origdata = origdata[args]
        rdata = real(origaxis)
        idata = imag(origaxis)
        rdata = rdata[args]
        idata = idata[args]
        #{{{ determine type of interpolation
        if 'kind' in list(kwargs.keys()):
            thiskind = kwargs.pop('kind')
        else:
            thiskind = 'cubic'
            if len(rdata) < 4:
                thiskind = 'quadratic'
                if len(rdata) < 3:
                    thiskind = 'linear'
        #}}}
        interpfunc =  interp1d(origdata,rdata, kind=thiskind, **kwargs)
        try:
            rdata = interpfunc(values)
        except Exception as e:
            raise ValueError(strm('You passed',values,'and the data spans from',
                    origdata.min(),'to',origdata.max())+explain_error(e))
        interpfunc =  interp1d(origdata,idata, kind=thiskind, **kwargs)
        idata = interpfunc(values)
        cdata = rdata + 1j * idata
        if copy:
            newaxis = 'name data before interpolation'
            if self.name() is not None:
                newaxis = self.name()
            retval = nddata(cdata,[-1],[newaxis])
            retval.labels(newaxis,values)
            return retval
        else:
            self.data = values
            self.setaxis(axis,cdata)
            return self
    def contiguous(self,lambdafunc,axis = None):
        r"""Return contiguous blocks that satisfy the condition given by `lambdafunc`
        
        this function returns the start and stop positions along the
        axis for the contiguous blocks for which lambdafunc returns
        true
        **Currently only supported for 1D data**
        
        .. note::
            adapted from stackexchange post http://stackoverflow.com/questions/4494404/find-large-number-of-consecutive-values-fulfilling-condition-in-a-numpy-array

        Parameters
        ----------

        lambdafunc : types.FunctionType
            If only one argument (lambdafunc) is given,
            then lambdafunc is
            a function that accepts a copy of the current nddata object
            (`self`) as the argument.
            If two arguments are given,
            the second is `axis`, and lambdafunc has two arguments,
            `self` and the value of `axis`.
        axis : {None,str}
            the name of the axis along which you want to find contiguous
            blocks

        Returns
        -------
        retval : ndarray
            An :math:`N\times 2` matrix, where the :math:`N` rows correspond to pairs of axis
            label that give ranges over which `lambdafunc` evaluates to `True`.
            These are ordered according to descending range width.

        Examples
        --------

        .. code:: python

            sum_for_contiguous = abs(forplot).mean('t1')
            fl.next("test contiguous")
            forplot = sum_for_contiguous.copy().set_error(None)
            fl.plot(forplot,alpha = 0.25,linewidth = 3)
            print("this is what the max looks like",0.5*sum_for_contiguous.set_error(None).runcopy(max,'t2'))
            print(sum_for_contiguous > 0.5*sum_for_contiguous.runcopy(max,'t2'))
            retval = sum_for_contiguous.contiguous(quarter_of_max,'t2')
            print("contiguous range / 1e6:",retval/1e6)
            for j in range(retval.shape[0]):
                a,b = retval[j,:]
                fl.plot(forplot['t2':(a,b)])

        """
        logger.debug(strm("(contiguous) shape of self inside contiguous",ndshape(self)))
        if axis is None:
            if len(self.dimlabels) == 1:
                axis = self.dimlabels[0]
                mask = lambdafunc(self.copy()).data
            else:
                raise TypeError("If there is more than one dimension, `axis` must be set to something other than ``None``")
        else:
            mask = lambdafunc(self.copy(),axis).data
        logger.debug(strm("(contiguous) shape of mask",mask.shape))
        if axis is None:
            idx, = np.diff(mask).nonzero() # this gives a list of indices for the boundaries between true/false
        else:
            idx, = np.diff(mask, axis=self.axn(axis)).nonzero() # this gives a list of indices for the boundaries between true/false
        idx += 1 # because diff only starts on index #1 rather than #0
        if mask[0]: # because I want to indicate the boundaries of True, if I am starting on True, I need to make 0 a boundary
            idx = np.r_[0, idx]
        if mask[-1]: # If the end of mask is True, then I need to add a boundary there as well
            idx = np.r_[idx, mask.size-1] # Edit
        idx.shape = (-1,2) # idx is 2x2 array of start,stop
        logger.debug(strm('(contiguous) DEBUG idx is',idx))
        logger.debug(strm("(contiguous) diffs for blocks",diff(idx,axis=1)))
        block_order = diff(idx, axis=1).flatten().argsort()[::-1]
        logger.debug(strm("(contiguous) in descending order, the blocks are therefore",idx[block_order,:]))
        return self.getaxis(axis)[idx[block_order,:]]
    def to_ppm(self):
        """Function that converts from Hz to ppm using Bruker parameters

        .. todo::

            Figure out what the units of PHC1 in Topspin are (degrees per *what??*), and apply those as well.

            make this part of an inherited bruker class
        """
        if self.get_units('t2') == 'ppm': return
        offset = self.get_prop('proc')['OFFSET']
        sfo1 = self.get_prop('acq')['SFO1']
        if not self.get_ft_prop('t2'):
            self.ft('t2', shift=True) # this fourier transforms along t2, overwriting the data that was in self
        self.setaxis('t2', lambda x:
                x/sfo1).set_units('t2','ppm')
        max_ppm = self.getaxis('t2').max()
        self.setaxis('t2', lambda x:
                (x-max_ppm+offset))
        self.set_prop('x_inverted',True)
        return self
    #}}}
    def multimin(self,minfunc,axisname,filterwidth,numberofmins):
        cost = self.copy().convolve(axisname,filterwidth).run_nopop(minfunc)
        for j in range(0,numberofmins):
            #{{{ find the x value at which the minimum occurs
            xvalues = cost.copy().argmin(axisname,raw_index = True)
            #}}}
    def repwlabels(self,axis):
        return None
    def add_noise(self,intensity,seed=None):
        '''Add Gaussian (box-muller) noise to the data.

        Parameters
        ----------
        intensity : double OR function
            If a double, gives the standard deviation of the noise.
            If a function, used to calculate the standard deviation of the noise from the data:
            *e.g.* ``lambda x: max(abs(x))/10.``
            
        '''
        if isinstance(intensity, type(emptyfunction)):
            intensity = intensity(lambda x: self.data)
        return_complex = iscomplexobj(self.data)
        self.data += box_muller(self.data.size, return_complex=return_complex, seed=seed).reshape(self.data.shape) * intensity
        return self
    #{{{ functions to manipulate and return the axes
    def reorder(self,*axes,**kwargs):
        r'''Reorder the dimensions
        the first arguments are a list of dimensions

        Parameters
        ----------
        *axes : str
            Accept any number of arguments that gives the dimensions, in the
            order that you want thee.
        first : bool
            (default True)
            Put this list of dimensions first, while False puts them last (where they then come in the order given).
        '''
        first = True
        if 'first' in kwargs:
            first = kwargs.pop('first')
        if len(kwargs) > 0:
            raise ValueError("I don't understand your kwargs!")
        if len(axes) == 1:
            axes = axes[0]
        else:
            axes = axes
        if isinstance(axes, str):
            axes = [axes]
        if len(axes) < len(self.dimlabels):
            oldorder = list(self.dimlabels)
            for thisaxis in axes:
                oldorder.pop(oldorder.index(thisaxis))
            if first:
                axes = axes + oldorder
            else:
                axes = oldorder + axes
        try:
            neworder = list(map(self.dimlabels.index,axes))
        except ValueError as e:
            raise ValueError(strm('one of',axes,'not in',self.dimlabels))
        self.dimlabels = list(map(self.dimlabels.__getitem__,neworder))
        if len(self.axis_coords)>0:
            try:
                self.axis_coords = list(map(self.axis_coords.__getitem__,neworder))
            except Exception as e:
                raise IndexError(strm('problem mapping',list(map(len,self.axis_coords)),'onto',neworder)
                        + explain_error(e))
            if len(self.axis_coords_units)>0:
                try:
                    self.axis_coords_units = list(map(self.axis_coords_units.__getitem__,neworder))
                except:
                    raise IndexError(strm('problem mapping',list(map(len,self.axis_coords_units)),
                        'onto',neworder)+explain_error(e))
        try:
            self.data = self.data.transpose(neworder)
        except ValueError as e:
            raise ValueError(strm('you can\'t reorder',self.dimlabels,'as',neworder)
                    +explain_error(e))
        if self.data_error is not None:
            self.data_error = self.data_error.transpose(neworder)
        return self
    def plot_labels(self,labels,fmt = None,**kwargs_passed):
        r'this only works for one axis now'
        axisname = self.dimlabels[0]
        if fmt is None:
            plot_label_points(self.getaxis(axisname),self.data,labels,**kwargs_passed)
        else:
            plot_label_points(self.getaxis(axisname),self.data,[fmt%j for j in labels],**kwargs_passed)
        return
    def labels(self,*args):
        r'''label the dimensions, given in listofstrings with the axis labels given in listofaxes -- listofaxes must be a numpy array;
        you can pass either a dictionary or a axis name (string)/axis label (numpy array) pair'''
        if len(args) == 2:
            listofstrings,listofaxes = args
        elif len(args) == 1 and isinstance(args[0], dict):
            listofstrings = list(args[0].keys())
            listofaxes = list(args[0].values())
        else:
            raise ValueError(strm("I can't figure out how to deal with the arguments",args))
        for j in range(0,len(listofaxes)):
            if isinstance(listofaxes[j], list):
                listofaxes[j] = array(listofaxes[j])
        listofstrings = autostringconvert(listofstrings)
        if isinstance(listofstrings, str):
            listofstrings = [listofstrings]
            listofaxes = [listofaxes]
        if not isinstance(listofstrings, list):
            raise TypeError("the arguments passed to the .labels() method must be a list of the axis names followed by the list of the axis arrays")
        elif all(map(( lambda x: isinstance(x, str_) ),listofstrings)):
            listofstrings = list(map(str,listofstrings))
        elif not all(map(( lambda x: isinstance(x,str) ),listofstrings)):
            raise TypeError("the arguments passed to the .labels() method must be a list of the axis names followed by the list of the axis arrays")
        for j in range(0,len(listofstrings)):
            if listofaxes[j] is None:
                self.setaxis(listofstrings[j],None)
            else:
                #{{{ test that the axis is the right size
                if isscalar(listofaxes[j]):#interpret as a timestep
                    listofaxes[j] = listofaxes[j] * r_[0:ndshape(self)[listofstrings[j]]]
                if type(listofaxes[j]) not in [ndarray,list]:
                    raise TypeError('You passed an axis label of type '+repr(type(listofaxes[j]))+' for the axis '+listofstrings[j]+' to the labels method, which you can\'t do --> it must be an nddata')
                if (len(listofaxes[j]) != ndshape(self)[listofstrings[j]]) and (len(listofaxes[j])!=0):
                    raise IndexError("You're trying to attach an axis of len %d to the '%s' dimension, which has %d data points (shape of self is %s)"%(len(listofaxes[j]),listofstrings[j],ndshape(self)[listofstrings[j]],repr(ndshape(self))))
                #}}}
                self.setaxis(listofstrings[j],listofaxes[j])
        return self
    def check_axis_coords_errors(self):
        if len(self.axis_coords_error) > len(self.dimlabels):
            raise ValueError("this failed because there are more sets of axis errors than there are axes!\nlen(axis_coords_error) = %s\naxes = %s"%(repr(len(self.axis_coords_error)),repr(self.dimlabels)))
    def sort(self,axisname,reverse = False):
        whichaxis = self.dimlabels.index(axisname)
        if reverse:
            order = argsort(-1*self.axis_coords[whichaxis])
        else:
            order = argsort(self.axis_coords[whichaxis])
        datacopy = self.copy()
        for j in range(0,len(order)): # do it this way, so that it deals with other dimensions correctly
            self.check_axis_coords_errors()
            self[axisname,j] = datacopy[axisname,order[j]]
        self.axis_coords[whichaxis] = self.axis_coords[whichaxis][order]
        return self
    def copyaxes(self,other):
        raise ValueError('use copy_axes')
    def copy_axes(self,other):
        # in the case that the dimensions match, and we want to copy the labels
        for thisdim in self.dimlabels:
            if thisdim in other.dimlabels:
                thisax = other.getaxis(thisdim)
                if thisax is not None:
                    thisax = thisax.copy()
                self.setaxis(thisdim,thisax)
                if other.get_error(thisdim) is not None:
                    self.set_error(thisdim, copy(other.get_error(thisdim)))
                if other.get_units(thisdim) is not None:
                    self.set_units(thisdim, other.get_units(thisdim))
        return self
    def axis(self,axisname):
        'returns a 1-D axis for further manipulation'
        thisaxis = self.axn(axisname)
        return nddata(self.getaxis(axisname).copy(),[-1],[axisname]).labels(axisname,self.getaxis(axisname).copy())
    def _axis_inshape(self,axisname):
        newshape = ones(len(self.data.shape),dtype = 'uint')
        thisaxis = self.axn(axisname)
        newshape[thisaxis] = self.data.shape[thisaxis]
        newshape = list(newshape)
        retval = self.getaxis(axisname)
        if retval is None:
            raise AttributeError(axisname+" does not have axis labels!")
        try:
            return retval.copy().reshape(newshape)
        except ValueError as e:
            raise ValueError(strm("Trying to reshape axis from",retval.shape,"to",newshape,"so I can manipulate it like data"))
    def retaxis(self,axisname):
        thisaxis = self._axis_inshape(axisname)
        return nddata(thisaxis,thisaxis.shape,list(self.dimlabels)).labels(axisname,thisaxis.flatten())
    def fromaxis(self,*args,**kwargs):
        '''Generate an nddata object from one of the axis labels.

        Can be used in one of several ways:

        * ``self.fromaxis('axisname')``: Returns an nddata where `retval.data` consists of the given axis values.
        * ``self.fromaxis('axisname',inputfunc)``: use `axisname` as the input for `inputfunc`, and load the result into `retval.data`
        * ``self.fromaxis(inputsymbolic)``: Evaluate `inputsymbolic` and load the result into `retval.data`

        Parameters
        ==========
        axisname : str | list
            The axis (or list of axes) to that is used as the argument of `inputfunc` or the function represented by `inputsymbolic`.
            If this is the only argument, it cannot be a list.
        inputsymbolic : sympy.Expr
            A sympy expression whose only symbols are the names of axes.
            It is preferred, though not required, that this is passed
            without an `axisname` argument -- the axis names are then
            inferred from the symbolic expression.
        inputfunc : function
            A function (typically a lambda function) that taxes the values of the axis given by `axisname` as input.
        overwrite : bool
            Defaults to `False`. If set to `True`, it overwrites `self` with `retval`.
        as_array : bool
            Defaults to `False`. If set to `True`, `retval` is a properly dimensioned numpy ndarray rather than an nddata.

        Returns
        =======
        retval : nddata | ndarray
            An expression calculated from the axis(es) given by `axisname` or inferred from `inputsymbolic`.
        '''
        overwrite,as_array = process_kwargs([('overwrite',False),
            ('as_array',False)],kwargs)
        if len(args) == 1:
            if isinstance(args[0], str):
                axisname = args[0]
                retval = self.retaxis(axisname)
                #{{{ copied from old retaxis function, then added the overwrite capability
                thisaxis = self._axis_inshape(axisname)
                if overwrite:
                    self.data = thisaxis
                    return self
                else:
                    retval = nddata(thisaxis,thisaxis.shape,list(self.dimlabels)).labels(axisname,thisaxis.flatten())
                    retval.axis_coords_units = list(self.axis_coords_units)
                    retval.data_units = self.data_units
                    retval.name(self.name())
                    return retval
                #}}}
            else:
                if issympy(args[0]):
                    func = args[0]
                    symbols_in_func = func.atoms(sympy.Symbol)
                    logger.debug(strm('identified this as a sympy expression (',func,') with symbols',symbols_in_func))
                    symbols_not_in_dimlabels = set(map(str,symbols_in_func))-set(self.dimlabels)
                    if len(symbols_not_in_dimlabels)>0:
                        raise ValueError("You passed a symbolic function, but the symbols"+str(symbols_not_in_dimlabels)+" are not axes")
                else:
                    raise ValueError("I don't know what to do with this type of argument!")
        elif len(args) == 2:
            axisnames = args[0]
            func = args[1]
            if not isinstance(axisnames, list):
                axisnames = [axisnames]
        else:
            raise ValueError('Wrong number of arguments!! -- you passed '+repr(len(args))+' arguments!')
        if issympy(func):
            logging.debug(strm("about to run sympy lambdify, symbols_in_func is",symbols_in_func))
            try:
                lambdified_func = sympy.lambdify(list(symbols_in_func), func,
                        modules=mat2array)
            except Exception as e:
                raise ValueError(strm('Error parsing axis variables',list(map(sympy.var,axisnames)),
                    'that you passed and function',func,'that you passed') +
                    explain_error(e))
            func = lambdified_func
            axisnames = list(map(str,symbols_in_func))
        elif not hasattr(func,'__call__'):
            raise ValueError("I can't interpret the second argument as a function! It is type "+str(type(func)))
        # I can't do the following for sympy, because the argument count is always zero
        if not issympy(args[0]) and func.__code__.co_argcount != len(axisnames):
            raise ValueError(strm("The axisnames you passed",axisnames,
                "and the argument count",func.__code__.co_argcount,"don't match"))
        list_of_axes = [self._axis_inshape(x) for x in axisnames]
        retval = func(*list_of_axes)
        if issympy(retval):
            raise RuntimeError("The sympy function that you passed doesn't match the automatically generated axis variables (obtained by mapping sympy.var onto the axis variables, without any kwargs). The atoms left over are:\n"+str(func.atoms))
        logging.debug(strm("at this point, list of axes is:",list_of_axes))
        if len(list_of_axes) == 0:
            return nddata(float(func()))
            #raise ValueError(strm("Doesn't seem like there are axes -- the axis names that you passed are",axisnames))
        newshape = ones_like(list_of_axes[0].shape)
        for j in list_of_axes:
            newshape *= array(j.shape)
        if overwrite:
            self.data = retval.reshape(newshape)
            return self
        else:
            if as_array:
                return retval.reshape(newshape)
            else:
                retval =  nddata(retval,
                        newshape,
                        list(self.dimlabels)).labels(axisnames,
                                [self.getaxis(x).copy() for x in axisnames])
                retval.axis_coords_units = list(self.axis_coords_units)
                retval.data_units = self.data_units
                retval.name(self.name())
                return retval
    def getaxis(self,axisname):
        if self.axis_coords is None or len(self.axis_coords) == 0:
            return None
        else:
            retval = self.axis_coords[self.axn(axisname)]
        if retval is None:
            return None
        elif len(retval) > 0:
            return retval
        else:
            return None
    def extend(self,axis,extent, fill_with=0, tolerance=1e-5):
        r"""If `axis` is uniformly ascending with spacing :math:`dx`,
        then extend by adding a point every :math:`dx` until the axis
        includes the point `extent`.  Fill the newly created datapoints with `fill_with`.

        Parameters
        ----------

        axis : str
            name of the axis to extend
        extent : double
            extend the axis `axis` out to this point
        fill_with : double
            fill the new data points with this value (defaults to 0)
        tolerance : double
            when checking for ascending axis labels, etc.,
            values/differences must match to within tolerance
            (assumed to represent the actual precision, given
            various errors, etc.)
        """
        # check for uniformly ascending
        u = self.getaxis(axis)
        thismsg = "In order to expand, the axis must be equally spaced (and ascending)"
        du = (u[-1] - u[0])/(len(u)-1.)
        assert all(abs(diff(u) - du)/du < tolerance), thismsg# absolute
        # figure out how many points I need to add, and on which side of the axis
        thismsg = "In order to expand, the axis must be ascending (and equally spaced)"
        assert du > 0, thismsg# ascending
        start_index = 0
        stop_index = len(u)
        if extent < u[0]:
            start_index = int(-(u[0] - extent) // du) # the part after the negative is positive
            if (start_index * du + (u[0] - extent))/du < -tolerance:# the first quantity here is negative
                start_index -= 1
        elif extent > u[-1]:
            stop_index_addto = int((extent - u[-1]) // du)
            if ((extent - u[-1]) - du * stop_index_addto)/du > tolerance:# the first quantity here is negative
                stop_index_addto += 1
            stop_index += stop_index_addto
        else:
            raise RuntimeError("extent ({:g}) needs to be further than the bounds on '{:s}', which are {:g} and {:g}".format(extent,axis,u[0],u[-1]))
        #{{{ create a new array, and put self.data into it
        newdata = list(self.data.shape)
        newdata[self.axn(axis)] = stop_index - start_index
        if fill_with == 0:
            newdata = zeros(newdata,dtype = self.data.dtype)
        else:
            newdata = fill_with * ones(newdata,dtype = self.data.dtype)
        newdata_slice = [slice(None,None,None)] * len(newdata.shape)
        newdata_slice[self.axn(axis)] = slice(-start_index,len(u)-start_index,None)
        logger.debug(strm("-------------------------"))
        logger.debug(strm("shape of newdata",newdata.shape))
        logger.debug(strm("shape of self.data",self.data.shape))
        logger.debug(strm("len of u",len(u)))
        logger.debug(strm("start index",start_index))
        logger.debug(strm("shape of slice",newdata[newdata_slice].shape))
        logger.debug(strm("-------------------------"))
        newdata[newdata_slice] = self.data
        self.data = newdata
        #}}}
        # construct the new axis
        new_u = u[0] + du * r_[start_index:stop_index]
        self.setaxis(axis,new_u)
        return self
    def setaxis(self,*args):
        """set or alter the value of the coordinate axis
        
        Can be used in one of several ways:

        * ``self.setaxis('axisname', values)``: just sets the values
        * ``self.setaxis('axisname', '#')``: just
            number the axis in numerically increasing order
            (e.g. if you have smooshed it from a couple
            other dimensions.)
        * ``self.fromaxis('axisname',inputfunc)``: take the existing function, apply inputfunc, and replace
        * ``self.fromaxis(inputsymbolic)``: Evaluate `inputsymbolic` and load the result into the axes, appropriately
        """
        if len(args) == 2:
            axis, value = args
            if isscalar(value) and value=='#':
                self.setaxis(axis,r_[0:ndshape(self)[axis]])
                return self
        elif len(args) == 1 and issympy(args[0]):
            func = args[0]
            symbols_in_func = func.atoms(sympy.Symbol)
            logger.debug(strm('identified this as a sympy expression (',func,') with symbols',symbols_in_func))
            symbols_not_in_dimlabels = set(map(str,symbols_in_func))-set(self.dimlabels)
            if len(symbols_not_in_dimlabels)>0:
                raise ValueError("You passed a symbolic function, but the symbols"+str(symbols_not_in_dimlabels)+" are not axes")
            logging.debug(strm("about to run sympy lambdify, symbols_in_func is",symbols_in_func))
            try:
                lambdified_func = sympy.lambdify(list(symbols_in_func), func,
                        modules=mat2array)
            except Exception as e:
                raise ValueError(strm('Error parsing axis variables',list(map(sympy.var,axisnames)),
                    'that you passed and function',func,'that you passed') +
                    explain_error(e))
            value = lambdified_func
            axis = list(map(str,symbols_in_func))
            assert len(axis)==1, "currently only supported for 1 axis at a time -- if you want to do for more than one axis, please create a pull request with an example"
            axis = axis[0]
        else:
            raise ValueError("not a valid argument to setaxis -- look at the documentation!")
        if axis == 'INDEX':
            raise ValueError("Axes that are called INDEX are special, and you are not allowed to label them!")
        if isinstance(value, type(emptyfunction)):
            x = self.getaxis(axis)
            x[:] = value(x.copy())
            return self
        if type(value) in [float,int,double,float64]:
           value = linspace(0.,value,self.axlen(axis))
        if isinstance(value, list):
            value = array(value)
        if self.axis_coords is None or len(self.axis_coords) == 0:
            self.axis_coords = [None]*len(self.dimlabels)
            self.axis_coords_error = [None]*len(self.dimlabels)
        if value is None:
            self.axis_coords[self.axn(axis)] = None
        else:
            a = len(value)
            b = self.data.shape[self.axn(axis)]
            assert  a == b, "Along the axis %s, the length of the axis you passed (%d) doesn't match the size of the data (%d)."%(axis,a,b)
            self.axis_coords[self.axn(axis)] = value
        return self
    def shear(self, along_axis, propto_axis, shear_amnt,
            zero_fill=True, start_in_conj=False, method='linear'):
        r'''Shear the data :math:`s`:

        :math:`s(x',y,z) = s(x+ay,y,z)`

        where :math:`x` is the `altered_axis` and :math:`y` is the
        `propto_axis`.  (Actually typically 2D, but :math:`z` included
        just to illustrate other dimensions that aren't involved)

        .. note: Unfortunately, currently, when the data is automatically extended,
            if both the start and endpoint of `along_axis` are on the same side
            of zero, some unnecessary padding will be added between the
            beginning of `along_axis` and zero.

        Parameters
        ----------

        method : {'fourier','linear'}

            fourier
                Use the Fourier shift theorem (*i.e.*, sinc interpolation).  A
                shear is equivalent to the following in the conjugate domain:

                ..math: `\tilde{s}(f_x,f'_y,z) = \tilde{s}(f_x,f_y-af_x,f_z)`

                Because of this, the algorithm **also**
                automatically `extend`s the data in `f_y` axis.
                Equivalently, it increases the resolution
                (decreases the interval between points) in the
                `propto_axis` dimension.  This prevents aliasing
                in the conjugate domain, which will corrupt the
                data *w.r.t.* successive transformations. It does
                this whether or not `zero_fill` is set
                (`zero_fill` only controls filling in the
                "current" dimension)

            linear
                Use simple linear interpolation.

        altered_axis : str

            The coordinate for which data is altered, *i.e.*
            ..math: `x` such that ..math: `f(x+ay,y)`.

        by_amount : double

            The amount of the shear (..math: `a` in the previous)

        propto_axis : str

            The shift along the `altered_axis` dimension is
            proportional to the shift along `propto_axis`.
            The position of data relative to the `propto_axis` is not
            changed.
            Note that by the shift theorem, in the frequency domain,
            an equivalent magnitude, opposite sign, shear is applied
            with the `propto_axis` and `altered_axis` dimensions
            flipped.

        start_in_conj : {False, True}, optional

            Defaults to False

            For efficiency, one can replace a double (I)FT call followed by a
            shear call with a single shear call where `start_in_conj` is set.

            `self` before the call is given in the conjugate domain  (*i.e.*,
            :math:`f` *vs.* :math:`t`) along both dimensions from the one that's
            desired.  This means: (1) `self` after the function call transformed
            into the conjugate domain from that before the call and (2)
            `by_amount`, `altered_axis`, and `propto_axis` all refer to the shear
            in the conjugate domain that the data is in at the end of the
            function call.
        '''
        if not (
                self.get_ft_prop(along_axis) is None
                and
                self.get_ft_prop(propto_axis) is None):
            if (self.get_ft_prop(along_axis) ^ self.get_ft_prop(propto_axis)) ^ start_in_conj:
                if start_in_conj:
                    raise ValueError("if you pass start_in_conj, the two dimensions need to be in conjugate domains, but you have: "+self.ft_state_to_str(along_axis,propto_axis))
                else:
                    raise ValueError("(unless you intended to pass start_in_conj) the two dimensions need to be in the same domain, but you have: "+self.ft_state_to_str(along_axis,propto_axis))
        if method == 'fourier':
            return self.fourier_shear(along_axis, propto_axis,
                    shear_amnt, zero_fill=zero_fill)
        elif method == 'linear':
            return self.linear_shear(along_axis, propto_axis,
                    shear_amnt, zero_fill=zero_fill)
        else:
            raise ValueError("The shear method must be either linear or fourier")
    def getaxisshape(self,axisname):
        thishape = ones(len(self.dimlabels))
        thisaxis = self.dimlabels.index(axisname) 
        thishape[thisaxis] = self.data.shape[thisaxis]
        return thishape
    def circshift(self,axis,amount):
        if amount!=0:
            if abs(amount) > ndshape(self)[axis]:
                ValueError(strm("Trying to circshift by ",amount,
                    "which is bitter than the size of",axis))
            newdata = ndshape(self).alloc(dtype=self.data.dtype)
            newdata[axis,:-amount] = self[axis,amount:]
            newdata[axis,-amount:] = self[axis,:amount]
            self.data = newdata.data
        return self
    #}}}
    #{{{ breaking up and combining axes
    def smoosh(self,dimstocollapse, dimname=0, noaxis=False):
        r'''Collapse (smoosh) multiple dimensions into one dimension.

        Parameters
        ----------
        dimstocollapse : list of strings
            the dimensions you want to collapse to one result dimension
        dimname : None, string, integer (default 0)

            if dimname is:

            * None: create a new (direct product) name,
            * a number: an index to the ``dimstocollapse`` list.  The resulting smooshed dimension will be named ``dimstocollapse[dimname]``. Because the default is the number 0, the new dimname will be the first dimname given in the list.
            * a string: the name of the resulting smooshed dimension (can be part of the ``dimstocollapse`` list or not)

        noaxis : bool
            if set, then just skip calculating the axis for the new dimension,
            which otherwise is typically a complicated record array

        Returns
        -------
        self: nddata
            the dimensions `dimstocollapse` are smooshed into a single dimension,
            whose name is determined by `dimname`.
            The axis for the resulting, smooshed dimension is a structured
            array consisting of two fields that give the labels along the
            original axes.

        ..todo::
            when we transition to axes that are stored using a
            slice/linspace-like format, 
            allow for smooshing to determine a new axes that is standard
            (not a structured array) and that increases linearly.
        '''
        assert (type(dimstocollapse) in [list,tuple]) and len(dimstocollapse)>1, "What?? You must try to collapse more than one dimension!! -- you claim you want to collapse '%s'"%str(dimstocollapse)
        not_present = set(dimstocollapse) - set(self.dimlabels)
        if len(not_present) > 0: raise ValueError(strm(not_present,"was not found in the list of dimensions",self.dimlabels))
        #{{{ first, put them all at the end, in order given here
        retained_dims = list(self.dimlabels)
        logger.debug(strm("old order",retained_dims))
        #{{{ if I'm using a dimension here, be sure to grab its current position
        if dimname is None:
            final_position = -1
            dimname = ' $\\times$ '.join(dimstocollapse)
        else:
            if isinstance(dimname, int):
                dimname = dimstocollapse[dimname]
                final_position = self.axn(dimname)
            elif dimname in self.dimlabels:
                final_position = self.axn(dimname)
            else:
                final_position = -1
        #}}}
        # {{{ store the dictionaries for later use
        axis_coords_dict = self.mkd(self.axis_coords)
        axis_coords_error_dict = self.mkd(self.axis_coords_error)
        axis_coords_units_dict = self.mkd(self.axis_coords_units)
        # }}}
        old_units = []
        logger.debug(strm("dims to collapse",dimstocollapse))
        for this_name in dimstocollapse:
            this_idx = retained_dims.index(this_name)
            retained_dims.pop(this_idx)
            axis_coords_error_dict.pop(this_name)
            old_units.append(axis_coords_units_dict.pop(this_name))
            axis_coords_dict.pop(this_name)
            if this_idx < final_position:
                final_position -= 1
        logger.debug(strm("old units",old_units))
        new_units = list(set(old_units))
        if len(new_units) > 1:
            new_units = ' '.join(map(str,new_units))
        elif new_units == 1:
            new_units = new_units[0]
        else:
            new_units = None
        # this might be sub-optimal, but put the dims to collapse at the end, and move them back later if we want
        new_order = retained_dims + dimstocollapse
        self.reorder(new_order)
        logger.debug(strm("new order",new_order))
        #}}}
        #{{{ then, reshape the data (and error)
        logger.debug(strm("old shape",self.data.shape))
        new_shape = list(self.data.shape)[:-len(dimstocollapse)]
        logger.debug(strm("dimensions to keep",new_shape))
        dimstocollapse_shapes = array(self.data.shape[-len(dimstocollapse):])
        new_shape += [dimstocollapse_shapes.prod()]
        self.data = self.data.reshape(new_shape)
        if self.get_error() is not None:
            self.set_error(self.get_error().reshape(new_shape))
        logger.debug(strm("new shape",self.data.shape))
        #}}}
        #{{{ now for the tricky part -- deal with the axis labels
        #{{{ in order, make a list of the relevant axis names, dtypes, and sizes
        axes_with_labels = [j for j in dimstocollapse if self.getaxis(j) is not None] # specifically, I am only concerned with the ones I am collapsing that have labels
        if noaxis:
            logger.debug('noaxis was specified')
            axis_coords_dict[dimname] = None
            axis_coords_error_dict[dimname] = None
        else:
            logger.debug('starting construction of the smooshed axis')
            axes_with_labels_haserror = [self.get_error(j) is not None for j in axes_with_labels]
            axes_with_labels_dtype = [(j,self.getaxis(j).dtype) for
                    j in axes_with_labels]# an appropriate spec. for a structured array
            axes_with_labels_size = [self.getaxis(j).size for j in axes_with_labels]
            #}}}
            logger.debug(strm("the dtype that I want is:",axes_with_labels_dtype))
            logger.debug(strm("the axes that have labels are:",axes_with_labels))
            logger.debug(strm("the axes that have labels have sizes:",axes_with_labels_size))
            # {{{ we construct a multidimensional axis
            multidim_axis_error = None
            if len(axes_with_labels_dtype) > 0:
                # create a new axis of the appropriate shape and size
                multidim_axis_label = empty(axes_with_labels_size,
                        dtype=axes_with_labels_dtype)
                if any(axes_with_labels_haserror):
                    multidim_axis_error = empty(axes_with_labels_size,
                            dtype = [(axes_with_labels[j],
                                self.getaxis(axes_with_labels[j]).dtype)
                                for j in range(len(axes_with_labels))
                                if axes_with_labels_haserror[j]])
                # one at a time index the relevant dimension, and load in the information
                full_slice = [slice(None,None,None)]*len(axes_with_labels_dtype)
                for this_index,thisdim in enumerate(axes_with_labels):
                    axis_for_thisdim = self.getaxis(thisdim)
                    if axes_with_labels_haserror[this_index]:
                        axis_error_for_thisdim = self.get_error(thisdim)
                    logger.debug(strm("the axis for",thisdim,"is",axis_for_thisdim))
                    for j in range(axes_with_labels_size[this_index]):
                        this_slice = list(full_slice)
                        this_slice[this_index] = j # set this element
                        multidim_axis_label[thisdim][tuple(this_slice)] = axis_for_thisdim[j]
                        if axes_with_labels_haserror[this_index]:
                            multidim_axis_error[thisdim][tuple(this_slice)] = axis_error_for_thisdim[j]
                logger.debug(strm("shape of multidim_axis_label is now",multidim_axis_label.shape,"(",axes_with_labels,")"))
                logger.debug(strm("multidim_axis_label is:\n",repr(multidim_axis_label)))
                multidim_axis_label = multidim_axis_label.flatten() # then flatten the axis
                logger.debug(strm("shape of multidim_axis_label is now",multidim_axis_label.shape))
                logger.debug(strm("multidim_axis_label is:\n",repr(multidim_axis_label)))
            else:
                raise ValueError("You requested that smoosh generate an axis, but I don't know what dtype to assign to it (what fields to use).  This is likely because you don't have axes assigned to the dimensions you're trying to smoosh.  Consider calling smoosh with noaxis=True, instead")
            axis_coords_dict[dimname] = multidim_axis_label
            axis_coords_error_dict[dimname] = multidim_axis_error
            # }}}
        #{{{ update axis dictionary with the new info
        logger.debug(strm("end up with axis_coords_dict (%d)"%len(axis_coords_dict),axis_coords_dict))
        logger.debug(strm("end up with axis_coords_error_dict (%d)"%len(axis_coords_error_dict),axis_coords_error_dict))
        #}}}
        #}}}
        #{{{ make new dimlabels, and where relevant, project the new dictionary onto these dimlabels
        axis_coords_units_dict[dimname] = new_units
        self.dimlabels = retained_dims + [dimname]
        logger.debug(strm("end up with dimlabels",self.dimlabels,"and shape",self.data.shape))
        self.axis_coords = self.fld(axis_coords_dict)
        self.axis_coords_error = self.fld(axis_coords_error_dict)
        self.axis_coords_units = self.fld(axis_coords_units_dict)
        logger.debug(strm("new axis coords (%d)"%len(self.axis_coords),self.axis_coords))
        logger.debug(strm("new axis coords errors (%d)"%len(self.axis_coords_error),self.axis_coords_error))
        logger.debug(strm("new axis coords unitss (%d)"%len(self.axis_coords_units),self.axis_coords_units))
        #}}}
        #{{{ then deal with the units
        #}}}
        #{{{ finally, if I need to, reorder again to put the new dimension where I want it
        #}}}
        return self
    def chunk(self,axisin,*otherargs):
        r'''"Chunking" is defined here to be the opposite of taking a direct product, increasing the number of dimensions by the inverse of the process by which taking a direct product decreases the number of dimensions.  This function chunks axisin into multiple new axes arguments.:
            axesout -- gives the names of the output axes
            shapesout -- optional -- if not given, it assumes equal length -- if given, one of the values can be -1, which is assumed length

        When there are axes, it assumes that the axes of the new dimensions
        are nested -- *e.g.*, it will chunk a dimension with axis: 
        [1,2,3,4,5,6,7,8,9,10]
        into dimensions with axes:
        [0,1,2,3,4], [1,6]

        ..todo::
            Deal with this efficiently when we move to new-style axes
        '''
        if len(otherargs) == 2:
            axesout,shapesout = otherargs
        elif len(otherargs) == 1:
            if isinstance(otherargs[0], list):
                axesout = otherargs[0]
                shapesout = ndshape(self)[axisin]**(1./len(axesout))
                if abs(shapesout-round(shapesout)) > 1e-15: # there is some kind of roundoff error here
                    raise ValueError('''In order for chunk to be called with
                            only a list of axes, the shape of the dimension you are
                            trying to split (here %s) must be an Nth root of
                            the original dimension size (here: %d), where N (here
                            %d) is the number of dimensions you are trying to chunk into'''%(axisin,ndshape(self)[axisin],len(axesout)))
                else:
                    shapesout = round(shapesout)
                shapesout = [shapesout] * len(axesout)
            elif isinstance(otherargs[0], dict):
                axesout,shapesout = list(otherargs[0].keys()),list(otherargs[0].values())
            else:
                raise ValueError("I don't know how to deal with this type!")
        else:
            raise ValueError("otherargs must be one or two arguments!")
        assert not any([j in self.dimlabels for j in axesout if j != axisin]), strm(
                "You are trying to create dimensions",[j for j in axesout if j!=axisin],
                "one of which matches one of the existing labels",self.dimlabels)
        if any([j == -1 for j in shapesout]):
            j = shapesout.index(-1)
            if j < len(shapesout)-1:
                shapesout[j] = int(round(ndshape(self)[axisin]/prod(r_[shapesout[0:j],shapesout[j+1:]])))
            else:
                shapesout[j] = int(round(ndshape(self)[axisin]/prod(shapesout[0:j])))
        if prod(shapesout) != ndshape(self)[axisin]:
            raise ValueError("The size of the axis (%s) you're trying to split (%s) doesn't match the size of the axes you're trying to split it into (%s = %s)"%(repr(axisin),repr(ndshape(self)[axisin]),repr(axesout),repr(shapesout)))
        thisaxis = self.axn(axisin)
        if self.getaxis(axisin) is not None and len(self.getaxis(axisin)) > 0:
            axes_tmp = self.getaxis(axisin).reshape(shapesout)
            new_axes = []
            for j in range(len(axes_tmp.shape)):
                this_slicer = [0]*len(axes_tmp.shape)
                this_slicer[j] = slice(None,None,None)
                new_axes.append(axes_tmp[this_slicer])
        else:
            new_axes = None
        #{{{ if there is a list of axis coordinates, add in slots for the new axes
        if isinstance(self.axis_coords, list):
            if len(self.axis_coords) == 0:
                self.axis_coords = [None] * len(self.dimlabels)
            for j in range(len(axesout)-1):
                self.axis_coords.insert(thisaxis,None)
        if isinstance(self.axis_coords_error, list):
            if len(self.axis_coords_error) == 0:
                self.axis_coords_error = [None] * len(self.dimlabels)
            for j in range(len(axesout)-1):
                self.axis_coords_error.insert(thisaxis,None)
        if isinstance(self.axis_coords_units, list):
            if len(self.axis_coords_units) == 0:
                self.axis_coords_units = [None] * len(self.dimlabels)
            for j in range(len(axesout)-1):
                self.axis_coords_units.insert(thisaxis,None)
        #}}}
        newshape = list(self.data.shape[0:thisaxis]) + shapesout + list(self.data.shape[thisaxis+1:])
        newshape = list(map(int,newshape))
        newnames = list(self.dimlabels[0:thisaxis]) + axesout + list(self.dimlabels[thisaxis+1:])
        self.data = self.data.reshape(newshape)
        orig_axis_units = self.get_units(axisin)
        self.dimlabels = newnames
        if new_axes is not None:
            for j in range(len(axesout)):
                self.setaxis(axesout[j],new_axes[j])
                self.set_units(axesout[j],orig_axis_units)
        return self
    def chunk_auto(self,axis_name,which_field,dimname = None):
        r'''assuming that axis "axis_name" is currently labeled with a structured array, choose one field ("which_field") of that structured array to generate a new dimension
        Note that for now, by definition, no error is allowed on the axes.
        However, once I upgrade to using structured arrays to handle axis and data errors, I will want to deal with that appropriately here.'''
        def check_data(a):
            "we need this because other things expect dimlabels to be a list of strings"
            if isinstance(a.dimlabels,recarray):
                a.dimlabels = [str(j[0]) if len(j) == 1 else j for j in a.dimlabels.tolist()]
            return a
        axis_number = self.axn(axis_name)
        new_axis,indices = unique(self.getaxis(axis_name)[which_field],
                return_inverse = True) # we are essentially creating a hash table for the axis.  According to numpy documentation, the hash indices that this returns should also be sorted sorted.
        logger.debug(strm("(chunk auto) indices look like this:",indices))
        #{{{ check that there are equal numbers of all the unique new_axis
        index_count = array([count_nonzero(indices == j) for j in range(indices.max()+1)])
        if all(index_count == index_count[0]):
            logger.debug(strm("(chunk auto) Yes, there are equal numbers of all unique new_axis! (Each element of the hash table has been indexed the same number of times.)"))
            #}}}
            #{{{ store the old shape and generate the new shape
            current_shape = list(self.data.shape)
            logger.debug(strm("(chunk auto) old shape -- ",current_shape))
            new_shape = insert(current_shape,axis_number + 1,len(new_axis))
            new_shape[axis_number] /= len(new_axis) # the indices of the hash table become the new dimension
            #}}}
            #{{{ actually reorder the data and error -- perhaps a view would be more efficient here
            old_data = self.data
            has_data_error = not (self.get_error() is None)
            self.data = empty(new_shape,dtype = self.data.dtype)
            if has_data_error:
                old_error = self.get_error()
                self.set_error(empty(new_shape,dtype = self.data.dtype))
            #}}}
            #{{{ adjust all the relevant axis information
            #{{{ generate an axis label along the axis I'm chunking that's stripped of the field that I'm creating a dimension from (i.e. chunking off a new dimension based on) -- because I am independently manipulating the data, I don't use self.getaxis()
            x_strip_current_field = self.axis_coords[axis_number][
                    [j for j in
                        self.axis_coords[axis_number].dtype.names
                        if j != which_field]]
            #}}}
            #{{{ reshape the axis coordinate so that it becomes a 2D array with the new dimension chunked off
            self.axis_coords[axis_number] = empty((len(x_strip_current_field)//len(new_axis),len(new_axis)),
                    dtype = x_strip_current_field.dtype)
            if not (self.get_error(axis_name) is None):
                raise ValueError("Until I do the structured array upgrade chunk_auto will not be able to deal with an axis that has errors.")
            #}}}
            #{{{ everything is now ready to sort the data and residual axis into ordered slots
            #{{{ initialize the slices
            copy_to_slice   = len(new_shape)*[slice(None,None,None)] # this is the memory address inside the new data (where stuff goes)
            copy_from_slice = len(current_shape)*[slice(None,None,None)] # this is the memory address inside the old data (where stuff comes from)
            #}}}
            if has_data_error:
                data_error_location = self.get_error()
            for j in range(len(new_axis)): # j is the index in the hash table
                copy_to_slice[axis_number + 1]     = j
                copy_from_slice[axis_number]       = where(indices == j)[0]
                self.data[copy_to_slice]           = old_data[copy_from_slice]
                if has_data_error:
                    data_error_location[copy_to_slice] = old_error[copy_from_slice]
                logger.debug(strm("(chunk auto) ",j,'matches at',x_strip_current_field[copy_from_slice[axis_number]]))
                self.axis_coords[axis_number][:,j] = x_strip_current_field[copy_from_slice[axis_number]]
            #}}}
            logger.debug(strm("(chunk auto) new axis -- ",self.axis_coords[axis_number]))
            logger.debug(strm("(chunk auto) new shape -- ",self.data.shape))
            #{{{ housekeeping for the various axes + data properties -- should perhaps be possible to do this first, then use .getaxis()
            self.dimlabels.insert(axis_number + 1,which_field)
            self.axis_coords.insert(axis_number + 1,new_axis)
            #{{{ by definition, axis can have neither errors nor units associated, for now.
            self.axis_coords_error.insert(axis_number + 1,None)
            self.axis_coords_units.insert(axis_number + 1,None)
            #}}}
            logger.debug(strm('(chunk auto) the dimensions of ',self.dimlabels[axis_number],'are (?? x ',self.dimlabels[axis_number+1],')=',self.axis_coords[axis_number].shape))
            #}}}
            #}}}
            #{{{ deal appropriately with the "remainder axis" (axis_number)
            if dimname is None:
                remainder_axis_name = '_and_'.join(self.axis_coords[axis_number].dtype.names)
            else:
                remainder_axis_name = dimname
            #{{{ if everything is the same along the dimension that I've just
            # created (which is the second dimension), then get rid of the
            # duplicate labels
            test_axis = self.axis_coords[axis_number].T
            logger.debug(strm("(chunk auto) test axis -- ",test_axis))
            test_axis = ascontiguousarray(test_axis).flatten().view([('',test_axis.dtype)]*test_axis.shape[1])
            if all(test_axis == test_axis[0]):
                self.axis_coords[axis_number] = self.axis_coords[axis_number][:,0].reshape(1,-1)
                logger.debug(strm("(chunk auto) collapsed to", self.axis_coords[axis_number]))
            #}}}
            if self.axis_coords[axis_number].shape[0] == 1:# then this is a "valid" axis -- because, for each position of the new axis, there is only one value of the remainder axis
                self.axis_coords[axis_number] = self.axis_coords[axis_number].reshape(-1)
                self.dimlabels[axis_number] = remainder_axis_name
                if len(self.axis_coords[axis_number].dtype) == 1: # only one field, which by the previous line will be named appropriately, so drop the structured array name
                    new_dtype = self.axis_coords[axis_number].dtype.descr[0][1]
                    self.axis_coords[axis_number] = array(self.axis_coords[axis_number],dtype = new_dtype) # probably more efficiently done with a view, but leave alone for now
                return check_data(self)
            else:
                #{{{ generate an index list to label the remainder axis, and generate a new nddata with the actual values (which are not copied across the new dimension that matches which_field)
                remainder_axis_index_list = r_[0:self.axis_coords[axis_number].shape[0]]
                new_data = nddata(self.axis_coords[axis_number],
                        self.axis_coords[axis_number].shape,
                        [remainder_axis_name,which_field])
                self.axis_coords[axis_number] = remainder_axis_index_list
                new_data.labels([remainder_axis_name,which_field],
                        [self.axis_coords[axis_number].copy(),self.axis_coords[axis_number + 1].copy()])
                self.dimlabels[axis_number] = remainder_axis_name + '_INDEX'
                #}}}
                return check_data(self),check_data(new_data)
            #}}}
        else:
            raise ValueError("Along the axis '"+axis_name+"', the field '"+which_field+"' does not represent an axis that is repeated one or more times!  The counts for how many times each element along the field is used is "+repr(index_count))
            return
    def squeeze(self,return_dropped=False):
        r'''squeeze singleton dimensions
        
        Parameters
        ==========
        return_dropped: bool (default False)
           return a list of the dimensions that were dropped as a second argument 
        Returns
        =======
        self

        return_dropped: list
            (optional, only if return_dropped is True)
        '''
        mask = array(self.data.shape) > 1
        logger.debug(strm(list(zip(mask,self.dimlabels))))
        self.data = self.data.squeeze()
        retval = []
        if isinstance(self.axis_coords, list):
            for k,v in [(self.dimlabels[j],self.axis_coords[j]) for j in range(len(self.dimlabels)) if not mask[j]]:
                retval.append(k)
                if v is not None:
                    self.set_prop(k,v[0])
        self.dimlabels = [v for j,v in enumerate(self.dimlabels) if mask[j]]
        if isinstance(self.axis_coords, list):
            self.axis_coords = [v for j,v in enumerate(self.axis_coords) if mask[j]]
        if isinstance(self.axis_coords_error, list):
            self.axis_coords_error = [v for j,v in enumerate(self.axis_coords_error) if mask[j]]
        if isinstance(self.axis_coords_units, list):
            self.axis_coords_units = [v for j,v in enumerate(self.axis_coords_units) if mask[j]]
        if return_dropped:
            return self, retval
        else:
            return self
    #}}}
    #{{{ messing with data -- get, set, and copy
    def __getslice__(self,*args):
        raise ValueError(strm('getslice! ',args))
    def __setitem__(self,key,val):
        righterrors = None
        logger.debug(strm('key',key))
        if isinstance(key, nddata):
            logger.debug("initially, rightdata appears to be nddata")
            _,B = self.aligndata(key)
            key = B.data # now the next part will handle this
        if isinstance(key, ndarray):# if selector is an ndarray
            logger.debug("initially, rightdata appears to be ndarray")
            if key.dtype is not dtype('bool'):
                raise ValueError("I don't know what to do with an ndarray subscript that has dtype "+repr(key.dtype))
            if key.shape != self.data.shape:
                raise ValueError("The shape of your logical mask "
                        +repr(key.shape)
                        +" and the shape of your data "
                        +repr(self.data.shape)
                        +" are not compatible (matching or singleton) -- I really don't think that you want to do this!")
            self.data[key] = val
            return
        if isinstance(val,nddata):
            logger.debug("rightdata appears to be nddata after initial treatment")
            #{{{ reorder so the shapes match
            unshared_indices = list(set(val.dimlabels) ^ set(self.dimlabels))
            shared_indices = list(self.dimlabels)
            if 'INDEX' in unshared_indices:
                unshared_indices.remove('INDEX')
            shared_indices = [j for j in shared_indices
                    if j not in unshared_indices]
            if len(val.dimlabels) != len(shared_indices) or (not all([val.dimlabels[j] == shared_indices[j] for j in range(0,len(shared_indices))])):
                val.reorder(shared_indices)
            #}}}
            rightdata = val.data
            righterrors = val.get_error()
        else: # assume it's an ndarray
            logger.debug("rightdata appears to be ndarray after initial treatment")
            rightdata = val
            #{{{ if I just passed a function, assume that I'm applying some type of data-based mask
            if isinstance(key, type(emptyfunction)):
                thisfunc = key
                self.data[thisfunc(self.data)] = rightdata
                return
            #}}}
            if (not isinstance(rightdata, ndarray)): # in case its a scalar
                rightdata = array([rightdata])
        slicedict,axesdict,errordict,unitsdict = self._parse_slices(key) # pull left index list from parse slices
        leftindex = tuple(self.fld(slicedict))
        rightdata = rightdata.squeeze()
        logger.debug(strm("after squeeze, rightdata has shape",rightdata.shape))
        if len(rightdata.shape) > 0:
            left_shape = shape(self.data[leftindex])
            try:
                self.data[leftindex] = rightdata.reshape(left_shape) # assign the data
            except:
                raise IndexError(strm('ERROR ASSIGNING NDDATA:\n',
                    'self.data.shape:',self.data.shape,
                    'left index',leftindex,'\n',
                    'rightdata.shape:',rightdata.shape,
                    '--> shape of left slice: ',left_shape))
        else:
            self.data[leftindex] = rightdata
        lefterror = self.get_error()
        if lefterror is not None:
            lefterror[leftindex] = righterrors.squeeze()
        return self
    # {{{ standard trig functions
    def __getattribute__(self,arg):
        fundict = {'exp':exp,
                'sin':sin,
                'cos':cos,
                'tan':tan,
                'sinh':sinh,
                'cosh':cosh,
                'tanh':tanh,
                'log':log,
                'log10':log10,
                }
        if arg in list(fundict.keys()):
            argf = fundict[arg]
            def retfun():
                retval = self.copy()
                retval.data = argf(retval.data)
                return retval
            return retfun
        elif arg == 'shape':
            return ndshape(self)
        elif arg == 'isfortran':
            raise ValueError("you tried to call isfortran on an nddata object --"
            " this probably means you're doing something wrong -- possibly that"
            " you are passing an nddata object when you should be passing a"
            " standard numpy ndarray")
        else:
            return super().__getattribute__(arg)
    @property
    def C(self):
        """shortcut for copy

        btw, what we are doing is analogous to a ruby function with
        functioname!() modify result, and we can use the "out" keyword in
        numpy.
        
        ..todo::
            (new idea)
            This should just set a flag that says "Do not allow this data to be substituted in place,"
            so that if something goes to edit the data in place,
            it instead first makes a copy.

            also here, see `Definition of shallow and deep copy <https://docs.python.org/2/library/copy.html>`_

            (older idea)
            We should offer "N", which generates something like a copy,
            but which is sets the equivalent of "nopop".
            For example, currently, you need to do something like
            ``d.C.argmax('t2')``,
            which is very inefficient, since it copies the whole array.
            So, instead, we should do
            ``d.N.argmax('t2')``, which tells argmax and all other
            functions not to overwrite "self" but to return a new object.
            This would cause things like "run_nopop" to become obsolete.
        """
        return self.copy()
    @C.setter
    def C(self):
        raise ValueError("You can't set the C property -- it's used to generate a copy")
    @property
    def angle(self):
        "Return the angle component of the data"
        retval = self.copy(data=False)
        retval.data = angle(self.data)
        return retval
    @angle.setter
    def angle(self):
        raise ValueError("Can't independently set the angle component yet")
    @property
    def imag(self):
        "Return the imag component of the data"
        retval = self.copy(data=False)
        retval.data = self.data.imag
        return retval
    @imag.setter
    def imag(self):
        raise ValueError("Can't independently set the imag component yet")
    @property
    def real(self):
        "Return the real component of the data"
        retval = self.copy(data=False)
        retval.data = self.data.real
        return retval
    @real.setter
    def real(self):
        raise ValueError("Can't independently set the real component yet")
    # }}}
    def copy(self,data=True):
        r'''Return a full copy of this instance.
        
        Because methods typically change the data in place, you might want to
        use this frequently.

        Parameters
        ----------
        data : boolean
            Default to True.
            False doesn't copy the data -- this is for internal use,
            *e.g.* when you want to copy all the metadata and perform a
            calculation on the data.

            The code for this also provides the definitive list of the
            nddata metadata.
        '''
        if data:
            return deepcopy(self)
        else:
            retval =  nddata(0) # empty
            # {{{ data info
            retval.dimlabels = list(self.dimlabels)
            retval.data = None
            retval.data_error = None
            if hasattr(self,'data_units'):
                retval.data_units = deepcopy(self.data_units)
            if hasattr(self,'data_covariance'):
                retval.data_covariance = deepcopy(self.data_covariance)
            # }}}
            # {{{ axes
            retval.axis_coords = deepcopy(self.axis_coords)
            retval.axis_coords_error = deepcopy(self.axis_coords_error)
            retval.axis_coords_units = deepcopy(self.axis_coords_units)
            # }}}
            retval.other_info = deepcopy(self.other_info)
            return retval
    def set_to(self,otherinst):
        r'''Set data inside the current instance to that of the other instance.

        Goes through the list of attributes specified in copy,
        and assigns them to the element of the current instance.

        This is to be used:

        *   for constructing classes that inherit nddata with additional methods.
        *   for overwriting the current data with the result of a slicing operation
        '''
        self.data = otherinst.data
        self.dimlabels = otherinst.dimlabels
        self.data_error = otherinst.data_error
        if hasattr(otherinst,'data_units'):
            self.data_units = otherinst.data_units
        if hasattr(otherinst,'data_covariance'):
            self.data_covariance = otherinst.data_covariance
        self.axis_coords = otherinst.axis_coords
        self.axis_coords_error = otherinst.axis_coords_error
        self.axis_coords_units = otherinst.axis_coords_units
        self.other_info = otherinst.other_info
        return self
    def like(self,value):
        r'''provide "zeros_like" and "ones_like" functionality

        Parameters
        ==========
        value: float
            1 is "ones_like" 0 is "zeros_like", etc.
        '''
        retval = self.copy(data=False)
        retval.data = empty_like(self.data)
        retval.data[:] = value
        return retval
    def __getitem__(self,args):
        if isinstance(args, type(emptyfunction)):
            #{{{ just a lambda function operates on the data
            thisfunc = args
            newdata = self.copy()
            mask = thisfunc(newdata.data)
            newdata.data = newdata.data[mask]
            if len(newdata.dimlabels) == 1:
                x = newdata.getaxis(newdata.dimlabels[0])
                newdata.setaxis(newdata.dimlabels[0],x[mask])
            else:
                raise ValueError("I don't know how to do this for multidimensional data yet!")
            return newdata
            #}}}
        elif isinstance(args, nddata):
            #{{{ try the nddata mask
            A = args
            if isinstance(A,nddata) and A.data.dtype is dtype("bool"):
                thisshape = ndshape(A)
                nonsingleton = []
                for thisdim in A.dimlabels:
                    if thisshape[thisdim] != 1:
                        nonsingleton.append(thisdim)
                if len(nonsingleton) != 1:
                    raise ValueError("To index with an nddata, you must have only one dimension")
                else:
                    self.setaxis(nonsingleton[0],self.getaxis(nonsingleton[0])[A.data.flatten()])
                _,B = self.aligndata(A)
                A = B.data # now the next part will handle this
                if A.dtype is not dtype('bool'):
                    raise ValueError("I don't know what to do with an ndarray subscript that has dtype "+repr(A.dtype))
                if A.shape != self.data.shape:
                    temp = array(A.shape) == 1
                    if all( array(A.shape)[temp] == array(self.data.shape)[temp]):
                        pass
                    else:
                        raise ValueError("The shape of your logical mask "+repr(A.shape)+" and the shape of your data "+repr(self.data.shape)+" are not compatible (matching or singleton) -- I really don't think that you want to do this!")
                self.data = self.data[A]
                return self
            else:
                errmsg = "you passed a single argument of type "+repr(type(A))
                if isinstance(A, nddata):
                    errmsg += " with dtype "+repr(A.data.dtype)
                errmsg += " -- I don't know what to do with this"
                raise ValueError(errmsg)
            #}}}
        else:
            slicedict,axesdict,errordict,unitsdict = self._parse_slices(args)
            if not isinstance(args, slice) and isinstance(args[1], list) and isinstance(args[0], str) and len(args) == 2:
                return concat([self[args[0],x] for x in args[1]],args[0])
            indexlist = tuple(self.fld(slicedict))
            newlabels = [x for x in self.dimlabels if not isscalar(slicedict[x])] # generate the new list of labels, in order, for all dimensions that are not indexed by a scalar
        #{{{ properly index the data error
        if self.data_error is not None:
            try:
                newerror = self.data_error[indexlist]
            except:
                raise ValueError('Problem trying to index data_error'+repr(self.data_error)+' with',repr(indexlist))
        else:
            newerror = None
        #}}}
        if len(self.axis_coords)>0:
            if errordict is not None:
                axis_coords_error = [errordict[x] for x in newlabels]
            else:
                axis_coords_error = None
            if unitsdict is not None:
                axis_coords_units = [unitsdict[x] for x in newlabels]
            else:
                axis_coords_units = None
            try:
                sliced_data = self.data[indexlist]
            except Exception as e:
                raise ValueError(strm("the slice values that you've passed",
                    "don't seem to match the size of the data",
                    "the shape of the data is",self.data.shape,
                    "and the index list (the slice indeces passed to the",
                    "underlying numpy data) I generate from this command is",
                    indexlist,
                    "likely, one of the slice indeces is out of bounds for the size of the data"))
            try:
                retval =  nddata(sliced_data,
                        sliced_data.shape,
                        newlabels,
                        axis_coords = [axesdict[x] for x in newlabels],
                        axis_coords_error = axis_coords_error,
                        data_error = newerror,
                        other_info = self.other_info)
            except Exception as e:
                raise ValueError(strm("likely some problem recasting the data when"
                    "trying to initialize a new nddata: shape of"
                    "self.data",self.data.shape,"indexlist",indexlist))
            retval.axis_coords_units = axis_coords_units
            retval.data_units = self.data_units
            return retval
        else:
            retval = nddata(self.data[indexlist],
                    self.data[indexlist].shape,
                    newlabels,
                    other_info = self.other_info)
            retval.axis_coords_units = self.axis_coords_units
            retval.data_units = self.data_units
            return retval
    def _possibly_one_axis(self,*args):
        if len(args) == 1:
            return args[0]
        if len(args) > 1:
            raise ValueError('you can\'t pass more than one argument!!')
        if len(args) == 0:
            if len(self.dimlabels) == 1:
                axes = self.dimlabels
            elif len(self.dimlabels) == 0:
                raise ValueError("You're trying to do something to data with no dimensions")
            else:
                raise ValueError("If you have more than one dimension, you need to tell me which one!!")
        return axes
    def _parse_slices(self,args):
        """This controls nddata slicing:
            it previously took
            \'axisname\',value
            pairs where value was an index or a lambda function.
            Now, it also takes
            \'axisname\':value
            and
            \'axisname\':(value1,value2)
            pairs, where the values give either a single value or an inclusive range on the axis, respectively"""
        logger.debug(strm("about to start parsing slices",args,"for data with axis_coords of length",len(self.axis_coords),"and dimlabels",self.dimlabels,"for ndshape of",ndshape(self)))
        errordict = None # in case it's not set
        if self.axis_coords_units is not None:
            unitsdict = self.mkd(self.axis_coords_units)
        axesdict = None # in case it's not set
        if isinstance(args, slice):
            args = [args]
        # {{{ make a sensible list of tuples that's easier to understand
        sensible_list = [] # type, dimension, arguments
        testf = lambda x: x+1
        j = 0
        while j < len(args):
            if isinstance(args[j],str):# works for str and str_
                dimname = args[j]
                if isinstance(dimname, str_):
                    dimname = str(dimname) # on upgrading + using on windows, this became necessary, for some reason I don't understand
                elif isinstance(args[j+1],type(testf)):
                    sensible_list.append((hash('func'),dimname,args[j+1]))
                else:
                    sensible_list.append((hash('np'),dimname,args[j+1]))
                j += 2
            elif type(args[j]) is slice:
                dimname = args[j].start
                if isinstance(dimname, str_):
                    dimname = str(dimname)
                target = args[j].stop
                if isscalar(target):
                    sensible_list.append((hash('idx'),dimname,target))
                elif type(target) in [tuple,list]:
                    assert len(target) in [1,2], strm("for",args[j],"I expected a 'dimname':(range_start,range_stop)")
                    if len(target) == 1:
                        sensible_list.append((hash('range'),dimname,target[0],None))
                    else:
                        sensible_list.append((hash('range'),dimname,target[0],target[1]))
                j += 1
            else:# works for str and str_
                raise ValueError("I have read in slice argument",args[:j],"but then I get confused!")
        def pprint(a):
            b = {hash(j):j for j in ['idx','range','np']}
            return (b[a[0]],)+a[1:]
        logger.debug(strm('Here is the sensible list:',[pprint(j) for j in sensible_list]))
        # }}}
        if type(args) in [float,int32,int,double]:
            raise ValueError(strm('You tried to pass just a nddata[',type(args),']'))
        if isinstance(args[0], str) or isinstance(args[0], slice):
            #{{{ create a slicedict and errordict to store the slices
            slicedict = dict(list(zip(list(self.dimlabels),[slice(None,None,None)]*len(self.dimlabels)))) #initialize to all none
            if len(self.axis_coords)>0:
                logger.debug(strm("trying to make dictionaries from axis coords of len",len(self.axis_coords),"and axis_coords_error of len",len(self.axis_coords_error),"when dimlabels has len",len(self.dimlabels)))
                axesdict = self.mkd(self.axis_coords)
                if len(self.axis_coords_error)>0:
                    errordict = self.mkd(self.axis_coords_error)
            else:
                axesdict = self.mkd(self.axis_coords)
                logger.debug(strm("length of axis_coords not greater than 0, generated dictionary",axesdict))
            #}}}
            #{{{ map the slices onto the axis coordinates and errors
            for thistuple in sensible_list:
                thisop = thistuple[0]
                thisdim = thistuple[1]
                thisargs = thistuple[2:]
                #print "DEBUG, type of slice",x,"is",type(y)
                if thisop == hash('np'):
                    slicedict[thisdim] = thisargs[0]
                    if isscalar(thisargs[0]):
                        axesdict.pop(thisdim) # pop the axes for all scalar dimensions
                    else:
                        if axesdict[thisdim] is not None:
                            axesdict[thisdim] = axesdict[thisdim][slicedict[thisdim]]
                elif thisop == hash('func'):
                    mask = thisargs[0](axesdict[thisdim])
                    slicedict[thisdim] = mask
                    if axesdict[thisdim] is not None:
                        axesdict[thisdim] = axesdict[thisdim][mask]
                elif thisop == hash('range'):
                    if axesdict[thisdim] is None:
                        raise ValueError("You passed a range-type slice"
                        +" selection, but to do that, your axis coordinates need to"
                        +f" be labeled! (The axis coordinates of {thisdim} aren't"
                        +" labeled)")
                    temp = diff(axesdict[thisdim]) 
                    if not all(temp*sign(temp[0])>0):
                        raise ValueError(strm("you can only use the range format on data where the axis is in consecutively increasing or decreasing order, and the differences that I see are",temp*sign(temp[0])),
                                "if you like, you can still do this by first calling .sort( on the %s axis"%thisdim)
                    if sign(temp[0]) == -1:
                        thisaxis = axesdict[thisdim][::-1]
                    else:
                        thisaxis = axesdict[thisdim]
                    if len(thisargs) > 2:
                        raise ValueError("range with more than two values not currently supported")
                    elif len(thisargs) == 1:
                        temp_low = thisargs[0]
                        temp_high = inf
                    else:
                        temp_low = thisargs[0]
                        temp_high = thisargs[1]
                        if temp_low is None:
                            temp_low = -inf
                        if temp_high is None:
                            temp_high = inf
                        if temp_low > temp_high:
                            temp_low,temp_high = temp_high,temp_low
                    # at this point, temp_low is indeed the lower value, and temp_high indeed the higher
                    if temp_low == inf:
                        raise ValueError(strm("this is not going to work -- I interpret range",thisargs,"I get to",temp_low,",",temp_high))
                    elif temp_low == -inf:
                        temp_low = 0
                    else:
                        logger.debug(strm("looking for",temp_low))
                        temp_low = searchsorted(thisaxis,temp_low)
                        if temp_low >= len(thisaxis):
                            raise ValueError("the lower value of your slice on the %s axis is higher than the highest value of the axis coordinates!"%thisdim)
                        logger.debug(strm("i found",thisaxis[temp_low],"for the low end of the slice",
                            thisargs))
                    temp_high_float = temp_high
                    if temp_high == inf:
                        temp_high = len(thisaxis)-1
                    elif temp_high == -inf:
                        raise ValueError(strm("this is not going to work -- I interpret range",thisargs,"I get to",temp_low,",",temp_high))
                    else:
                        logger.debug(strm("looking for",temp_high))
                        temp_high = searchsorted(thisaxis,temp_high)
                    # at this point, the result is inclusive if temp_high is
                    # not an exact match, but exclusive if it is
                    if temp_high<len(thisaxis) and thisaxis[temp_high] == temp_high_float:
                        temp_high += 1 # make it inclusive
                    if sign(temp[0]) == -1:
                        temp_high = len(thisaxis) -1 -temp_high
                        temp_low = len(thisaxis) -1 -temp_low
                        temp_high, temp_low = temp_low, temp_high
                    del temp
                    if temp_low == temp_high:
                        temp_high += 1
                    slicedict[thisdim] = slice(temp_low,temp_high,None) # inclusive
                    axesdict[thisdim] = axesdict[thisdim][slicedict[thisdim]]
                elif thisop == hash('idx'):
                    if axesdict[thisdim] is None:
                        raise ValueError("You passed a labeled index"
                        +" selection, but to do that, your axis coordinates need to"
                        +f" be labeled! (The axis coordinates of {thisdim} aren't"
                        +" labeled)")
                    temp = abs(axesdict[thisdim] - thisargs[0]).argmin()
                    slicedict[thisdim] = temp
                    axesdict.pop(thisdim)
            if errordict is not None and errordict != array(None):
                for x,y in slicedict.items():
                    if errordict[x] is not None:
                        if isscalar(y):
                            errordict.pop(x)
                        elif isinstance(y, type(emptyfunction)):
                            mask = y(axesdict[x])
                            errordict[x] = errordict[x][mask]
                        else:
                            try:
                                errordict[x] = errordict[x][y] # default
                            except:
                                raise IndexError(strm('Trying to index',
                                        errordict,'-->',x,'=',errordict[x],'with',y,
                                        'error started as',self.axis_coords_error))
            if unitsdict is not None and unitsdict != array(None):
                for x,y in slicedict.items():
                    if unitsdict[x] is not None:
                        if isscalar(y):
                            unitsdict.pop(x)
            logger.debug(strm('Here is the slice dict:',slicedict,"and the axes dict",axesdict))
            return slicedict,axesdict,errordict,unitsdict
            #}}}
        else:
            raise ValueError(strm('label your freaking dimensions! (type of args[0] is ',
                type(args[0]),'and it should be str!)'))
    #}}}
    #{{{ hdf5 write
    def hdf5_write(self, h5path, directory='.'):
        r"""Write the nddata to an HDF5 file.

        `h5path` is the name of the file followed by the node path where
        you want to put it -- it does **not** include the directory where
        the file lives.
        The directory can be passed to the `directory` argument.

        You can use either :func:`~pyspecdata.find_file` or
        :func:`~pyspecdata.nddata_hdf5` to read the data, as shown below.
        When reading this, please note that HDF5 files store *multiple* datasets,
        and each is named (here, the name is `test_data`).

        .. code-block:: python

            from pyspecdata import *
            init_logging('debug')
            a = nddata(r_[0:5:10j], 'x')
            a.name('test_data')
            try:
                a.hdf5_write('example.h5',getDATADIR(exp_type='Sam'))
            except:
                print("file already exists, not creating again -- delete the file or node if wanted")
            # read the file by the "raw method"
            b = nddata_hdf5('example.h5/test_data',
                    getDATADIR(exp_type='Sam'))
            print("found data:",b)
            # or use the find file method
            c = find_file('example.h5', exp_type='Sam',
                    expno='test_data')
            print("found data:",c)
        
        Parameters
        ----------
        h5path : str
            The name of the file followed by the node path where
            you want to put it -- it does **not** include the directory where
            the file lives.
            (Because HDF5 files contain an internal directory-like group
            structure.)
        directory : str
            the directory where the HDF5 file lives.
        """
        for thisax in self.dimlabels:
            if self.getaxis(thisax) is None or len(self.getaxis(thisax)) == 0:
                raise ValueError(strm("The axis",thisax,"appears not to have a label!  I refuse to save data to HDF5 if you do not label all your axes!!"))
        #{{{ add the final node based on the name stored in the nddata structure
        if h5path[-1] != '/': h5path += '/' # make sure it ends in a slash first
        try:
            thisname = self.get_prop('name')
        except:
            raise ValueError(strm("You're trying to save an nddata object which",
                    "does not yet have a name, and you can't do this! Run",
                    "yourobject.name('setname')"))
        if isinstance(thisname, str):
            h5path += thisname
        else:
            raise ValueError(strm("problem trying to store HDF5 file; you need to",
                "set the ``name'' property of the nddata object to a string",
                "first!"))
        h5file,bottomnode = h5nodebypath(h5path, directory=directory) # open the file and move to the right node
        try:
            #print 'DEBUG 1: bottomnode is',bottomnode
            #}}}
            #{{{ print out the attributes of the data
            myattrs = normal_attrs(self)
            #{{{ separate them into data and axes
            mydataattrs = list(filter((lambda x: x[0:4] == 'data'),myattrs))
            myotherattrs = list(filter((lambda x: x[0:4] != 'data'),myattrs))
            myotherattrs = [x for x in myotherattrs if x not in ['C','sin','cos','exp','log10']]
            myaxisattrs = list(filter((lambda x: x[0:4] == 'axis'),myotherattrs))
            myotherattrs = list(filter((lambda x: x[0:4] != 'axis'),myotherattrs))
            logger.debug(strm(lsafe('data attributes:',list(zip(mydataattrs,[type(self.__getattribute__(x)) for x in mydataattrs]))),'\n\n'))
            logger.debug(strm(lsafe('axis attributes:',list(zip(myaxisattrs,[type(self.__getattribute__(x)) for x in myaxisattrs]))),'\n\n'))
            logger.debug(strm(lsafe('other attributes:',list(zip(myotherattrs,[type(self.__getattribute__(x)) for x in myotherattrs]))),'\n\n'))
            #}}}
            #}}}
            #{{{ write the data table
            if 'data' in mydataattrs:
                if 'data_error' in mydataattrs and self.get_error() is not None and len(self.get_error()) > 0:
                    thistable = rec.fromarrays([self.data,self.get_error()],names='data,error')
                    mydataattrs.remove('data_error')
                else:
                    thistable = rec.fromarrays([self.data],names='data')
                mydataattrs.remove('data')
                datatable = h5table(bottomnode,'data',thistable)
                #print 'DEBUG 2: bottomnode is',bottomnode
                #print 'DEBUG 2: datatable is',datatable
                logger.debug(strm("Writing remaining axis attributes\n\n"))
                if len(mydataattrs) > 0:
                    h5attachattributes(datatable,mydataattrs,self)
            else:
                raise ValueError("I can't find the data object when trying to save the HDF5 file!!")
            #}}}
            #{{{ write the axes tables
            if 'axis_coords' in myaxisattrs:
                if len(self.axis_coords) > 0:
                    #{{{ create an 'axes' node
                    axesnode = h5child(bottomnode, # current node
                            'axes', # the child
                            create = True)
                    #}}}
                    for j,axisname in enumerate(self.dimlabels): # make a table for each different dimension
                        myaxisattrsforthisdim = dict([(x,self.__getattribute__(x)[j])
                            for x in list(myaxisattrs) if len(self.__getattribute__(x)) > 0]) # collect the attributes for this dimension and their values
                        logger.debug(strm(lsafe('for axis',axisname,'myaxisattrsforthisdim=',myaxisattrsforthisdim)))
                        if 'axis_coords' in list(myaxisattrsforthisdim.keys()) and myaxisattrsforthisdim['axis_coords'] is not None:
                            if 'axis_coords_error' in list(myaxisattrsforthisdim.keys()) and myaxisattrsforthisdim['axis_coords_error'] is not None and len(myaxisattrsforthisdim['axis_coords_error']) > 0: # this is needed to avoid all errors, though I guess I could use try/except
                                thistable = rec.fromarrays([myaxisattrsforthisdim['axis_coords'],myaxisattrsforthisdim['axis_coords_error']],names='data,error')
                                myaxisattrsforthisdim.pop('axis_coords_error')
                            else:
                                thistable = rec.fromarrays([myaxisattrsforthisdim['axis_coords']],names='data')
                            myaxisattrsforthisdim.pop('axis_coords')
                        datatable = h5table(axesnode,axisname,thistable)
                        #print 'DEBUG 3: axesnode is',axesnode
                        logger.debug(strm("Writing remaining axis attributes for",axisname,"\n\n"))
                        if len(myaxisattrsforthisdim) > 0:
                            h5attachattributes(datatable,list(myaxisattrsforthisdim.keys()),list(myaxisattrsforthisdim.values()))
            #}}}
            #{{{ Check the remaining attributes.
            logger.debug(strm(lsafe('other attributes:',list(zip(myotherattrs,[type(self.__getattribute__(x)) for x in myotherattrs]))),'\n\n'))
            logger.debug(strm("Writing remaining other attributes\n\n"))
            if len(myotherattrs) > 0:
                #print 'DEBUG 4: bottomnode is',bottomnode
                test = repr(bottomnode) # somehow, this prevents it from claiming that the bottomnode is None --> some type of bug?
                h5attachattributes(bottomnode,
                    [j for j in myotherattrs if not self._contains_symbolic(j)],
                    self)
                warnlist = [j for j in myotherattrs if (not self._contains_symbolic(j)) and isinstance(self.__getattribute__(j), dict)]
                #{{{ to avoid pickling, test that none of the attributes I'm trying to write are dictionaries or lists
                if len(warnlist) > 0:
                    print("WARNING!!, attributes",warnlist,"are dictionaries!")
                warnlist = [j for j in myotherattrs if (not self._contains_symbolic(j)) and isinstance(self.__getattribute__(j), list)]
                if len(warnlist) > 0:
                    print("WARNING!!, attributes",warnlist,"are lists!")
                #}}}
                logger.debug(strm(lsafe('other attributes:',list(zip(myotherattrs,[type(self.__getattribute__(x)) for x in myotherattrs]))),'\n\n'))
            #}}}
        finally:
            h5file.close()
    #}}}
class testclass:
    def __getitem__(self,*args,**kwargs):
        print("you called __getitem__ with args",args,"and kwargs",kwargs)
        return
    def __getattribute__(self,*args,**kwargs):
        print("you called __getattribute__ with args",args,"and kwargs",kwargs)
        return
class nddata_hdf5 (nddata):
    def __repr__(self):
        if hasattr(self,'_node_children'):
            return repr(self.datanode)
        else:
            return nddata.__repr__(self)
        atexit.register(self._cleanup)
    def _cleanup(self):
        if hasattr(self,'_node_children'):
            self.h5file.close()
            del self.h5file
            del self.datanode
        return
    def __init__(self,pathstring,directory='.'):
        self.pathstring = pathstring
        #try:
        self.h5file,self.datanode = h5nodebypath(pathstring,
                check_only=True, directory=directory)
        #except BaseException  as e:
        #    raise IndexError("I can't find the node "+pathstring+explain_error(e))
        logger.debug("about to call _init_datanode")
        self._init_datanode(self.datanode)
        atexit.register(self._cleanup)
    def _init_datanode(self,datanode,**kwargs):
        datadict = h5loaddict(datanode)
        #{{{ load the data, and pop it from datadict
        try:
            datarecordarray = datadict['data']['data'] # the table is called data, and the data of the table is called data
            mydata = datarecordarray['data']
        except:
            raise ValueError("I can't find the nddata.data")
        try:
            kwargs.update({'data_error':datarecordarray['error']})
        except:
            logger.debug(strm("No error found\n\n"))
        datadict.pop('data')
        #}}}
        #{{{ be sure to load the dimlabels
        mydimlabels = [j.decode('utf-8') for j in datadict['dimlabels']]
        if len(mydimlabels) == 1:
            if len(mydimlabels[0]) == 1:
                mydimlabels = list([mydimlabels[0][0]]) # for some reason, think I need to do this for length 1
        #}}}
        #{{{ load the axes and pop them from datadict
        datadict.pop('dimlabels')
        if 'axes' in list(datadict.keys()):
            myaxiscoords = [None]*len(mydimlabels)
            myaxiscoordserror = [None]*len(mydimlabels)
            logger.debug(strm("about to read out the various axes:",list(datadict['axes'].keys())))
            for axisname in list(datadict['axes'].keys()):
                try:
                    axisnumber = mydimlabels.index(axisname)
                except AttributeError as e:
                    raise AttributeError(strm('mydimlabels is not in the right format!\nit looks like this:\n',
                        mydimlabels,type(mydimlabels))+explain_error(e))
                except ValueError as e:
                    raise ValueError(strm('mydimlabels is not in the right format!\nit looks like this:\n',
                        mydimlabels,type(mydimlabels))+explain_error(e))
                recordarrayofaxis = datadict['axes'][axisname]['data']
                myaxiscoords[axisnumber] = recordarrayofaxis['data']
                if 'error' in recordarrayofaxis.dtype.names:
                    myaxiscoordserror[axisnumber] = recordarrayofaxis['error']
                datadict['axes'][axisname].pop('data')
                for k in list(datadict['axes'][axisname].keys()):
                    logger.debug(strm("Warning, attribute",k,"of axis table",axisname,"remains, but the code to load this is not yet supported"))
                datadict['axes'].pop(axisname)
            kwargs.update({"axis_coords":myaxiscoords})
            kwargs.update({"axis_coords_error":myaxiscoordserror})
        elif len(mydimlabels)>1:
            raise ValueError("The current version uses the axis labels to"
                    "figure out the shape of the data\nBecause you stored"
                    "unlabeled data, I can\'t figure out the shape of the"
                    "data!!")
            # the reshaping this refers to is done below
        #}}}
        logger.debug(strm("about to initialize data with shape",mydata.shape,"labels",mydimlabels,"and kwargs",kwargs))
        nddata.__init__(self,
                mydata,
                mydata.shape,
                mydimlabels,
                **kwargs)
        #{{{ reshape multidimensional data to match the axes
        if len(mydimlabels)>1:
            det_shape = []
            for thisdimlabel in mydimlabels:
                try:
                    temp = self.getaxis(thisdimlabel)
                except:
                    temp = -1 # no axis is given
                if isinstance(temp, ndarray):
                    temp = len(temp)
                det_shape.append(temp)
            try:
                self.data = self.data.reshape(tuple([len(self.getaxis(x)) for x in mydimlabels]))
            except:
                raise RuntimeError(strm("The data is of shape", self.data.shape,
                    "and I try to reshape it into", tuple([len(self.getaxis(x))
                        for x in mydimlabels]), "corresponding to the dimensions",mydimlabels,"--> this fails!"))
        #}}}
        for remainingattribute in list(datadict.keys()):
            self.__setattr__(remainingattribute,datadict[remainingattribute])
        self.h5file.close()
        del self.h5file
        del self.datanode
        return
#}}}

class ndshape (ndshape_base):
    r'''The ndshape class, including the allocation method''' 
    def alloc(self,dtype='complex128',labels = False,format = 0):
        r'''Use the shape object to allocate an empty nddata object.

        Parameters
        ----------
        labels : 
            Needs documentation
        format : 0, 1, or None
            What goes in the allocated array.
            `None` uses numpy empty.
        '''
        try:
            if format == 0:
                try:
                    emptyar = zeros(tuple(self.shape),dtype=dtype)
                except TypeError:
                    raise TypeError("You passed a type of "+repr(dtype)+", which was likely not understood (you also passed a shape of "+repr(tuple(self.shape))+")")
            elif format == 1:
                emptyar = ones(tuple(self.shape),dtype=dtype)
            elif format is None:
                emptyar = empty(tuple(self.shape),dtype=dtype)
            else:
                emptyar = format*ones(tuple(self.shape),dtype=dtype)
        except TypeError as e:
            raise TypeError(strm('Wrong type for self.shape',list(map(type,self.shape)),'this probably means that you swapped the size and name arguments -- ',self.shape,'should be numbers, not names'))
        retval = nddata(emptyar,self.shape,self.dimlabels)
        if labels:
            retval.labels(self.dimlabels,[double(r_[0:x]) for x in self.shape])
        return retval

#{{{subplot_dim
class subplot_dim():
    def __init__(self,firstdim,seconddim):
        self.num = r_[firstdim,seconddim,0]
    def set(self,args,x='',g=True,y='',t='',a=''):
        if isinstance(args, int):
            number = args
            ax = subplot(*tuple(self.num+r_[0,0,number]))
            xlabel(x)
            ylabel(y)
            title(t)
            grid(g)
        elif (isinstance(args, tuple)) and (len(args) == 3):
            # the second value passed is 
            whichsmall = args[2]
            break_into = args[1]
            number = args[0]
            mydims = self.num*r_[1,break_into,1]+r_[
                    0,0,break_into*(number-1)+whichsmall]
            try:
                ax = subplot(*tuple(mydims))
            except:
                print('failed trying subplots: ', mydims)
                raise
            xlabel(x)
            ylabel(y)
            title(t)
            grid(g)
        else:
            print("problem, need to pass either 1 or 3 arguments to set")
            print('type of args: ',type(args))
        return ax
#}}}
def fa(input,dtype='complex128'):# make a fortran array
    return array(input,order='F',dtype=dtype) # will need transpose reverses the dimensions, since the bracketing still works in C order (inner is last index), but F tells it to store it appropriately in memory
def ndgrid(*input):
    thissize = list([1])
    thissize = thissize * len(input)
    output = list()
    for j in range(0,len(input)):
        tempsize = copy(thissize)
        tempsize[j] = input[j].size
        output.append(input[j].reshape(tempsize))
    return output
def pinvr(C,alpha):
    U,S,V = svd(C,full_matrices=0)
    #print 'U S V shapes:'
    #print U.shape
    #print S.shape
    #print V.shape
    if any(~isfinite(U)):
        raise ValueError('pinvr error, U is not finite')
    if any(~isfinite(V)):
        raise ValueError('pinvr error, V is not finite')
    if any(~isfinite(S)):
        raise ValueError('pinvr error, S is not finite')
    S = diag(S / (S**2 + alpha**2))
    if any(~isfinite(S)):
        raise ValueError('pinvr error, problem with S/(S^2+alpha^2) --> set your regularization higher')
    return dot(conj(transpose(V)),
            dot(S,conj(transpose(U))))
def sech(x):
    return 1./cosh(x)
def spectrogram(waveform,f_start,f_stop,npoints_fdom=40,tdom_div=2):
    #npoints_tdom = int(round(double(waveform.len)/double(npoints_fdom)))*npoints_tdom_mult
    npoints_tdom = waveform.len/tdom_div # this seems to be more legible than above 
    resolution = diff(waveform.x[0:2])

    sigma = abs(f_start-f_stop)/double(npoints_fdom)
    #print "sigma = %f resolution = %f"%(sigma,resolution)
    if sigma<4*resolution:
        sigma = 4*resolution

    waveform.def_filter(sigma,npoints_tdom)# define the filter and number of points for the spectrogram windowing (define the filter such that the points are spaced sigma apart)

    # go through and apply the filter for some range of points

    f_axis = linspace(f_start,f_stop,npoints_fdom)

    specgram = zeros((npoints_fdom,npoints_tdom),dtype="complex128")

    for j in range(0,npoints_fdom):

        t_axis, specgram[j,:] = waveform.do_filter(f_axis[j])
        #plot(t_axis,abs(specgram[j,:])) # leave this in for testing what it does in the fdom
    #image(specgram,y=f_axis/1e6,x=t_axis*1e6) # now do an imagehsv (see if we can make imagerybw) plot of the resulting spectrogram
    imshow(abs(specgram),extent=(t_axis[0]*1e6,t_axis[-1]*1e6,f_axis[-1]/1e6,f_axis[0]/1e6)) # now do an imagehsv (see if we can make imagerybw) plot of the resulting spectrogram
    return gca()
image = this_plotting.image.image
def colormap(points,colors,n=256):
    r = interp(linspace(0,1,n),points,colors[:,0].flatten())
    g = interp(linspace(0,1,n),points,colors[:,1].flatten())
    b = interp(linspace(0,1,n),points,colors[:,2].flatten())
    return reshape(r_[r,g,b],(3,n)).T
def myfilter(x,center = 250e3,sigma = 100e3):
    x = (x-center)**2
    x /= sigma**2
    return exp(-x)
#}}}

#{{{ fitdata
class fitdata(nddata):
    r'''Inherits from an nddata and enables curve fitting through use of a sympy expression.

    The user creates a fitdata class object from an existing nddata
    class object, and on this fitdata object can define the
    :func:`functional_form` of the curve it would like to fit to the
    data of the original nddata.
    This functional form must be provided as a sympy expression, with
    one of its variables matching the name of the dimension that the
    user would like to fit to.
    The user provides fit coefficients using :func:`fit_coeff` and
    obtains output using :func:`fit` and :func:`eval`.

    If you haven't done this before,
    create a jupyter notebook (not checked in, just for your own playing around) with:
    ```
    import sympy as s
    s.init_printing()
    ```
    you can then use `s.symbols(` to create symbols/variables that
    allow you to build the mathematical expression for your fitting
    function
    '''
    def __init__(self,*args,**kwargs):
        #{{{ manual kwargs
        fit_axis = None
        if 'fit_axis' in list(kwargs.keys()):
            fit_axis = kwargs.pop('fit_axis')
        #}}}
        if isinstance(args[0],nddata):
            myattrs = normal_attrs(args[0])
            for j in range(0,len(myattrs)):
                self.__setattr__(myattrs[j],args[0].__getattribute__(myattrs[j]))
            #nddata.__init__(self,
            #        args[0].data,
            #        args[0].data.shape,
            #        args[0].dimlabels,
            #        axis_coords = args[0].axis_coords,
            #        data_error = args[0].data_error,
            #        axis_coords_error = args[0].axis_coords_error,
            #        axis_coords_units = args[0].axis_coords_units,
            #        data_units = args[0].data_units,
            #        other_info = args[0].other_info,
            #        **kwargs)
        else:
            #self.__base_init(*args,**kwargs)
            nddata.__init__(self,*args,**kwargs)
        if fit_axis is None:
            if len(self.dimlabels) == 1:
                fit_axis = self.dimlabels[0]
            else:
                raise IndexError("Right now, we can only auto-determine the fit axis if there is a single axis")
        self.fit_axis = fit_axis
        #{{{ in the class, only store the forced values and indices they are set to
        self.set_to = None
        self.set_indices = None
        self.active_indices = None
        #}}}
        return
    def parameter_derivatives(self,xvals,set = None,set_to = None):
        r'return a matrix containing derivatives of the parameters, can set dict set, or keys set, vals set_to'
        logger.debug(strm('parameter derivatives is called!'))
        if iscomplex(self.data.flatten()[0]):
            print(lsafen('Warning, taking only real part of fitting data!'))
        if isinstance(set, dict):
            set_to = list(set.values())
            set = list(set.keys())
        solution_list = dict([(self.symbolic_dict[k],set_to[j])
            if k in set
            else (self.symbolic_dict[k],self.output(k))
            for j,k in enumerate(self.symbol_list)]) # load into the solution list
        number_of_i = len(xvals)
        parameters = self._active_symbols()
        mydiff_sym = [[]] * len(self.symbolic_vars)
        x = self.symbolic_x
        fprime = zeros([len(parameters),number_of_i])
        for j in range(0,len(parameters)):
            thisvar = self.symbolic_dict[parameters[j]]
            mydiff_sym[j] = sympy.diff(self.symbolic_func,thisvar)
            #print r'$\frac{\partial %s}{\partial %s}=%s$'%(self.function_name,repr(thisvar),sympy.latex(mydiff).replace('$','')),'\n\n'
            try:
                mydiff = mydiff_sym[j].subs(solution_list)
            except Exception as e:
                raise ValueError(strm('error trying to substitute', mydiff_sym[j],
                    'with', solution_list) + explain_error(e))
            try:
                fprime[j,:] = array([complex(mydiff.subs(x,xvals[k])) for k in range(0,len(xvals))])
            except ValueError as e:
                raise ValueError(strm('Trying to set index',j,
                    'shape(fprime)',shape(fprime),
                    'shape(xvals)',shape(xvals),'the thing I\'m trying to',
                    'compute looks like this',
                    [mydiff.subs(x,xvals[k]) for k in range(0,len(xvals))]))
            except Exception as e:
                raise ValueError(strm('Trying to set index',j,
                    'shape(fprime)',shape(fprime),
                    'shape(xvals)',shape(xvals))+explain_error(e))
        return fprime
    @property
    def function_string(self):
        r'''A property of the fitdata class which stores a string
        output of the functional form of the desired fit expression
        provided in func:`functional_form` in LaTeX format'''
        retval = sympy.latex(self.symbolic_expr).replace('$','')
        return r'$f(%s)='%(sympy.latex(self.fit_axis)) + retval + r'$'
    @function_string.setter
    def function_string(self):
        raise ValueError("You cannot set the string directly -- change the functional_form property instead!")
    @property
    def functional_form(self):
        r'''A property of the fitdata class which is set by the user,
        takes as input a sympy expression of the desired fit
        expression'''
        print("Getting symbolic function")
        return self.symbolic_expr
    @functional_form.setter
    def functional_form(self,sym_expr):
        r''' The functional form, given as a sympy expression, to
        which you would like to fit the data.'''
        assert issympy(sym_expr), "for now, the functional form must be a sympy expression!"
        self.symbolic_expr = sym_expr
        #{{{ adapted from fromaxis, trying to adapt the variable
        symbols_in_expr = self.symbolic_expr.atoms(sympy.Symbol)
        #logger.debug(strm('identified this as a sympy expression (',self.symbolic_expr,') with symbols',symbols_in_expr))
        print('identified this as a sympy expression (',self.symbolic_expr,') with symbols',symbols_in_expr)
        symbols_in_expr = set(map(str,symbols_in_expr))
        # the next are the parameters
        self.fit_axis = set(self.dimlabels) & symbols_in_expr
        if len(self.fit_axis) == 0:
            raise ValueError("I can't find any variables that might correspond to a dimension you want to fit along."
                    "The variables are", symbols_in_expr,
                    "and the dimensions are", self.dimlabels)
        elif len(self.fit_axis) > 1:
            raise ValueError("currently only 1D fitting is supported, though this should be easy"
                    "to change -- I see potential fit axes %s"%str(self.fit_axis))
        # the next line gives the parameters
        self.symbolic_vars = symbols_in_expr-self.fit_axis
        # this gets used later in p_ini
        self.number_of_parameters = len(self.symbolic_vars)
        #}}}
        self.fit_axis = list(self.fit_axis)[0]
        # redefine as real to avoid weird piecewise derivatives
        self.fit_axis_sym = sympy.var(self.fit_axis,real=True) 
        self.symbolic_vars = list(self.symbolic_vars)
        self.symbolic_vars.sort() # so I get consistent behavior
        self.symbolic_vars = [sympy.var(j,real=True) for j in self.symbolic_vars]
        self.symbol_list = [str(j) for j in self.symbolic_vars]
        args = self.symbolic_vars + [self.fit_axis]
        self.fitfunc_multiarg = sympy.lambdify(tuple(args), self.symbolic_expr, modules=mat2array)
        def raw_fn(p,x):
            assert len(p)==len(self.symbolic_vars), "length of parameter passed to fitfunc_raw doesn't match number of symbolic parameters"
            return self.fitfunc_multiarg(
                    *tuple([p[j] for j in range(len(self.symbolic_vars))] + [x]))
        self.fitfunc_raw = raw_fn
        # leave the gradient for later
    def analytical_covariance(self):
        r'''Not up to date'''
        covarmatrix = zeros([len(self._active_symbols())]*2)
        #{{{ try this ppt suggestion --> his V is my fprime, but 
        fprime = self.parameter_derivatives(self.getaxis(self.fit_axis))
        dirproductform = False
        if dirproductform:
            sigma = self.get_error()
            f1 = fprime.shape[0]
            f2 = fprime.shape[1]
            fprime1 = fprime.reshape(f1,1,f2) # j index
            fprime2 = fprime.reshape(1,f1,f2) # k index
            fprime_prod = fprime1 * fprime2
            fprime_prod = fprime_prod.reshape(-1,f2).T # direct product form
            try:
                covarmat = dot(pinv(fprime_prod),(sigma**2).reshape(-1,1))
            except ValueError as e:
                raise ValueError(strm('shape of fprime_prod', shape(fprime_prod),
                    'shape of inverse', shape(pinv(fprime_prod)),
                    'shape of sigma', shape(sigma))+explain_error(e))
            covarmatrix = covarmat.reshape(f1,f1)
            for l in range(0,f1): 
                for m in range(0,f1): 
                    if l != m:
                        covarmatrix[l,m] /= 2
        else:
            sigma = self.get_error()
            #covarmatrix = dot(pinv(f),
            #        dot(diag(sigma**2),pinv(f.T)))
            J = matrix(fprime.T)
            #W = matrix(diag(1./sigma**2))
            #S = matrix(diag(sigma**2))
            #if hasattr(self,'data_covariance'):
            #    print "covariance data is present"
            S = matrix(self.get_covariance())
            Omegainv = S**-1
            #S = matrix(diag(sigma**2))
            #G = matrix(diag(1./sigma))
            #G = S**(-1/2) # analog of the above
            #covarmatrix = ((J.T * W * J)**-1) * J.T * W
            print('a')
            minimizer = inv(J.T * Omegainv * J) * J.T * Omegainv
            covarmatrix = minimizer * S * minimizer.T
            #covarmatrix = array(covarmatrix * S * covarmatrix.T)
            #covarmatrix = array((J.T * G.T * G * J)**-1 * J.T * G.T * G * S * G.T * G * J * (J.T * G.T * G * J)**-1)
            #try:
            #    betapremult = (J.T * Omegainv * J)**-1 * J.T * Omegainv
            #except:
            #    print 'from sigma','\n\n',diag(sigma**2),'\n\n','from covarmatrix','\n\n',S,'\n\n'
            #    raise RuntimeError('problem generating estimator (word?)')
            #covarmatrix = array( betapremult * S * betapremult.T)
        #print "shape of fprime",shape(fprime),"shape of fprime_prod",shape(fprime_prod),'sigma = ',sigma,'covarmat=',covarmatrix,'\n'
        #}}}
        # note for this code, that it depends on above code I later moved to  parameter_derivatives
        #for j in range(0,shape(covarmatrix)[0]):
        #    for k in range(0,shape(covarmatrix)[0]):
        #        #mydiff_second = sympy.diff(mydiff_sym[j],self.symbolic_vars[k]).subs(solution_list)
        #        #fdprime = array([mydiff_second.subs(x,xvals[l])/sigma[l] for l in range(0,len(xvals))]) # only divide by sigma once, since there is only one f
        #        #try:
        #        temp = 1.0/(fprime[j,:] * fprime[k,:])
        #        mask = isinf(temp)
        #        covarmatrix[j,k] = mean(sigma[~mask]**2 * temp[~mask])# + 2. * mean(fminusE * fdprime)
        #        #except:
        #        #    raise RuntimeError(strm('Problem multiplying covarmatrix', 'shape(fprime[j,:])',shape(fprime[j,:]), 'shape(fminusE)',shape(fminusE), 'shape(fdprime)',shape(fdprime)))
        #        #if j != k:
        #        #    covarmatrix[j,k] *= 2
        return covarmatrix
    def copy(self): # for some reason, if I don't override this with the same thing, it doesn't override
        namelist = []
        vallist = []
        for j in dir(self):
            if self._contains_symbolic(j):
                namelist.append(j)
                vallist.append(self.__getattribute__(j))
                self.__delattr__(j)
        new = deepcopy(self)
        for j in range(0,len(namelist)):
            new.__setattr__(namelist[j],vallist[j])
        for j in range(0,len(namelist)):
            self.__setattr__(namelist[j],vallist[j])
        return new
    def gen_indices(self,this_set,set_to):
        r'''pass this this_set and this_set\_to parameters, and it will return:
        indices,values,mask
        indices --> gives the indices that are forced
        values --> the values they are forced to
        mask --> p[mask] are actually active in the fit'''
        if not isinstance(this_set, list):
            this_set = [this_set]
        if not isinstance(set_to, list):
            set_to = [set_to]
        if len(this_set) != len(set_to):
            raise ValueError(strm('length of this_set=', this_set,
                'and set_to', set_to, 'are not the same!'))
        logger.debug("*** *** *** *** ***")
        logger.debug(str(this_set))
        logger.debug("*** *** *** *** ***")
        set_indices = list(map(self.symbol_list.index,this_set)) # calculate indices once for efficiency
        active_mask = ones(len(self.symbol_list),dtype = bool)
        active_mask[set_indices] = False # generate the mask of indices that are actively fit
        return set_indices,set_to,active_mask
    def remove_inactive_p(self,p):
        return p[self.active_mask]
    def add_inactive_p(self,p):
        if self.set_indices is not None:
            #{{{ uncollapse the function
            temp = p.copy()
            p = zeros(len(self.symbol_list))
            p[self.active_mask] = temp
            #}}}
            p[self.set_indices] = self.set_to # then just set the forced values to their given values
        return p
    def fitfunc(self,p,x):
        r"this wraps fitfunc_raw (which gives the actual form of the fit function) to take care of forced variables"
        p = self.add_inactive_p(p)
        return self.fitfunc_raw(p,x)
    def residual(self,p,x,y,sigma):
        '''just the error function'''
        fit = self.fitfunc(p,x)
        #normalization = sum(1.0/sigma)
        #print 'DEBUG: y=',y,'\nfit=',fit,'\nsigma=',sigma,'\n\n'
        sigma[sigma == 0.0] = 1
        try:
            # as noted here: https://stackoverflow.com/questions/6949370/scipy-leastsq-dfun-usage
            # this needs to be fit - y, not vice versa
            retval = (fit-y)/sigma #* normalization
        except ValueError as e:
            raise ValueError(strm('your error (',shape(sigma),
                    ') probably doesn\'t match y (',
                    shape(y),') and fit (',shape(fit),')')
                    + explain_error(e))
        return retval
    def pinv(self,*args,**kwargs):
        retval = self.linear(*args,**kwargs)
        y = retval.data
        yerr = retval.get_error()
        x_axis = retval.dimlabels[0]
        x = retval.getaxis(x_axis)
        nopowerindex = argmax(x)
        mask = logical_not(r_[0:len(x)] == nopowerindex)
        y = y[mask]
        yerr = yerr[mask]
        x = x[mask]
        L = c_[x.reshape((-1,1)),ones((len(x),1))]
        retval = dot(pinv(L,rcond = 1e-17),y)
        logger.debug(r'\label{fig:pinv_figure_text}y=',y,'yerr=',yerr,'%s='%x_axis,x,'L=',L)
        logger.debug('\n\n')
        logger.debug('recalc y = ',dot(L,retval))
        logger.debug('recalc E = ',1.0-1.0/dot(L,retval))
        logger.debug('actual E = ',self.data)
        return retval
    def linear(self,*args,**kwargs):
        r'''return the linear-form function, either smoothly along the fit function, or on the raw data, depending on whether or not the taxis argument is given
        can take optional arguments and pass them on to eval'''
        #print "DEBUG called linear"
        if len(args) == 1:
            taxis = self._taxis(args[0]) # handle integer as well
            return self.linfunc(taxis,self.eval(taxis,**kwargs).data) # if we pass an argument, return the function across the entire time axis passed
        else:
            return self.linfunc(self.getaxis(self.fit_axis),self.data,yerr = self.get_error(),xerr = self.get_error(self.fit_axis)) # otherwise, return the raw data
    def output(self,*name):
        r'''give the fit value of a particular symbol, or a dictionary of all values.

        Parameters
        ----------
        name: str (optional)
            name of the symbol.
            If no name is passed, then output returns a dictionary of the
            resulting values.

        Returns
        -------
        retval: dict or float
            Either a dictionary of all the values, or the value itself.
        '''
        if not hasattr(self,'fit_coeff') or self.fit_coeff is None:
            return None
        p = self.fit_coeff.copy()
        if self.set_indices is not None:
            #{{{ uncollapse the function
            temp = p.copy()
            p = zeros(len(self.symbol_list))
            p[self.active_mask] = temp
            #}}}
            p[self.set_indices] = self.set_to # then just set the forced values to their given values
            #print "DEBUG trying to uncollapse in fitfunc w/ ",self.symbol_list,"; from",temp,"to",p
        # this should also be generic
        if len(name) == 1:
            try:
                return p[self.symbol_list.index(name[0])]
            except:
                raise ValueError(strm("While running output: couldn't find",
                    name,"in",self.symbol_list))
        elif len(name) == 0:
            return {self.symbol_list[j]:p[j] for j in range(len(p))}
        else:
            raise ValueError(strm("You can't pass",len(name),"arguments to .output()"))
    def _pn(self,name):
        return self.symbol_list.index(name)
    def _active_symbols(self):
        if not hasattr(self,'active_symbols'):
            if self.set_indices is not None:
                self.active_symbols = [x for x in self.symbol_list if self.active_mask[self._pn(x)]]
            else:
                self.active_symbols = list(self.symbol_list)
        return self.active_symbols
    def _pn_active(self,name):
        return self._active_symbols().index(name)
    def covar(self,*names):
        r'''give the covariance for the different symbols'''
        if len(names) == 1:
            names = [names[0],names[0]]
        if self.covariance is not None:
            return self.covariance[self._pn_active(names[0]),
                    self._pn_active(names[1])].copy()
        else:
            return None
    def covarmat(self,*names):
        if (len(names) == 1) and (names[0] == 'recarray'):
            if hasattr(self,'active_mask'):
                active_symbols = [x for x in self.symbol_list if self.active_mask[self._pn(x)]]
            else:
                active_symbols = list(self.symbol_list)
            if len(active_symbols) != self.covariance.shape[0]:
                raise ValueError(strm('length of active symbols',active_symbols,
                    'doesnt match covariance matrix size(',
                    self.covariance.shape[0],')!'))
            recnames = ['labels'] + active_symbols
            recdata = []
            for j in range(0,self.covariance.shape[0]): 
                thisdata = [active_symbols[j]] + list(double(self.covariance[j,:].copy())) # the first index is the row
                recdata.append(make_rec(thisdata,recnames))
            return r_[tuple(recdata)]
        if len(names) > 0:
            indices = list(map(self._pn_active,names)) # slice out only these rows and columns
            return self.covariance[r_[indices],:][:,r_[indices]].copy()
        else:
            try:
                return self.covariance.copy()
            except:
                return zeros([len(self.fit_coeff)]*2,dtype = 'double')
    def latex(self):
        r'''show the latex string for the function, with all the symbols substituted by their values'''
        # this should actually be generic to fitdata
        p = self.fit_coeff
        retval = self.function_string
        printfargs = []
        allsymb = []
        locations = []
        # {{{ I replace the symbols manually
        #     Note that I came back and tried to use sympy to do this,
        #     but then realize that sympy will automatically simplify,
        #     e.g. numbers in the denominator, so it ends up changing the
        #     way the function looks.  Though this is a pain, it's
        #     better.
        for j in range(0,len(self.symbol_list)):
            symbol = sympy.latex(self.symbolic_vars[j]).replace('$','')
            logger.debug(strm('DEBUG: replacing symbol "',symbol,'"'))
            location = retval.find(symbol)
            while location != -1:
                if retval[location-1] == '-':
                    newstring = retval[:location-1]+dp(-1*p[j])+retval[location+len(symbol):] # replace the symbol in the written function with the appropriate number
                else:
                    newstring = retval[:location]+dp(p[j])+retval[location+len(symbol):] # replace the symbol in the written function with the appropriate number
                logger.debug(strm(r"trying to replace",
                    retval[location:location+len(symbol)]))
                retval = newstring
                locations += [location]
                allsymb += [symbol]
                location = retval.find(symbol)
        # }}}
        logger.debug(strm(r"trying to generate",self.function_string,
            '\n',retval,'\n',[allsymb[x] for x in argsort(locations)],
            '\n',printfargs))
        return retval
    def settoguess(self):
        'a debugging function, to easily plot the initial guess'
        self.fit_coeff = real(self.guess())
        return self
    def _taxis(self,taxis):
        r'You can enter None, to get the fit along the same range as the data, an integer to give the number of points, or a range of data, which will return with 300 points'
        if taxis is None:
            taxis = self.getaxis(self.fit_axis).copy()
        elif isinstance(taxis, int):
            taxis = linspace(self.getaxis(self.fit_axis).min(),
                    self.getaxis(self.fit_axis).max(),
                    taxis)
        elif not isscalar(taxis) and len(taxis) == 2:
            taxis = linspace(taxis[0],taxis[1],300)
        return taxis
    def eval(self,taxis,set_what = None,set_to = None):
        r'''after we have fit, evaluate the fit function along the axis taxis
        set_what and set_to allow you to forcibly set_what a specific symbol to a
        specific value --> however, this does not affect the class, but only
        the return value'''
        if isinstance(set_what, dict):
            set_to = list(set_what.values())
            set_what = list(set_what.keys())
        taxis = self._taxis(taxis)
        if hasattr(self,'fit_coeff') and self.fit_coeff is not None:
            p = self.fit_coeff.copy()
        else:
            p = array([NaN]*len(self.symbol_list))
        #{{{ LOCALLY apply any forced values
        # changed line below from set to set_what, and now it works
        if set_what is not None:
            if self.set_indices is not None:
                raise ValueError("you're trying to set indices in an eval"
                        " function for a function that was fit constrained; this"
                        " is not currently supported")
            set_indices,set_to,active_mask = self.gen_indices(set_what,set_to)
            p[set_indices] = set_to
        #}}}
        #{{{ make a new, blank array with the fit axis expanded to fit taxis
        newdata = ndshape(self)
        newdata[self.fit_axis] = size(taxis)
        newdata = newdata.alloc()
        newdata.set_plot_color(self.get_plot_color())
        #}}}
        #{{{ keep all axis labels the same, except the expanded one
        newdata.axis_coords = list(newdata.axis_coords)
        newdata.labels([self.fit_axis],list([taxis]))
        #}}}
        newdata.data[:] = self.fitfunc(p,taxis).flatten()
        return newdata
    def makereal(self):
        self.data = real(self.data)
        return
    def rename(self,previous,new):
        if previous == self.fit_axis:
            self.fit_axis = new
        nddata.rename(self,previous,new)
        return self
    def fit(self,set_what = None, set_to = None, force_analytical = False):
        r'''actually run the fit'''
        if isinstance(set_what, dict):
            set_to = list(set_what.values())
            set_what = list(set_what.keys())
        x = self.getaxis(self.fit_axis)
        if iscomplex(self.data.flatten()[0]):
            logger.debug(strm('Warning, taking only real part of fitting data!'))
        y = real(self.data)
        sigma = self.get_error()
        if sigma is None:
            print('{\\bf Warning:} You have no error associated with your plot, and I want to flag this for now\n\n')
            warnings.warn('You have no error associated with your plot, and I want to flag this for now',Warning)
            sigma = ones(shape(y))
        if set_what is None:
            p_ini = self.guess()
        if set_what is not None:
            self.set_indices,self.set_to,self.active_mask = self.gen_indices(set_what,set_to)
            p_ini = self.remove_inactive_p(p_ini)
        leastsq_args = (self.residual, p_ini)
        leastsq_kwargs = {'args':(x,y,sigma),
                    'full_output':True}# 'maxfev':1000*(len(p_ini)+1)}
        p_out,cov,infodict,mesg,success = leastsq(*leastsq_args,**leastsq_kwargs)
        try:
           p_out,cov,infodict,mesg,success = leastsq(*leastsq_args,**leastsq_kwargs)
        #{{{ just give various explicit errors
        except TypeError as err:
            if not isinstance(x, ndarray) and not isinstance(y, ndarray):
                raise TypeError(strm('leastsq failed because the two arrays',
                    "aren\'t of the right",
                    'type','type(x):',type(x),'type(y):',type(y)))
            else:
                if any(shape(x) != shape(y)):
                    raise RuntimeError(strm('leastsq failed because the two arrays do'
                            "not match in size size",
                            'shape(x):',shape(x),
                            'shape(y):',shape(y)))
            raise TypeError(strm('leastsq failed because of a type error!',
                'type(x):',showtype(x),'type(y):',showtype(y),
                'type(sigma)',showtype(sigma),'shape(x):',shape(x),
                'shape(y):',shape(y),'shape(sigma)',shape(sigma),
                'p_ini',type(p_ini),p_ini))
        except ValueError as err:
            raise ValueError(strm('leastsq failed with "',err,
                '", maybe there is something wrong with the input:',
                self))
        except Exception as e:
            raise ValueError('leastsq failed; I don\'t know why')
        #}}}
        if success not in [1,2,3,4]:
            #{{{ up maximum number of evals
            if mesg.find('maxfev'):
                leastsq_kwargs.update({ 'maxfev':50000 })
                p_out,cov,infodict,mesg,success = leastsq(*leastsq_args,**leastsq_kwargs)
                if success != 1:
                    if mesg.find('two consecutive iterates'):
                        print(r'{\Large\color{red}{\bf Warning data is not fit!!! output shown for debug purposes only!}}','\n\n')
                        print(r'{\color{red}{\bf Original message:}',lsafe(mesg),'}','\n\n')
                        infodict_keys = list(infodict.keys())
                        infodict_vals = list(infodict.values())
                        if 'nfev' in infodict_keys:
                            infodict_keys[infodict_keys.index('nfev')] = 'nfev, number of function calls'
                        if 'fvec' in infodict_keys:
                            infodict_keys[infodict_keys.index('fvec')] = 'fvec, the function evaluated at the output'
                        if 'fjac' in infodict_keys:
                            infodict_keys[infodict_keys.index('fjac')] = 'fjac, A permutation of the R matrix of a QR factorization of the final approximate Jacobian matrix, stored column wise. Together with ipvt, the covariance of the estimate can be approximated.'
                        if 'ipvt' in infodict_keys:
                            infodict_keys[infodict_keys.index('ipvt')] = 'ipvt, an integer array of length N which defines a permutation matrix, p, such that fjac*p = q*r, where r is upper triangular with diagonal elements of nonincreasing magnitude.  Column j of p is column ipvt(j) of the identity matrix'
                        if 'qtf' in infodict_keys:
                            infodict_keys[infodict_keys.index('qtf')] = 'qtf, the vector (transpose(q)*fvec)'
                        for k,v in zip(infodict_keys,infodict_vals):
                            print(r'{\color{red}{\bf %s:}%s}'%(k,v),'\n\n')
                        #self.fit_coeff = None
                        #self.settoguess()
                        #return
                    else:
                        raise RuntimeError(strm('leastsq finished with an error message:',mesg))
                    #}}}
            else:
                raise RuntimeError(strm('leastsq finished with an error message:',mesg))
        else:
            logger.debug("Fit finished successfully with a code of %d and a message ``%s''"%(success,mesg))
        self.fit_coeff = p_out # note that this is stored in HIDDEN form
        dof = len(x) - len(p_out)
        if hasattr(self,'symbolic_x') and force_analytical:
            self.covariance = self.analytical_covariance()
        else:
            if force_analytical: raise RuntimeError(strm("I can't take the analytical",
                "covariance!  This is problematic."))
            if cov is None:
                print(r'{\color{red}'+lsafen('cov is none! why?!, x=',x,'y=',y,'sigma=',sigma,'p_out=',p_out,'success=',success,'output:',p_out,cov,infodict,mesg,success),'}\n')
            self.covariance = cov
        if self.covariance is not None:
            try:
                self.covariance *= sum(infodict["fvec"]**2)/dof # scale by chi_v "RMS of residuals"
            except TypeError as e:
                raise TypeError(strm("type(self.covariance)",type(self.covariance),
                    "type(infodict[fvec])",type(infodict["fvec"]),
                    "type(dof)",type(dof)))
        logger.debug(strm("at end of fit covariance is shape",shape(self.covariance),"fit coeff shape",shape(self.fit_coeff)))
        return
    def bootstrap(self,points,swap_out = exp(-1.0),seedval = 10347,minbounds = {},maxbounds = {}):
        print(r'\begin{verbatim}')
        seed(seedval)
        fitparameters = list(self.symbol_list)
        recordlist = array([tuple([0]*len(fitparameters))]*points,
                {'names':tuple(fitparameters),'formats':tuple(['double']*len(fitparameters))}) # make an instance of the recordlist
        for runno in range(0,points):
            success = False # because sometimes this doesn't work
            while success is False:
                thiscopy = self.copy()
                #{{{ discard datapoints
                origsizecheck = double(size(thiscopy.data))
                mask = thiscopy.random_mask(thiscopy.fit_axis,threshold = swap_out)
                thiscopy.data = thiscopy.data[mask]
                derr = thiscopy.get_error()
                x = thiscopy.getaxis(thiscopy.fit_axis)
                x = x[mask] # note that x is probably no longer a pointer
                derr = derr[mask]
                #print 'DEBUG: size of data after cut',double(size(thiscopy.data))/origsizecheck,' (expected ',1.-swap_out,')'
                #}}}
                #{{{ now extend
                number_to_replace = origsizecheck - thiscopy.data.size
                #print 'DEBUG: number_to_replace',number_to_replace
                random_indices = int32((rand(number_to_replace)*(thiscopy.data.size-1.0)).round())
                thiscopy.data = r_[thiscopy.data,thiscopy.data.copy()[random_indices]]
                thiscopy.labels([thiscopy.fit_axis],[r_[x,x.copy()[random_indices]]])
                thiscopy.set_error(r_[derr,derr.copy()[random_indices]])
                #print 'DEBUG: size of data after extension',double(size(thiscopy.data))/origsizecheck
                #}}}
                try:
                    thiscopy.fit()
                    success = True
                    if len(minbounds) > 0:
                        for k,v in minbounds.items():
                            if thiscopy.output(k) < v:
                                success = False
                    if len(maxbounds) > 0:
                        for k,v in maxbounds.items():
                            if thiscopy.output(k) > v:
                                success = False
                except:
                    #print 'WARNING, didn\'t fit'
                    success = False
                # here, use the internal routines, in case there are constraints, etc
                if success is True:
                    for name in thiscopy.symbol_list: # loop over all fit coeff
                        recordlist[runno][name] = thiscopy.output(name)
        print(r'\end{verbatim}')
        return recordlist # collect into a single recordlist array
    def guess(self,use_pseudoinverse=False):
        r'''old code that I am preserving here -- provide the guess for our parameters; by default, based on pseudoinverse'''
        if use_pseudoinverse:
            self.has_grad = False
            if iscomplex(self.data.flatten()[0]):
                print(lsafen('Warning, taking only real part of fitting data!'))
            y = real(self.data)
            # I ended up doing the following, because as it turns out
            # T1 is a bad fit function, because it has a singularity!
            # this is probably why it freaks out if I set this to zero
            # on the other hand, setting a value of one seems to be
            # bad for very short T1 samples
            which_starting_guess = 0
            thisguess = self.starting_guesses[which_starting_guess]
            numguesssteps = 20
            #{{{ for some reason (not sure) adding a dimension to y
            new_y_shape = list(y.shape)
            new_y_shape.append(1)
            y = y.reshape(tuple(new_y_shape))
            #}}}
            #{{{ evaluate f, fprime and residuals
            guess_dict = dict(list(zip(self.symbol_list,list(thisguess))))
            fprime = self.parameter_derivatives(self.getaxis(self.fit_axis),set = guess_dict)
            f_at_guess = real(self.eval(None,set = guess_dict).data)
            try:
                f_at_guess = f_at_guess.reshape(tuple(new_y_shape))
            except:
                raise ValueError(strm('trying to reshape f_at_ini_guess from',f_at_guess.shape,
                    'to',new_y_shape))
            thisresidual = sqrt((y-f_at_guess)**2).sum()
            #}}}
            lastresidual = thisresidual
            for j in range(0,numguesssteps):
                logger.debug('\n\n.core.guess) '+r'\begin{verbatim} fprime = \n',fprime,'\nf_at_guess\n',f_at_guess,'y=\n',y,'\n',r'\end{verbatim}')
                logger.debug('\n\n.core.guess) shape of parameter derivatives',shape(fprime),'shape of output',shape(y),'\n\n')
                regularization_bad = True
                alpha_max = 100.
                alpha_mult = 2.
                alpha = 0.1 # maybe I can rather estimate this based on the change in the residual, similar to in L-M?
                logger.debug(strm('\n\n.core.guess) value of residual before regularization %d:'%j,thisresidual))
                while regularization_bad:
                    newguess = real(array(thisguess) + dot(pinvr(fprime.T,alpha),(y-f_at_guess)).flatten())
                    mask = newguess < self.guess_lb
                    newguess[mask] = self.guess_lb[mask]
                    mask = newguess > self.guess_ub
                    newguess[mask] = self.guess_ub[mask]
                    if any(isnan(newguess)):
                        logger.debug(strm('\n\n.core.guess) Regularization blows up $\\rightarrow$ increasing $\\alpha$ to %0.1f\n\n'%alpha))
                        alpha *= alpha_mult
                    else:
                        #{{{ evaluate f, fprime and residuals
                        guess_dict = dict(list(zip(self.symbol_list,list(newguess))))
                        # only evaluate fprime once we know this is good, below
                        f_at_guess = real(self.eval(None,set = guess_dict).data)
                        try:
                            f_at_guess = f_at_guess.reshape(tuple(new_y_shape))
                        except:
                            raise IndexError(strm('trying to reshape f_at_ini_guess from',
                                f_at_guess.shape,'to',new_y_shape))
                        thisresidual = sqrt((y-f_at_guess)**2).sum()
                        #}}}
                        if (thisresidual-lastresidual)/lastresidual > 0.10:
                            alpha *= alpha_mult
                            logger.debug(strm('\n\n.core.guess) Regularized Pinv gave a step uphill $\\rightarrow$ increasing $\\alpha$ to %0.1f\n\n'%alpha))
                        else: # accept the step
                            regularization_bad = False
                            thisguess = newguess
                            lastresidual = thisresidual
                            fprime = self.parameter_derivatives(self.getaxis(self.fit_axis),set = guess_dict)
                    if alpha > alpha_max:
                        print("\n\n.core.guess) I can't find a new guess without increasing the alpha beyond %d\n\n"%alpha_max)
                        if which_starting_guess >= len(self.starting_guesses)-1:
                            print("\n\n.core.guess) {\\color{red} Warning!!!} ran out of guesses!!!%d\n\n"%alpha_max)
                            return thisguess
                        else:
                            which_starting_guess += 1
                            thisguess = self.starting_guesses[which_starting_guess]
                            print("\n\n.core.guess) try a new starting guess:",lsafen(thisguess))
                            j = 0 # restart the loop
                            #{{{ evaluate f, fprime and residuals for the new starting guess
                            guess_dict = dict(list(zip(self.symbol_list,list(thisguess))))
                            fprime = self.parameter_derivatives(self.getaxis(self.fit_axis),set = guess_dict)
                            f_at_guess = real(self.eval(None,set = guess_dict).data)
                            try:
                                f_at_guess = f_at_guess.reshape(tuple(new_y_shape))
                            except:
                                raise RuntimeError(strm('trying to reshape f_at_ini_guess from',
                                    f_at_guess.shape,'to',new_y_shape))
                            thisresidual = sqrt((y-f_at_guess)**2).sum()
                            #}}}
                            regularization_bad = False # jump out of this loop
                logger.debug(strm('\n\n.core.guess) new value of guess after regularization:',lsafen(newguess)))
                logger.debug(strm('\n\n.core.guess) value of residual after regularization:',thisresidual))
            return thisguess
        else:
            return [1.0]*self.number_of_parameters
#}}}
def sqrt(arg):
    if isinstance(arg,nddata):
        return arg**0.5
    elif isinstance(arg,sympy.symbol.Symbol):
        return sympy.sqrt(arg)
    else:
        return np_sqrt(arg)

# {{{ determine the figure style, and load the appropriate modules
if _figure_mode_setting == 'latex':
    from .fornotebook import *
    figlist_var = figlistl
elif _figure_mode_setting == 'standard':
    def obsn(*x): #because this is used in fornotebook, and I want it defined
        print(''.join(x),'\n')
    def obs(*x): #because this is used in fornotebook, and I want it defined
        print(''.join(map(repr,x)))
    def lrecordarray(*x,**kwargs):
        return repr(x) # if I'm not using tex, it's easier to not use the formatting
    def lsafe(*string,**kwargs):
        "replacement for normal lsafe -- no escaping"
        if len(string) > 1:
            lsafewkargs = lambda x: lsafe(x,**kwargs)
            return ' '.join(list(map(lsafewkargs,string)))
        else:
            string = string[0]
        #{{{ kwargs
        spaces = False
        if 'spaces' in list(kwargs.keys()):
            spaces = kwargs.pop('spaces')
        if 'wrap' in list(kwargs.keys()):
            wrap = kwargs.pop('wrap')
        else:
            wrap = None
        #}}}
        if not isinstance(string, str):
            string = repr(string)
        if wrap is True:
            wrap = 60
        if wrap is not None:
            string = '\n'.join(textwrap.wrap(string,wrap))
        return string
    figlist_var = figlist
else:
    raise ValueError("I don't understand the figures mode "+_figure_mode_setting)
# }}}<|MERGE_RESOLUTION|>--- conflicted
+++ resolved
@@ -31,11 +31,7 @@
 from sys import exc_info
 from os import listdir,environ
 from os.path import sep as path_sep
-<<<<<<< HEAD
 import time
-=======
-
->>>>>>> ba2c153d
 # {{{ determine the figure style, and load the appropriate modules
 _figure_mode_setting = _my_config.get_setting('figures', section='mode', environ='pyspecdata_figures')
 if _figure_mode_setting is None:
@@ -3629,15 +3625,7 @@
         multiplication (represents the rows/columns)."""
         self._matmul_along = dimname
         return self
-<<<<<<< HEAD
-=======
-    def along(self,dimname):
-        """Specifies the dimension for the next matrix
-        multiplication (represents the rows/columns)."""
-        self._matmul_along = dimname
-        return self
     #@profile
->>>>>>> ba2c153d
     def dot(self,arg):
         """This will perform a dot product or a matrix multiplication.
         If one dimension in ``arg`` matches that in ``self``,
@@ -3825,10 +3813,7 @@
             return retval
         else:
             raise ValueError("I don't know what to do with an argument of type"+repr(type(arg)))
-<<<<<<< HEAD
-=======
     #@profile
->>>>>>> ba2c153d
     def __matmul__(self,arg):
         assert type(arg) is nddata, "currently matrix multiplication only allowed if both are nddata"
         return self.C.dot(arg)
