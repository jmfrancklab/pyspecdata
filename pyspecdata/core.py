--- conflicted
+++ resolved
@@ -103,7 +103,7 @@
 from . import plot_funcs as this_plotting
 from .general_functions import CustomError, emptytest, balance_clims, process_kwargs, autostringconvert, check_ascending_axis, level_str_to_int, init_logging, strm, reformat_exp, complex_str, render_matrix, redim_F_to_C, redim_C_to_F, fname_makenice, explain_error, lsafen, lsafe, copy_maybe_none, whereblocks, box_muller, dp, fa, ndgrid, pinvr, sech, myfilter
 from .hdf_utils import gensearch, h5searchstring, h5loaddict, h5child, h5remrows, h5addrow, h5table, h5nodebypath, h5attachattributes, h5inlist, h5join
-from .mpl_utils import gridandtick, gridon, othergridandtick, autolegend, autopad_figure, expand_x, expand_y, plot_label_points, addlabels, plot_color_counter, contour_plot, plot_updown, nextfigure, figlistret, figlistini, figlistini_old, text_on_plot, spectrogram, colormap
+from .mpl_utils import gridandtick, gridon, othergridandtick, autolegend, autopad_figure, expand_x, expand_y, plot_label_points, addlabels, plot_color_counter, contour_plot, plot_updown, nextfigure, figlistret, figlistini, figlistini_old, text_on_plot, spectrogram, colormap, subplot_dim
 from .ndshape import ndshape_base
 from .fourier import nddata_ft
 #rc('image',aspect='auto',interpolation='bilinear') # don't use this, because it gives weird figures in the pdf
@@ -787,15 +787,6 @@
     return retval
 #}}}
 #}}}
-<<<<<<< HEAD
-=======
-def maprep(*mylist):
-    mylist = list(mylist)
-    for j in range(0,len(mylist)):
-        if not isinstance(mylist[j], str):
-            mylist[j] = mylist[j].__repr__()
-    return ' '.join(mylist)
->>>>>>> 6bef033c
 #{{{ plot wrapper
 global OLDplot
 OLDplot = plot
@@ -1080,10 +1071,6 @@
     #}}}
     return retval
 #}}}
-<<<<<<< HEAD
-=======
-
->>>>>>> 6bef033c
 #{{{ concatenate datalist along dimname
 def concat(datalist,dimname,chop = False):
     """concatenate multiple datasets together along a new dimension.
@@ -5798,45 +5785,7 @@
             retval.labels(self.dimlabels,[np.double(r_[0:x]) for x in self.shape])
         return retval
 
-<<<<<<< HEAD
-#{{{subplot_dim
-class subplot_dim():
-    def __init__(self,firstdim,seconddim):
-        self.num = r_[firstdim,seconddim,0]
-    def set(self,args,x='',g=True,y='',t='',a=''):
-        if isinstance(args, int):
-            number = args
-            ax = subplot(*tuple(self.num+r_[0,0,number]))
-            xlabel(x)
-            ylabel(y)
-            plt.title(t)
-            plt.grid(g)
-        elif (isinstance(args, tuple)) and (len(args) == 3):
-            # the second value passed is 
-            whichsmall = args[2]
-            break_into = args[1]
-            number = args[0]
-            mydims = self.num*r_[1,break_into,1]+r_[
-                    0,0,break_into*(number-1)+whichsmall]
-            try:
-                ax = subplot(*tuple(mydims))
-            except:
-                print('failed trying subplots: ', mydims)
-                raise
-            xlabel(x)
-            ylabel(y)
-            plt.title(t)
-            plt.grid(g)
-        else:
-            print("problem, need to pass either 1 or 3 arguments to set")
-            print('type of args: ',type(args))
-        return ax
-#}}}
 image = this_plotting.image.image
-=======
-image = this_plotting.image.image
-#}}}
->>>>>>> 6bef033c
 
 #{{{ fitdata
 class fitdata(nddata):
