r'''Provides the core components of pyspecdata.
Currently, this is a very large file that we will slowly break down into separate modules or packages.

The classes :class:`nddata`, :class:`nddata_hdf`, :class:`ndshape`, the
function :func:`plot`, and the class :class:`fitdata`
are the core components of the N-Dimensional processing routines.
Start by familiarizing yourself with those.

The :class:`figlist` is the base class for "Figure lists."
Figure lists allows you to organize plots and text and to refer to plots
by name, rather than number.
They are designed so that same code can be used seamlessly from within
ipython, jupyter, a python script, or a python environment within latex
(JMF can also distribute latex code for this -- nice python based
installer is planned).
The user does not initialize the figlist class directly,
but rather initializes ``figlist_var``.
At the end of this file,
there is a snippet of code that sets
``figlist_var`` to choice that's appropriate for the working environment
(*i.e.*, python, latex environment, *etc.)

There are many helper and utility functions that need to be sorted an documented by JMF,
and can be ignored.
These are somewhat wide-ranging in nature.
For example, :func:`box_muller` is a helper function (based on numerical recipes) used by :func:`nddata.add_noise`,
while h5 functions are helper functions for using pytables in a fashion that
will hopefull be intuitive to those familiar with SQL, etc.
'''
from .datadir import _my_config
from sys import exc_info
from os import listdir,environ
from os.path import sep as path_sep
# {{{ determine the figure style, and load the appropriate modules
_figure_mode_setting = _my_config.get_setting('figures', section='mode', environ='pyspecdata_figures')
if _figure_mode_setting is None:
    print("Warning!  Figure mode is not set, so I'm going to set it to standard by default!!!")
    _figure_mode_setting = 'standard'
    _my_config.set_setting('mode','figures','standard')
if _figure_mode_setting == 'latex':
    environ['ETS_TOOLKIT'] = 'qt4'
    import matplotlib; matplotlib.use('Agg')
# }}} -- continued below
from .general_functions import inside_sphinx
if not inside_sphinx():
    from pylab import *
else:
    pi = 3.14
from types import FunctionType as function
import textwrap
import atexit
import matplotlib
import matplotlib.transforms as mtransforms
from distutils.version import LooseVersion
from numpy import sqrt as np_sqrt
from numpy.lib.recfunctions import rename_fields,drop_fields
from mpl_toolkits.mplot3d import axes3d
from matplotlib.collections import PolyCollection
from matplotlib.colors import LightSource
from matplotlib.lines import Line2D
from scipy.interpolate import griddata as scipy_griddata
import tables
import warnings
import re
from inspect import ismethod
from numpy.core import rec
from matplotlib.pyplot import cm
import tables
from copy import deepcopy 
import traceback
import sympy
from scipy.optimize import leastsq
from scipy.signal import fftconvolve
import scipy.sparse as sparse
import numpy.lib.recfunctions as recf
from inspect import getargspec
from scipy.interpolate import interp1d
from scipy.interpolate import UnivariateSpline
from .datadir import getDATADIR,log_fname
from . import fourier as this_fourier
from . import axis_manipulation
from . import nnls as this_nnls
from . import plot_funcs as this_plotting
from .general_functions import *
from .ndshape import ndshape_base
#rc('image',aspect='auto',interpolation='bilinear') # don't use this, because it gives weird figures in the pdf
rc('image',aspect='auto',interpolation='nearest')
#rcParams['text.usetex'] = True
rc('font', family='Arial')# I need this to render unicode
rcParams['xtick.direction'] = 'out'
rcParams['xtick.major.size'] = 12
rcParams['xtick.minor.size'] = 6
rcParams['ytick.direction'] = 'out'
rcParams['ytick.major.size'] = 12
rcParams['ytick.minor.size'] = 6
#rcParams['lines.linewidth'] = 3.0
rcParams['legend.fontsize'] = 12
rcParams['axes.grid'] = False
rcParams['font.size'] = 18
rcParams['image.cmap'] = 'jet'
rcParams['figure.figsize']=(16,12)
mat2array = [{'ImmutableMatrix': array}, 'numpy']# for sympy returns arrays rather than the stupid matrix class
logger = logging.getLogger('pyspecdata.core')
#{{{ constants
k_B = 1.380648813e-23
mu_0 = 4e-7*pi
mu_B = 9.27400968e-24#Bohr magneton
epsilon_0 = 8.854187817e-12
hbar = 6.6260695729e-34/2./pi
N_A = 6.02214179e23
gammabar_H = 4.258e7
gammabar_e = 2.807e10 # this is for a nitroxide
#}}}
def apply_oom(average_oom,numbers,prev_label=''):
    """scale numbers by the order of magnitude average_oom and change the
    label prev_label by adding the appropriate SI prefix"""
    average_oom = int(average_oom/3.0)*3
    oom_names =   ['T' , 'G' , 'M' , 'k' , '' , 'm' , '\\mu ' , 'n' , 'p']
    oom_values = r_[12 , 9   , 6   , 3   , 0  , -3  , -6     , -9  , -12]
    eq = oom_values == average_oom
    if not any(eq):
        if all(average_oom < oom_values):
            oom_index = len(oom_values)-1
        elif all(average_oom > oom_values):
            oom_index = 0
        else:
            raise ValueError(strm("you passed",average_oom,"which I can't find a prefix for"))
    else:
        oom_index = nonzero(eq)[0][0]
    numbers[:] /= 10.**oom_values[oom_index]
    return oom_names[oom_index]+prev_label
def mybasicfunction(first_figure = None):
    r'''this gives the format for doing the image thing
note also
nextfigure(fl,'name')
and
nextfigure({'lplotproperty':value})
'''
    fl = figlistini_old(first_figure)
    return figlistret(first_figure,figurelist,other)

def issympy(x):
    'tests if something is sympy (based on the module name)'
    return isinstance(x,sympy.Expr)

#{{{ function trickery
def mydiff(data,axis = -1):
    '''this will replace diff with a version that has the same number of indices, with the last being the copy of the first'''
    newdata = zeros(shape(data),dtype = data.dtype)
    indices = [slice(None,None,None)]*len(data.shape)
    indices[axis] = slice(None,-1,None)
    newdata[indices] = diff(data,axis = axis)
    #setfrom = list(indices)
    #indices[axis] = -1
    #setfrom[axis] = 0
    #newdata[indices] = newdata[setfrom]
    return newdata
#}}}
def normal_attrs(obj):
    myattrs = [x for x in dir(obj) if not ismethod(obj.__getattribute__(x))]
    myattrs = [x for x in myattrs if not x[0:2] == '__']
    # next line filters out properties
    myattrs = [x for x in myattrs if x not in ['C','angle','imag','real']]
    return myattrs
def showtype(x):
    if isinstance(x, ndarray):
        return ndarray,x.dtype
    else:
        return type(x)
def emptyfunction():
    pass
#{{{ structured array helper functions
def make_bar_graph_indices(mystructarray,list_of_text_fields,
        recursion_depth = 0,
        spacing = 0.1):
    r"This is a recursive function that is used as part of textlabel_bargraph; it does NOT work without the sorting given at the beginning of that function"
    #{{{ if there are still text fields left, then break down the array further, otherwise, just return the indices for this subarray
    if len(list_of_text_fields) > 0:
        unique_values = unique(mystructarray[list_of_text_fields[0]])# the return_index argument doesn't do what it's supposed to all the time, so I have to manually find the start indices, as given in the following line
        start_indices = [nonzero(mystructarray[list_of_text_fields[0]] == val)[0][0] for val in unique_values]
        # find the structured array for the unique value
        index_values = []
        label_values = []
        start_indices = r_[start_indices,len(mystructarray)] # I add this so I can do the next step
        logger.debug(strm('recursion depth is',recursion_depth,'and I am analyzing',list_of_text_fields[0],': '))
        logger.debug(strm('I found these unique values:',unique_values,'at these start indices:',start_indices[:-1]))
        for k in range(0,len(start_indices)-1):
            logger.debug(strm('recursion depth is',recursion_depth,'and I am analyzing',list_of_text_fields[0],': '))
            logger.debug(strm('trying to extract unique value',unique_values[k],'using the range',start_indices[k],start_indices[k+1]))
            logger.debug(strm('which has this data'))
            indiv_struct_array = mystructarray[start_indices[k]:start_indices[k+1]]
            logger.debug(strm(lsafen(indiv_struct_array)))
            these_index_values,these_labels = make_bar_graph_indices(indiv_struct_array,list_of_text_fields[1:],recursion_depth = recursion_depth+1)
            index_values.append(these_index_values)
            label_values.append([str(unique_values[k])+','+j for j in these_labels])
        #{{{ scale the result of each call down to the equal size (regardless of number of elements), shift by the position in this array, and return
        logger.debug(strm('recursion depth is',recursion_depth,'and I just COMPLETED THE LOOP, which gives a list of index values like this',index_values))
        max_indices = max(array(list(map(len,index_values)),dtype='double'))# the maximum width of the array inside
        index_values = [x+(max_indices-len(x))/2.0 for x in index_values]# if the bar is less than max indices, shift it over, so it's still in the center
        logger.debug(strm('recursion depth is',recursion_depth,'and I centered each set like this',index_values))
        index_values = [x/max_indices*(1-spacing)+(1-spacing)/2 for x in index_values]# scale down, so the width from left edge of bar to right edge of largest bar runs 0--> 1
        logger.debug(strm('recursion depth is',recursion_depth,'and I scaled down so each runs zero to one*(1-spacing) (centered) like this',index_values))
        # this adds an index value, and also collapses down to a single dimension list
        retval_indices = [x+num for num,val in enumerate(index_values) for x in val]
        # now collapse labels down to a single dimension
        retval_labels = [k for j in label_values for k in j]
        logger.debug(strm('recursion depth is',recursion_depth,'and I am passing up indices',retval_indices,'and labels',retval_labels))
        return retval_indices,retval_labels
        #}}}
    else:
        logger.debug(strm('recursion depth is',recursion_depth))
        N = len(mystructarray)
        logger.debug(strm('hit innermost (no text labels left) and passing up a list of indices that looks like this:',r_[0:N]))
        return r_[0:N],['']*N
    #}}}
def textlabel_bargraph(mystructarray,othersort = None,spacing = 0.1,ax = None,tickfontsize = 8):
    if ax is None:
        thisfig = gcf()
        ax = thisfig.add_axes([0.2,0.5,0.8,0.5])
        try:
            ax.tick_params(axis = 'both',which = 'major',labelsize = tickfontsize)
            ax.tick_params(axis = 'both',which = 'minor',labelsize = tickfontsize)
        except:
            print('Warning, in this version I can\'t set the tick params method for the axis')
    #{{{ find the text fields, put them first, and sort by them
    mystructarray = mystructarray.copy()
    list_of_text_fields = [str(j[0]) for j in mystructarray.dtype.descr if j[1][0:2] == '|S']
    mystructarray = sorted(mystructarray[list_of_text_fields + [x[0]
        for x in mystructarray.dtype.descr
        if x[0] not in list_of_text_fields]])
    logger.debug(strm('test --> now, it has this form:',lsafen(mystructarray)))
    #}}}
    error_fields = [str(j) for j in mystructarray.dtype.names if j[-6:] == '_ERROR']
    if len(error_fields) > 0:
        mystructarray_errors = mystructarray[error_fields]
        logger.debug("found error fields:",mystructarray_errors)
    mystructarray = mystructarray[[str(j) for j in mystructarray.dtype.names if j not in error_fields]]
    if othersort is not None:
        list_of_text_fields.append(othersort)
    logger.debug(strm('list of text fields is',lsafen(list_of_text_fields)))
    indices,labels = make_bar_graph_indices(mystructarray,list_of_text_fields,spacing = spacing)
    temp = list(zip(indices,labels))
    logger.debug(strm('(indices,labels) (len %d):'%len(temp),lsafen(temp)))
    logger.debug(strm('I get these labels (len %d):'%len(labels),labels,'for the data (len %d)'%len(mystructarray),lsafen(mystructarray)))
    indices = array(indices)
    indiv_width = min(diff(indices))*(1-spacing)
    remaining_fields = [x for x in mystructarray.dtype.names if x not in list_of_text_fields] # so they are in the right order, since set does not preserve order
    logger.debug(strm('The list of remaining (i.e. non-text) fields is',lsafen(remaining_fields)))
    colors = ['b','g','r','c','m','k']
    rects = []
    for j,thisfield in enumerate(remaining_fields):
        field_bar_width = indiv_width/len(remaining_fields)
        thiserror = None
        if thisfield+'_ERROR' in error_fields:
            thiserror = mystructarray_errors[thisfield+'_ERROR']
        try:
            rects.append(ax.bar(indices+j*field_bar_width,
                    mystructarray[thisfield],
                    field_bar_width,color = colors[j],
                    yerr = thiserror,#just to test
                    ecolor = 'k',
                    label = '$%s$'%thisfield))
        except Exception as e:
            raise RuntimeError(strm('Problem with bar graph: there are %d indices, but %d pieces of data'%(len(indices),
                len(mystructarray[thisfield])),
                'indices:', indices, 'data',mystructarray[thisfield])+explain_error(e))
    ax.set_xticks(indices+indiv_width/2)
    ax.set_xticklabels(labels)
    ax.legend([j[0] for j in rects],
            ['$%s$'%j for j in remaining_fields],loc = 'best')
    return
def lookup_rec(A,B,indexpair):
    r'''look up information about A in table B (i.e. chemical by index, etc)
    indexpair is either the name of the index
    or -- if it's differently named -- the pair of indices
    given in (A,B) respectively
    
    This will just drop any fields in B that are also in A,
    and the output uses the first indexname
    
    note that it it seems like the join_rec function above may be more efficient!!'''
    raise RuntimeError('You should now use decorate_rec!!')
    if type(indexpair) not in [tuple,list]:
        indexpair = (indexpair,indexpair)
    Bini = copy(B)
    B = recf.drop_fields(B,( set(B.dtype.names) & set(A.dtype.names) ) - {indexpair[1]}) # indexpair for B gets dropped later anyways
    joined = []
    for j in A:
        matchedrows =  B[B[indexpair[1]] == j[indexpair[0]]]
        for matchedrow in matchedrows:
            joined.append((j,matchedrow))
    if len(joined) == 0:
        raise IndexError(strm('Unable to find any matches between',
            A[indexpair[0]], 'and', B[indexpair[1]], '!'))
    whichisindex = joined[0][1].dtype.names.index(indexpair[1])
    allbutindex = lambda x: list(x)[0:whichisindex]+list(x)[whichisindex+1:]
    joined = concatenate([array(tuple(list(j[0])+allbutindex(j[1])),
                    dtype = dtype(j[0].dtype.descr+allbutindex(j[1].dtype.descr))).reshape(1) for j in joined])
    return joined
def reorder_rec(myarray,listofnames,first = True):
    try:
        indices_to_move = [myarray.dtype.names.index(j) for j in listofnames]
    except Exception as e:
        stuff_not_found = [j for j in listofnames if j not in myarray.dtype.names]
        if len(stuff_not_found) > 0:
            raise IndexError(strm(stuff_not_found,'is/are in the list you passed,',
            'but not one of the fields, which are', myarray.dtype.names))
        else:
            raise RuntimeError('unknown problem' + explain_error(e))
    old_type = list(myarray.dtype.descr)
    new_type = [old_type[j] for j in indices_to_move] + [old_type[j] for j in range(0,len(old_type)) if j not in indices_to_move]
    new_list_of_data = [myarray[j[0]] for j in new_type]
    return rec.fromarrays(new_list_of_data,dtype = new_type)
def lambda_rec(myarray,myname,myfunction,*varargs):
    r'''make a new field "myname" which consists of "myfunction" evaluated with the fields given by "myargs" as arguments
    the new field is always placed after the last argument name
    if myname is in myargs, the original row is popped'''
    if len(varargs) == 1:
        myargs = varargs[0]
    elif len(varargs) == 0:
        myargs = [myname]
    else:
        raise IndexError("For the fourth argument, you must pass either a list"
                " with the names of the arguments, or nothing (to use the field"
                " itself as an argument)")
    myargs = autostringconvert(myargs)
    if isinstance(myargs, str):
        myargs = (myargs,)
    if not isinstance(myargs, tuple):
        myargs = tuple(myargs)
    argdata = list(map((lambda x: myarray[x]),myargs))
    try:
        newrow = myfunction(*tuple(argdata))
    except TypeError:
        newrow = array([myfunction(*tuple([x[rownumber] for x in argdata])) for rownumber in range(0,len(argdata[0]))])
    if isinstance(newrow, list) and isinstance(newrow[0], str):
        newrow = array(newrow,dtype = '|S100')
    try:
        new_field_type = list(newrow.dtype.descr[0])
    except AttributeError as e:
        raise IndexError(strm("evaluated function on", argdata, "and got back",
            newrow, "which appears not to be a numpy array")+explain_error(e))
    new_field_type[0] = myname
    starting_names = myarray.dtype.names
    #{{{ make the dtype
    new_dtype = list(myarray.dtype.descr)
    #{{{ determine if I need to pop one of the existing rows due to a name conflict
    eliminate = None
    if myname in myargs:
        eliminate = myname
        insert_before = starting_names.index(myname) # if we are replacing, we want it in the same place
        new_dtype = [j for j in new_dtype if j[0] != eliminate]
    #}}}
    # if we haven't already eliminated, determine where to put it
    if eliminate is None:
        insert_before = starting_names.index(myargs[-1])+1
    # insert the new field where it goes
    new_dtype.insert(insert_before,tuple(new_field_type))
    #}}}
    #{{{ separate starting_names and ending_names
    if eliminate is None:
        ending_names = starting_names[insert_before:]
        starting_names = starting_names[:insert_before]
    else: # if I'm eliminating, I don't want to include the eliminated one
        ending_names = starting_names[insert_before+1:]
        starting_names = starting_names[:insert_before]
    #}}}
    return rec.fromarrays([myarray[x] for x in starting_names if x != eliminate]+[newrow]+[myarray[x] for x in ending_names if x != eliminate],dtype = new_dtype)
def join_rec(xxx_todo_changeme, xxx_todo_changeme1):
    (A,a_ind) = xxx_todo_changeme
    (B,b_ind) = xxx_todo_changeme1
    raise RuntimeError('You should now use decorate_rec!!')
def decorate_rec(xxx_todo_changeme2, xxx_todo_changeme3,drop_rows = False):
    r'''Decorate the rows in A with information in B --> if names overlap,
    keep the ones in A
    b_ind and a_ind can be either a single key, or a list of keys;
    if more than one element in B matches that in A, include both options!!'''
    (A,a_ind) = xxx_todo_changeme2
    (B,b_ind) = xxx_todo_changeme3
    dropped_rows = None
    # first find the list of indices that give us the data we want
    #{{{ process the arguments
    if (isinstance(b_ind, str)) and (isinstance(a_ind, str)):
        b_ind = [b_ind]
        a_ind = [a_ind]
    if ((isinstance(b_ind, list)) and (isinstance(a_ind, list))) and (len(b_ind) == len(a_ind)):
        pass
    else:
        raise ValueError('If you call a list for b_ind and/or a_ind, they must match in length!!!')
    if any([x not in B.dtype.names for x in b_ind]):
        problem_index = [x for x in b_ind if x not in B.dtype.names]
        raise ValueError(repr(problem_index)+' not in second argument, which has fields'+repr(B.dtype.names)+'!!!')
    if any([x not in A.dtype.names for x in a_ind]):
        problem_index = [x for x in a_ind if x not in A.dtype.names]
        raise ValueError(repr(problem_index)+' not in first argument, which has fields'+repr(A.dtype.names)+'!!!')
    #}}}
    B_reduced = B[b_ind] # a version of B reduced to only include the keys
    B_reduced = reorder_rec(B_reduced,b_ind)# again, because it doesn't do this just based on the indexing
    A_reduced = A[a_ind] # same for A
    A_reduced = reorder_rec(A_reduced,a_ind)# again, because it doesn't do this just based on the indexing
    # now, I need to generate a mapping from the b_ind to a_ind
    field_mapping = dict(list(zip(b_ind,a_ind)))
    # now I change the names so they match and I can compare them
    B_reduced.dtype.names = tuple([field_mapping[x] for x in B_reduced.dtype.names])
    #{{{ now find the list of indices for B that match each value of A
    old_B_reduced_names,old_B_reduced_types = tuple(zip(*tuple(B_reduced.dtype.descr)))
    B_reduced.dtype = dtype(list(zip(A_reduced.dtype.names,old_B_reduced_types)))
    if A_reduced.dtype != B_reduced.dtype:
        B_reduced.dtype = dtype(list(zip(old_B_reduced_names,old_B_reduced_types)))
        raise TypeError(strm('The datatype of A_reduced=', A_reduced.dtype,
            'and B_reduced=', B_reduced.dtype,
            'are not the same,  which is going to create problems!'))
    try:
        list_of_matching = [nonzero(B_reduced == j)[0] for j in A_reduced]
    except Exception as e:
        raise RuntimeError(strm('When trying to decorate,  A_reduced=', A_reduced,
            'with B_reduced=', B_reduced,
            'one or more of the following is an empty tuple,  which is wrong!:',
            [nonzero(B_reduced == j) for j in A_reduced])+explain_error(e))
    logger.debug(strm("(decorate\\_rec):: original list of matching",list_of_matching))
    length_of_matching = array([len(j) for j in list_of_matching])
    logger.debug(strm("(decorate\\_rec):: length of matching is",length_of_matching))
    if any(length_of_matching == 0):
        if drop_rows:
            if drop_rows == 'return':
                dropped_rows = A[length_of_matching == 0].copy()
            else:
                dropped_rows = A_reduced[length_of_matching == 0]
                print(r'{\color{red}Warning! decorate\_rec dropped fields in the first argument',lsafen(repr(list(zip(A_reduced.dtype.names * len(dropped_rows),dropped_rows.tolist())))),r'}')
            #{{{ now, remove all trace of the dropped fields
            A = A[length_of_matching != 0]
            list_of_matching = [j for j in list_of_matching if len(j)>0]
            length_of_matching = [len(j) for j in list_of_matching]
            #}}}
        else:
            raise ValueError(strm('There is no data in the second argument that has',
                b_ind,'fields to match the',a_ind,
                'fields of the first argument for the following records:',
                A_reduced[length_of_matching == 0],
                "if this is correct, you can set the drop_rows = True",
                "keyword argument to drop these fields"))
    # now, do a neat trick of stackoverflow to collapse a nested list
    # this gives just the indices in B that match the values of A
    list_of_matching = [j for i in list_of_matching for j in i]
    #}}}
    logger.debug(strm("(decorate\\_rec):: list of matching is",list_of_matching))
    # now grab the data for these rows
    add_data = B[list_of_matching]
    #{{{ finally, smoosh the two sets of data together
    #{{{ Now, I need to replicate the rows that have multiple matchesjk
    if any(length_of_matching > 1):
        index_replication_vector = [k for j in range(0,len(length_of_matching))
                for k in [j]*length_of_matching[j]]
        retval = A[index_replication_vector]
    else:
        retval = A.copy()
    #}}}
    #{{{ add the new fields
    new_dtypes = [j for j in B.dtype.descr if j[0] not in A.dtype.names]
    logger.debug(strm("(decorate\\_rec):: new dtypes:",repr(new_dtypes)))
    try:
        retval = newcol_rec(retval,new_dtypes)
    except Exception as e:
        raise ValueError(strm("Problem trying to add new columns with the dtypes",
            new_dtypes)+explain_error(e))
    #}}}
    logger.debug(strm("(decorate\\_rec):: add data:",repr(add_data)))
    for name in dtype(new_dtypes).names:
        logger.debug(strm("(decorate\\_rec):: trying to add data for",name,':',add_data[name][:]))
        retval[name][:] = add_data[name][:]
    #}}}
    if drop_rows == 'return':
        return retval,dropped_rows
    else:
        return retval
def newcol_rec(A,new_dtypes):
    r'''add new, empty (i.e. random numbers) fields to A, as given by new_dtypes
    --> note that there are deeply nested numpy functions to do this, but the options are confusing, and I think the way these work is efficient'''
    if isinstance(new_dtypes, dtype):
        new_dtypes = new_dtypes.descr
    elif isinstance(new_dtypes, tuple):
        new_dtypes = [new_dtypes]
    elif isinstance(new_dtypes, list):
        if not isinstance(new_dtypes[0], tuple):
            new_dtypes = [tuple(new_dtypes)]
    retval = empty(A.shape,dtype = A.dtype.descr + new_dtypes)
    for name in A.dtype.names:
        retval[name][:] = A[name][:]
    return retval
def applyto_rec(myfunc,myarray,mylist):
    r'apply myfunc to myarray with the intention of collapsing it to a smaller number of values'
    if not isinstance(mylist, list) and isinstance(mylist, str):
        mylist = [mylist]
    combined = []
    j = 0
    #{{{ make the list "combined", which I later concatenate
    while len(myarray) > 0:
        thisitem = myarray[0] # always grab the first row of what's left
        #{{{ initialize the empty new row
        if j == 0:
            newrow = thisitem.reshape(1)
        newrow = newrow.copy()
        #}}}
        #{{{ make a mask for all items that are identified as the same data
        # and copy the identical data to newrow
        mask = myarray[mylist[0]] == thisitem[mylist[0]]
        newrow[mylist[0]] = thisitem[mylist[0]]
        for k in range(1,len(mylist)):
            mask &= myarray[mylist[k]] == thisitem[mylist[k]]
            newrow[mylist[k]] = thisitem[mylist[k]]
        #}}}
        logger.debug(strm(lsafen('(applyto rec): for row %d, I select these:'%j)))
        myarray_subset = myarray[mask]
        logger.debug(strm(lsafen('(applyto rec): ',repr(myarray_subset))))
        other_fields = set(mylist)^set(thisitem.dtype.names)
        logger.debug(strm(lsafen('(applyto rec): other fields are:',other_fields)))
        for thisfield in list(other_fields):
            try:
                newrow[thisfield] = myfunc(myarray_subset[thisfield])
            except Exception as e:
                raise ValueError(strm("error in applyto_rec:  You usually get this",
                    "when one of the fields that you have NOT passed in the",
                    "second argument is a string.  The fields and types",
                    "are:",repr(myarray_subset.dtype.descr)) + explain_error(e))
        logger.debug(strm(lsafen("(applyto rec): for row %d, I get this as a result:"%j,newrow)))
        combined.append(newrow) # add this row to the list
        myarray = myarray[~mask] # mask out everything I have used from the original matrix
        logger.debug(strm(lsafen("(applyto rec): the array is now",repr(myarray))))
        j += 1
    #}}}
    combined = concatenate(combined)
    logger.debug(strm(lsafen("(applyto rec): final result",repr(combined),"has length",len(combined))))
    return combined
def meanstd_rec(myarray,mylist,standard_error = False):
    r'this is something like applyto_rec, except that it applies the mean and creates new rows for the "error," where it puts the standard deviation'
    if not isinstance(mylist, list) and isinstance(mylist, str):
        mylist = [mylist]
    combined = []
    other_fields = set(mylist)^set(myarray.dtype.names)
    logger.debug(strm('(meanstd_rec): other fields are',lsafen(other_fields)))
    newrow_dtype = [[j,('%s_ERROR'%j[0],)+j[1:]] if j[0] in other_fields else [j] for j in myarray.dtype.descr]
    newrow_dtype = [k for j in newrow_dtype for k in j]
    logger.debug(strm(lsafen('(meanstd rec): other fields are:',other_fields)))
    #{{{ make the list "combined", which I later concatenate
    j = 0
    while len(myarray) > 0:
        thisitem = myarray[0] # always grab the first row of what's left
        #{{{ initialize the empty new row
        newrow = zeros(1,dtype = newrow_dtype)
        #}}}
        #{{{ make a mask for all items that are identified as the same data
        # and copy the identical data to newrow
        mask = myarray[mylist[0]] == thisitem[mylist[0]]
        newrow[mylist[0]] = thisitem[mylist[0]]
        for k in range(1,len(mylist)):
            mask &= myarray[mylist[k]] == thisitem[mylist[k]]
            newrow[mylist[k]] = thisitem[mylist[k]]
        #}}}
        logger.debug(strm(lsafen('(meanstd rec): for row %d, I select these:'%j)))
        myarray_subset = myarray[mask]
        logger.debug(strm(lsafen('(meanstd rec): ',repr(myarray_subset))))
        for thisfield in list(other_fields):
            try:
                newrow[thisfield] = mean(myarray_subset[thisfield])
                if standard_error:
                    newrow[thisfield+"_ERROR"] = std(myarray_subset[thisfield])/sqrt(len(myarray_subset[thisfield]))
                else:
                    newrow[thisfield+"_ERROR"] = std(myarray_subset[thisfield])
            except:
                raise RuntimeError("error in meanstd_rec:  You usually get this",
                        "when one of the fields that you have NOT passed in the",
                        "second argument is a string.  The fields and types",
                        "are:",repr(myarray_subset.dtype.descr))
            #print 'for field',lsafe(thisfield),'I find',lsafen(newrow[thisfield])
        logger.debug(strm(lsafen("(meanstd rec): for row %d, I get this as a result:"%j,newrow)))
        combined.append(newrow) # add this row to the list
        myarray = myarray[~mask] # mask out everything I have used from the original matrix
        logger.debug(strm(lsafen("(meanstd rec): the array is now",repr(myarray))))
        j += 1
    #}}}
    combined = concatenate(combined)
    logger.debug(strm(lsafen("(meanstd rec): final result",repr(combined),"has length",len(combined))))
    return combined
def make_rec(*args,**kwargs):
    r'input,names or a single argument, which is a dictionary\nstrlen = 100 gives length of the strings (which need to be specified in record arrays)\nyou can also specify (especially useful with the dictionary format) the list order = [str1,str2,...] which orders the output records with the field containing str1 first, then the field containing str2, then any remaining fields'
    strlen,order,zeros_like = process_kwargs([('strlen',100),
        ('order',None),
        ('zeros_like',False)],kwargs)
    if len(args) == 1 and (isinstance(args[0], dict)):
        names = list(args[0].keys())
        input = list(args[0].values())
    elif len(args) == 2:
        input = args[0]
        names = args[1]
    else:
        raise ValueError(strm("I don't understand the arguments you passed to",
                "make_rec!!!\nshould be (list of values, list of field names),",
                "or a dictionary"))
    #{{{ apply the order kwarg
    if order is not None:
        newindices = []
        for orderitem in order:
            newindices += [j for j,k in enumerate(names) if (k.find(orderitem)>-1 and j not in newindices)]
        newindices += [j for j,k in enumerate(names) if j not in newindices]
        names = [names[j] for j in newindices]
        input = [input[j] for j in newindices]
    #}}}
    if not (isinstance(input, list) and isinstance(names, list)):
        raise TypeError('you must enter a list for both')
    types = list(map(type,input))
    shapes = list(map(shape,input))
    if all([j == shapes[0] for j in shapes]):
        if shapes[0] == ():# if it's one dimensional
            equal_shapes = False
            shapes = [(1)]*len(shapes)
        else:
            equal_shapes = True
            shape_of_array = shapes[0]
            shapes = [()]*len(shapes)
    else:
        equal_shapes = False
    for j,k in enumerate(input):
        if isinstance(k, list) and equal_shapes:
            k = k[0]
        if isinstance(k, str):
            types[j] = '|S%d'%strlen
        if isinstance(k, ndarray):
            types[j] = k.dtype
    try:
        mydtype = dtype(list(zip(names,types,shapes)))
    except Exception as e:
        raise ValueError(strm('problem trying to make names',names,' types',
            types,'shapes',shapes)+explain_error(e))
    if zeros_like:
        retval = zeros(zeros_like,dtype = mydtype)
        return retval
    if equal_shapes:
        retval = empty(shape_of_array,dtype = mydtype)
        for j,thisname in enumerate(names):
            try:
                retval[thisname][:] = input[j][:]
            except Exception as e:
                raise RuntimeError("error trying to load input for '"+thisname
                        +"' of shape "+repr(shape(input[j]))+" into retval field of shape "
                        +repr(shape(retval[thisname])))
        return retval
    else:
        try:
            return array([tuple(input)],dtype = mydtype)
        except:
            raise ValueError(strm('problem trying to assign data of type',list(map(type,input)),
                '\nvalues',input,'\nonto',mydtype,'\ndtype made from tuple:',
                list(zip(names,types,shapes))))
#{{{ convert back and forth between lists, etc, and ndarray
def make_ndarray(array_to_conv,name_forprint = 'unknown'): 
    if type(array_to_conv) in [int,int32,double,float,complex,complex128,float,bool,bool_]: # if it's a scalar
        pass
    elif isinstance(array_to_conv, str):
        pass
    elif type(array_to_conv) in [list,ndarray] and len(array_to_conv) > 0:
        array_to_conv = rec.fromarrays([array_to_conv],names = 'LISTELEMENTS') #list(rec.fromarrays([b])['f0']) to convert back
    elif type(array_to_conv) in [list,ndarray] and len(array_to_conv) is 0:
        array_to_conv = None
    elif array_to_conv is  None:
        pass
    else:
        raise TypeError(strm('type of value (',type(array_to_conv),') for attribute name',
            name_forprint,'passed to make_ndarray is not currently supported'))
    return array_to_conv
def unmake_ndarray(array_to_conv,name_forprint = 'unknown'): 
    r'Convert this item to an ndarray'
    if (isinstance(array_to_conv, recarray)) or (isinstance(array_to_conv, ndarray) and array_to_conv.dtype.names is not None and len(array_to_conv.dtype.names)>0):
        #{{{ if it's a record/structured array, it should be either a list or dictionary
        if 'LISTELEMENTS' in array_to_conv.dtype.names:
            if array_to_conv.dtype.names == tuple(['LISTELEMENTS']):
                retval = list(array_to_conv['LISTELEMENTS'])
            else:
                raise ValueError(strm('Attribute',name_forprint,
                    'is a recordarray with a LISTELEMENTS field, but it',
                    'also has other dimensions:',array_to_conv.dtype.names,
                    'not',tuple(['LISTELEMENTS'])))
        elif len(array_to_conv)==1:
            thisval = dict(list(zip(a.dtype.names,a.tolist()[0])))
        else: raise ValueError('You passed a structured array, but it has more',
                "than one dimension, which is not yet supported\nLater, this",
                'should be supported by returning a dictionary of arrays')
        #}}}
    elif isinstance(array_to_conv, ndarray) and len(array_to_conv)==1:
        #{{{ if it's a length 1 ndarray, then return the element
        retval = array_to_conv.tolist()
        logger.debug(strm(name_forprint,"=",type(array_to_conv),"is a numpy array of length one"))
        #}}}
    elif type(array_to_conv) in [string_,int32,float64,bool_]:
        #{{{ map numpy strings onto normal strings
        retval = array_to_conv.tolist()
        logger.debug(strm("name_forprint","=",type(array_to_conv),"is a numpy scalar"))
        #}}}
    elif isinstance(array_to_conv, list):
        #{{{ deal with lists
        logger.debug(strm(name_forprint,"is a list"))
        typeofall = list(map(type,array_to_conv))
        if all([x is string_ for x in typeofall]):
            logger.debug(strm(name_forprint,"=",typeofall,"are all numpy strings"))
            retval = list(map(str,array_to_conv))
        else:
            logger.debug(strm(name_forprint,"=",typeofall,"are not all numpy string"))
            retval = array_to_conv
        #}}}
    else:
        logger.debug(strm(name_forprint,"=",type(array_to_conv),"is not a numpy string or record array"))
        retval = array_to_conv
    return retval
#}}}
#}}}
def emptytest(x): # test is it is one of various forms of empty
   if type(x) in [list,array]:
       if len(x) == 0:
           return True
       elif x is array(None):
           return True
       elif len(x) > 0:
           return False
       #don't want the following, because then I may need to pop, etc
       #if type(x) is list and all(map(lambda x: x is None,x)): return True
   if size(x) is 1 and x is None: return True
   if size(x) is 0: return True
   return False
def lsafen(*string,**kwargs):
    "see lsafe, but with an added double newline"
    string = list(string)
    string += ['\n\n']
    return lsafe(*tuple(string),**kwargs)
def lsafe(*string,**kwargs):
    "Output properly escaped for latex"
    if len(string) > 1:
        lsafewkargs = lambda x: lsafe(x,**kwargs)
        return ' '.join(list(map(lsafewkargs,string)))
    else:
        string = string[0]
    #{{{ kwargs
    spaces = False
    if 'spaces' in list(kwargs.keys()):
        spaces = kwargs.pop('spaces')
    if 'wrap' in list(kwargs.keys()):
        wrap = kwargs.pop('wrap')
    else:
        wrap = None
    #}}}
    if not isinstance(string, str):
        string = str(string)
    if wrap is True:
        wrap = 60
    if wrap is not None:
        string = '\n'.join(textwrap.wrap(string,wrap))
    string = string.replace('\\','\\textbackslash ')
    if spaces:
        string = string.replace(' ','\\ ')
    string = string.replace('\n\t','\n\n\\quad ')
    string = string.replace('\t','\\quad ')
    string = string.replace('_',r'\_')
    string = string.replace('{',r'\{')
    string = string.replace('}',r'\}')
    string = string.replace('$$',r'ACTUALDOUBLEDOLLAR')
    string = string.replace(']',r'$]$')
    string = string.replace('[',r'$[$')
    string = string.replace('<',r'$<$')
    string = string.replace('>',r'$>$')
    string = string.replace('$$',r'')
    string = string.replace('ACTUALDOUBLEDOLLAR',r'$$')
    string = string.replace('^',r'\^')
    string = string.replace('#',r'\#')
    string = string.replace('%',r'\%')
    string = string.replace('&',r'\&')
    string = string.replace('+/-',r'\ensuremath{\pm}')
    string = string.replace('|',r'$|$')
    return string
#{{{ errors
def explain_error(e):
    '''Allows you to wrap existing errors with more explanation

    For example:

    >    except BaseException  as e:
    >        raise IndexError("I can't find the node "+pathstring+explain_error(e))
    >                + '\n'.join(['>\t'+j for j in str(e).split('\n')]))# this indents
    '''
    exc_type,exc_obj,exc_tb = exc_info()
    #code_loc = strm(os.path.relpath(exc_tb.tb_frame.f_code.co_filename,os.getcwd()), 'line', exc_tb.tb_lineno)
    code_loc = strm(exc_tb.tb_frame.f_code.co_filename, 'line', exc_tb.tb_lineno)
    return ('\n> Original error (%s -- %s):\n'%(exc_type,code_loc)
            + '\n'.join(['>\t'+j
                for j in str(e).split('\n')]))# this indents
class CustomError(Exception):
    def __init__(self, *value, **kwargs):
        raise NotImplementedError("You should get rid of CustomError and use explain_error instead")
        return
def copy_maybe_none(input):
    if input is None:
        return None
    else:
        if isinstance(input, list):
            return list(map(copy,input))
        else:
            return input.copy()
def maprep(*mylist):
    mylist = list(mylist)
    for j in range(0,len(mylist)):
        if not isinstance(mylist[j], str):
            mylist[j] = mylist[j].__repr__()
    return ' '.join(mylist)
#}}}
#{{{ HDF5 functions
#{{{ helper function for HDF5 search
def gensearch(labelname,format = '%0.3f',value = None,precision = None):
    'obsolete -- use h5gensearch'
    if value is None:
        raise ValueError('You must pass a value to gensearch')
    if precision is None:
        precision = value*0.01 # the precision is 1% of the value, if we don't give an argument
    searchstring_high = '(%s < %s + (%s))'%tuple([labelname]+[format]*2)
    #print "\n\nDEBUG check format:\\begin{verbatim}",searchstring_high,r'\end{verbatim}'
    searchstring_high = searchstring_high%(value,precision)
    #print "\n\nDEBUG after substitution with",value,precision,":\\begin{verbatim}",searchstring_high,r'\end{verbatim}'
    searchstring_low = '(%s > %s - (%s))'%tuple([labelname]+[format]*2)
    searchstring_low = searchstring_low%(value,precision)
    return searchstring_low + ' & ' + searchstring_high
def h5searchstring(*args,**kwargs):
    '''generate robust search strings
    :parameter fieldname,value:
    search AROUND a certain value (overcomes some type conversion issues) optional arguments are the format specifier and the fractional precision:
    **OR**
    :parameter field_and_value_dictionary:
    generate a search string that matches one or more criteria'''
    format,precision = process_kwargs([('format','%g'),
        ('precision',0.01)],
        kwargs)
    if len(args) == 2:
        fieldname,value = args
    elif len(args) == 1 and isinstance(args[0], dict):
        dict_arg = args[0]
        condlist = []
        for k,v in dict_arg.items():
            condlist.append(h5searchstring(k,v,format = format,precision = precision))
        return ' & '.join(condlist)
    else:
        raise ValueError("pass either field,value pair or a dictionary!")
    if isinstance(value, str):
        raise ValueError("string matching in pytables is broken -- search by hand and then use the index")
    precision *= value
    searchstring_high = '(%s < %s + (%s))'%tuple([fieldname]+[format]*2)
    #print "\n\nDEBUG check format:\\begin{verbatim}",searchstring_high,r'\end{verbatim}'
    searchstring_high = searchstring_high%(value,precision)
    #print "\n\nDEBUG after substitution with",value,precision,":\\begin{verbatim}",searchstring_high,r'\end{verbatim}'
    searchstring_low = '(%s > %s - (%s))'%tuple([fieldname]+[format]*2)
    searchstring_low = searchstring_low%(value,precision)
    return '(' + searchstring_low + ' & ' + searchstring_high + ')'
#}}}
def h5loaddict(thisnode):
    #{{{ load all attributes of the node
    retval = dict([(x,thisnode._v_attrs.__getattribute__(x))
        for x in thisnode._v_attrs._f_list('user')])
    #}}}
    for k,v in retval.items():#{{{ search for record arrays that represent normal lists
        retval[k]  = unmake_ndarray(v,name_forprint = k)
    if isinstance(thisnode, tables.table.Table):#{{{ load any table data
        logger.info(strm("It's a table\n\n"))
        if 'data' in list(retval.keys()):
            raise AttributeError('There\'s an attribute called data --> this should not happen!')
        retval.update({'data':thisnode.read()})
    elif isinstance(thisnode, tables.group.Group):
        #{{{ load any sub-nodes as dictionaries
        mychildren = thisnode._v_children
        for thischild in list(mychildren.keys()):
            if thischild in list(retval.keys()):
                raise AttributeError('There\'s an attribute called ',thischild,' and also a sub-node called the',thischild,'--> this should not happen!')
            retval.update({thischild:h5loaddict(mychildren[thischild])})
        #}}}
    else:
        raise AttributeError(strm("I don't know what to do with this node:",thisnode))
    #}}}
    return retval
def h5child(thisnode,childname,clear = False,create = None):
    r'''grab the child, optionally clearing it and/or (by default) creating it'''
    #{{{ I can't create and clear at the same time
    if create and clear:
        raise ValueError("You can't call clear and create at the same time!\nJust call h5child twice, once with clear, once with create")
    if create is None:
        if clear == True:
            create = False
        else:
            create = True
    #}}}
    h5file = thisnode._v_file
    try:
        childnode = h5file.get_node(thisnode,childname)
        logger.debug(strm('found',childname))
        if clear:
            childnode._f_remove(recursive = True)
            childnode = None
    except tables.NoSuchNodeError as e:
        if create is False and not clear:
            raise RuntimeError('Trying to grab a node that does not exist with create = False'+explain_error(e))
        elif clear:
            childnode = None
        else:
            childnode = h5file.create_group(thisnode,childname)
            logger.debug('created',childname)
    return childnode
def h5remrows(bottomnode,tablename,searchstring):
    if isinstance(searchstring, dict):
        searchstring = h5searchstring(searchstring)
    try:
        thistable = bottomnode.__getattr__(tablename)
        counter = 0
        try:
            data = thistable.read_where(searchstring).copy()
        except Exception as e:
            raise RuntimeError(strm('Problem trying to remove rows using search string',
                searchstring, 'in', thistable, explain_error(e)))
        for row in thistable.where(searchstring):
            if len(thistable) == 1:
                thistable.remove()
                counter += 1
            else:
                try:
                    thistable.remove_rows(row.nrow - counter,row.nrow - counter + 1) # counter accounts for rows I have already removed.
                except:
                    print("you passed searchstring",searchstring)
                    print("trying to remove row",row)
                    print("trying to remove row with number",row.nrow)
                    print(help(thistable.remove_rows))
                    raise RuntimeError("length of thistable is "+repr(len(thistable))+" calling remove_rows with "+repr(row.nrow-counter))
                counter += 1
        return counter,data
    except tables.NoSuchNodeError:
        return False,None
def h5addrow(bottomnode,tablename,*args,**kwargs):
    '''add a row to a table, creating it if necessary, but don\'t add if the data matches the search condition indicated by `match_row`
    `match_row` can be either text or a dictionary -- in the latter case it's passed to h5searchstring
    '''
    match_row,only_last = process_kwargs([('match_row',None),('only_last',True)],kwargs)
    try: # see if the table exists
        mytable = h5table(bottomnode,tablename,None)
        tableexists = True
    except RuntimeError: # if table doesn't exist, create it
        newindex = 1
        tableexists = False
    if tableexists:
        #{{{ auto-increment "index"
        newindex = mytable.read()['index'].max() + 1
        #}}}
        # here is where I would search for the existing data
        if match_row is not None:
            if isinstance(match_row, dict):
                match_row = h5searchstring(match_row)
            logger.debug("trying to match row according to",lsafen(match_row))
            mytable.flush()
            try:
                matches = mytable.read_where(match_row)
            except NameError as e:
                raise NameError(' '.join(map(str,
                    [e,'\nYou passed',match_row,'\nThe columns available are',mytable.colnames,"condvars are",condvars])))
            except ValueError as e:
                raise NameError(' '.join(map(str,
                    [e,'\nYou passed',match_row,'\nThe columns available are',mytable.colnames])))
            if len(matches) > 0:
                if only_last:
                    logger.debug(strm(r'\o{',lsafen(len(matches),"rows match your search criterion, returning the last row"),'}'))
                    return mytable,matches['index'][-1]
                else:
                    return mytable,matches['index'][:]
            else:
                logger.debug("I found no matches")
    if len(args) == 1 and (isinstance(args[0], dict)):
        listofnames,listofdata = list(map(list,list(zip(*tuple(args[0].items())))))
    elif len(args) == 2 and isinstance(args[0], list) and isinstance(args[1], list):
        listofdata = args[0]
        listofnames = args[1]
    else:
        raise TypeError('h5addrow takes either a dictionary for the third argument or a list for the third and fourth arguments')
    try:
        listofdata = [newindex] + listofdata
    except:
        raise TypeError('newindex is'+repr(newindex)+'listofdata is'+repr(listofdata))
    listofnames = ['index'] + listofnames
    myrowdata = make_rec(listofdata,listofnames)
    if tableexists:
        try:
            mytable.append(myrowdata)
        except ValueError as e:
            print(lsafen("I'm about to flag an error, but it looks like there was an issue appending",myrowdata))
            tabledforerr = mytable.read()
            raise AttributeError(strm('Compare names and values table data vs. the row you are trying to add\n',
                '\n'.join(map(repr,list(zip(list(mytable.read().dtype.fields.keys()),
                list(mytable.read().dtype.fields.values()),
                list(myrowdata.dtype.fields.keys()),
                list(myrowdata.dtype.fields.values())))))),explain_error(e))
        mytable.flush()
    else:
        recorddata = myrowdata
        try:
            mytable = h5table(bottomnode,
                    tablename,
                    recorddata)
        except Exception as e:
            raise RuntimeError(strm('Error trying to write record array:',
                repr(recorddata),'from listofdata',listofdata,'and names',listofnames,
                explain_error(e)))
        mytable.flush()
    return mytable,newindex
def h5table(bottomnode,tablename,tabledata):
    'create the table, or if tabledata is None, just check if it exists'
    #{{{ save but don't overwrite the table
    h5file = bottomnode._v_file
    if tablename not in list(bottomnode._v_children.keys()):
        if tabledata is not None:
            if isinstance(tabledata, dict):
                tabledata = make_rec(tabledata)
            datatable = h5file.create_table(bottomnode,tablename,tabledata) # actually write the data to the table
        else:
            raise RuntimeError(' '.join(map(str,['You passed no data, so I can\'t create table',tablename,'but it doesn\'t exist in',bottomnode,'which has children',list(bottomnode._v_children.keys())])))
    else:
        if tabledata is not None:
            raise ValueError(strm('You\'re passing data to create the table,',tablename,' but the table already exists!'))
        else:
            pass
    return bottomnode._v_children[tablename]
    #}}}
def h5nodebypath(h5path,force = False,only_lowest = False,check_only = False,directory='.'):
    r'''return the node based on an absolute path, including the filename'''
    logger.debug(strm("DEBUG: called h5nodebypath on",h5path))
    h5path = h5path.split('/')
    #{{{ open the file / check if it exists
    logger.debug(strm(lsafen('h5path=',h5path)))
    logger.info(strm('the h5path is',h5path))
    if h5path[0] in listdir(directory):
        logger.debug(strm('DEBUG: file exists\n\n'))
        log_fname('data_files',h5path[0],directory)
    else:
        if check_only:
            errmsg = log_fname('missing_data_files',h5path[0],directory,err=True)
            raise AttributeError("You're checking for a node in a file (%s) that does not exist"%(h5path[0])
                    +'\n'
                    +errmsg)
        logger.debug(strm('DEBUG: file does not exist\n\n'))
    mode = 'a'
    #if check_only: mode = 'r'
    logger.debug(strm('so I look for the file',h5path[0],'in directory',directory))
    try:
        h5file = tables.open_file(os.path.join(directory,h5path[0]),mode = mode,title = 'test file')
    except IOError as e:
        raise IOError('I think the HDF5 file has not been created yet, and there is a bug pytables that makes it freak out, but you can just run again.'+explain_error(e))
    #}}}
    currentnode = h5file.get_node('/') # open the root node
    logger.debug(strm("I have grabbe node",currentnode,"of file",h5file,'ready to step down search path'))
    for pathlevel in range(1,len(h5path)):#{{{ step down the path
            clear = False
            create = True
            if only_lowest or check_only:
                create = False
            if pathlevel == len(h5path)-1: # the lowest level
                if only_lowest:
                    create = True
                if force:
                    clear = True
            safetoleaveopen = False
            try:
                currentnode = h5child(currentnode, # current node
                        h5path[pathlevel], # the child
                        create = create,
                        clear = clear)
                logger.debug(strm(lsafen("searching for node path: descended to node",currentnode)))
                logger.info(strm("searching for node path: descended to node",currentnode))
            except BaseException as e:
                logger.debug(strm(lsafen("searching for node path: got caught searching for node",h5path[pathlevel])))
                logger.info(strm("searching for node path: got caught searching for node",h5path[pathlevel]))
                h5file.close()
                #print lsafen("DEBUG: Yes, I closed the file")
                raise IndexError(strm('Problem trying to load node ',h5path,explain_error(e)))
            #}}}
    return h5file,currentnode
def h5attachattributes(node,listofattributes,myvalues):
    listofattributes = [j for j in listofattributes # need to exclude the properties
            if j not in ['angle','real','imag']]
    if node is None:
        raise IndexError('Problem!, node passed to h5attachattributes: ',node,'is None!')
    h5file = node._v_file
    if isinstance(myvalues,nddata):
        attributevalues = [myvalues.__getattribute__(x) for x in listofattributes]
    elif isinstance(myvalues, list):
        attributevalues = myvalues
    else:
        raise TypeError("I don't understand the type of myvalues, which much be a list or a nddata object, from which the attribute values are retrieved")
    listout = list(listofattributes)
    for j,thisattr in enumerate(listofattributes):
        thisval = attributevalues[j]
        if type(thisval) in [dict]:
            dictnode = h5child(node,
                    thisattr,
                    clear = True)
            dictnode = h5child(node,
                    thisattr,
                    create = True)
            h5attachattributes(dictnode,
                    list(thisval.keys()),
                    list(thisval.values()))
            thisval = None
            listout.remove(thisattr)
        else:
            # {{{ pytables hates <U24 which is created from unicode
            if type(thisval) in [list,tuple]:
                if any([isinstance(x,str) for x in thisval]):
                    logger.info(strm("going to convert",thisval,"to strings"))
                    thisval = [str(x) if isinstance(x,str) else x for x in thisval]
                    logger.info(strm("now it looks like this:",thisval))
            thisval = make_ndarray(thisval,name_forprint = thisattr)
            # }}}
        if thisval is not None:
            try:
                node._v_attrs.__setattr__(thisattr,thisval)
            except Exception as e:
                raise RuntimeError("PyTables freaks out when trying to attach attribute "+repr(thisattr)+" with value "+repr(thisval)+"\nOriginal error was:\n"+str(e))
            listout.remove(thisattr)
    listofattributes[:] = listout # pointer
def h5inlist(columnname,mylist):
    'returns rows where the column named columnname is in the value of mylist'
    if isinstance(mylist, slice):
        if mylist.start is not None and mylist.stop is not None:
            return "(%s >= %g) & (%s < %g)"%(columnname,mylist.start,columnname,mylist.stop)
        elif mylist.stop is not None:
            return "(%s < %g)"%(columnname,mylist.stop)
        elif mylist.start is not None:
            return "(%s > %g)"%(columnname,mylist.start)
        else:
            raise ValueError()
    if isinstance(mylist, ndarray):
        mylist = mylist.tolist()
    if not isinstance(mylist, list):
        raise TypeError("the second argument to h5inlist must be a list!!!")
    if any([type(x) in [double,float64] for x in mylist]):
        if all([type(x) in [double,float64,int,int32,int64] for x in mylist]):
            return '('+'|'.join(["(%s == %g)"%(columnname,x) for x in mylist])+')'
    elif all([type(x) in [int,int,int32,int64] for x in mylist]):
        return '('+'|'.join(["(%s == %g)"%(columnname,x) for x in mylist])+')'
    elif all([isinstance(x, str) for x in mylist]):
        return '('+'|'.join(["(%s == '%s')"%(columnname,x) for x in mylist])+')'
    else:
        raise TypeError("I can't figure out what to do with this list --> I know what to do with a list of numbers or a list of strings, but not a list of type"+repr(list(map(type,mylist))))
def h5join(firsttuple,secondtuple,
    additional_search = '',
    select_fields = None,
    pop_fields = None):
    #{{{ process the first argument as the hdf5 table and indices, and process the second one as the structured array to join onto
    if not ((isinstance(firsttuple, tuple)) and (isinstance(secondtuple, tuple))):
        raise ValueError('both the first and second arguments must be tuples!')
    if not ((len(firsttuple) == 2) and (len(secondtuple) == 2)):
        raise ValueError('The length of the first and second arguments must be two!')
    tablenode = firsttuple[0]
    tableindices = firsttuple[1]
    logger.debug(strm('h5join tableindices looks like this:',tableindices))
    if not isinstance(tableindices, list):
        tableindices = [tableindices]
    logger.debug(strm('h5join tableindices looks like this:',tableindices))
    mystructarray = secondtuple[0].copy()
    mystructarrayindices = secondtuple[1]
    if not isinstance(mystructarrayindices, list):
        mystructarrayindices = [mystructarrayindices]
    #}}}
    #{{{ generate a search string to match potentially more than one key
    search_string = []
    if len(tableindices) != len(mystructarrayindices):
        raise ValueError('You must pass either a string or a list for the second element of each tuple!\nIf you pass a list, they must be of the same length, since the field names need to line up!')
    # this can't use h5inlist, because the and needs to be on the inside
    #{{{ this loop creates a list of lists, where the inner lists are a set of conditions that need to be satisfied
    # this is actually not causing  any trouble right now, but needs to be fixed, because of the way that it's doing the type conversion
    for thistableindex,thisstructarrayindex in zip(tableindices,mystructarrayindices):
        if thisstructarrayindex not in mystructarray.dtype.names:
            raise ValueError(repr(thisstructarrayindex)+" is not in "+repr(mystructarray.dtype.names))
        if isinstance(mystructarray[thisstructarrayindex][0],str):
            search_string.append(["(%s == '%s')"%(thistableindex,x) for x in mystructarray[thisstructarrayindex]])
        elif type(mystructarray[thisstructarrayindex][0]) in [int,double,float,float64,float32,int32,int64]:
            search_string.append(["(%s == %s)"%(thistableindex,str(x)) for x in mystructarray[thisstructarrayindex]])
            #print 'a g mapping for',[x for x in mystructarray[thisstructarrayindex]],'gives',search_string[-1],'\n\n'
        else:
            raise TypeError("I don't know what to do with a structured array that has a row of type"+repr(type(mystructarray[thisstructarrayindex][0])))
    #}}}
    search_string = [' & '.join(x) for x in zip(*tuple(search_string))] # this "and"s together the inner lists, since all conditions must be matched
    search_string = '('+'|'.join(search_string)+')' # then, it "or"s the outer lists, since I want to collect data for all rows of the table
    #}}}
    if len(additional_search) > 0:
        additional_search = " & (%s)"%additional_search
        search_string = search_string + additional_search
    logger.debug(strm('\n\nh5join generated the search string:',lsafen(search_string)))
    retval = tablenode.read_where(search_string)
    #{{{ then join the data together
    # here I'm debugging the join function, again, and again, and agin
    try:
        retval = decorate_rec((retval,tableindices),(mystructarray,mystructarrayindices)) # this must be the problem, since the above looks fine
    except Exception as e:
        raise Exception(strm('Some problems trying to decorate the table',
            retval, 'of dtype', retval.dtype, 'with the structured array',
            mystructarray, 'of dtype', mystructarray.dtype, explain_error(e)))
    if pop_fields is not None:
        if select_fields is not None:
            raise ValueError("It doesn't make sense to specify pop_fields and select_fields at the same time!!")
        select_fields = list(set(retval.dtype.names) ^ set(pop_fields))
    if select_fields is not None:
        logger.debug(strm('\n\nh5join original indices',lsafen(retval.dtype.names)))
        try:
            retval = retval[select_fields]
        except ValueError as e:
            raise ValueError(strm('One of the fields', select_fields, 'is not in',
                retval.dtype.names, explain_error(e)))
    #}}}
    return retval
#}}}
#{{{ indices to slice
#}}}
#{{{ old grid and tick
def gridandtick(ax,rotation=(0,0),precision=(2,2),
        labelstring=('',''),gridcolor=r_[0,0,0],
        formatonly = False,fixed_y_locator = None,
        logarithmic = False,use_grid = True,
        spines = None,y = True):
    #{{{ taken from matplotlib examples
    def adjust_spines(ax,spines):
        xlabel = ax.get_xlabel()
        ylabel = ax.get_ylabel()
        for loc, spine in list(ax.spines.items()):
            if loc in spines:
                spine.set_position(('outward',5)) # outward by 5 points
                spine.set_smart_bounds(True)
            else:
                spine.set_color('none') # don't draw spine
        # turn off ticks where there is no spine
        if 'left' in spines:
            ax.yaxis.set_ticks_position('left')
        else:
            # no yaxis ticks
            ax.yaxis.set_ticks([],minor = False)
        if 'bottom' in spines:
            ax.xaxis.set_ticks_position('bottom')
        else:
            # no xaxis ticks
            ax.xaxis.set_ticks([],minor = False)
        ax.set_xlabel(xlabel)
        ax.set_ylabel(ylabel)
    #}}}
    if spines is not None:
        adjust_spines(ax,spines = spines)
    if not formatonly:
        #{{{x ticks
        # determine the size
        width = abs(diff(ax.get_xlim()))
        if width==0:
            raise ValueError('x axis width is zero')
        widthexp = floor(log(width)/log(10.))-1
        scalefactor = 10**widthexp
        width /= scalefactor
        majorLocator = MultipleLocator(5*scalefactor)
        #majorFormatter = FormatStrFormatter('%0.'+'%d'%precision[0]+'f'+labelstring[0])# labelstring can be used, for instance, for pi
        #ax.xaxis.set_major_formatter(majorFormatter)
        minorLocator   = MultipleLocator(1*scalefactor)
        ax.xaxis.set_major_locator(majorLocator)
        #for the minor ticks, use no labels; default NullFormatter
        ax.xaxis.set_minor_locator(minorLocator)
        #}}}
        if y:
            #{{{ y ticks
            width = abs(diff(ax.get_ylim()))
            if width==0:
                raise ValueError('y axis width is zero')
            widthexp = floor(log(width)/log(10.))-1
            scalefactor = 10**widthexp
            width /= scalefactor
            if fixed_y_locator is None:
                if logarithmic:
                    majorLocator = LogLocator(10)
                else:
                    majorLocator   = MultipleLocator(5*scalefactor)
            else:
                majorLocator   = MultipleLocator(fixed_y_locator[4::5])
            #majorFormatter = FormatStrFormatter('%0.'+'%d'%precision[1]+'f'+labelstring[1])# labelstring can be used, for instance, for pi
            #ax.yaxis.set_major_formatter(majorFormatter)
            if fixed_y_locator is None:
                if logarithmic:
                    minorLocator = LogLocator(10,subs=r_[0:11])
                else:
                    minorLocator   = MultipleLocator(1*scalefactor)
            else:
                minorLocator   = FixedLocator(fixed_y_locator)
            ax.yaxis.set_major_locator(majorLocator)
            #for the minor ticks, use no labels; default NullFormatter
            ax.yaxis.set_minor_locator(minorLocator)
            #}}}
    ax.yaxis.grid(use_grid,which='major',color=gridcolor,alpha=0.15,linestyle='-')
    ax.yaxis.grid(use_grid,which='minor',color=gridcolor,alpha=0.125,linestyle='-')
    ax.xaxis.grid(use_grid,which='minor',color=gridcolor,alpha=0.125,linestyle='-')
    labels = ax.get_xticklabels()
    setp(labels,rotation=rotation[0],fontsize=10)
    if y:
        labels = ax.get_yticklabels()
        setp(labels,rotation=rotation[1],fontsize=10)
    fig = gcf()
    fig.autofmt_xdate()
    return
def gridon(gridcolor=r_[0,0,0]):
    grid(True,which='major',color=gridcolor,alpha=0.1,linestyle='-')
    grid(True,which='minor',color=gridcolor,alpha=0.05,linestyle='-')
#}}}
#{{{ a better version?
def othergridandtick(ax,rotation=(0,0),precision=(2,2),labelstring=('',''),gridcolor=r_[0,0,0],y = True,x = True,spines = None):
    #{{{ taken from matplotlib examples
    def adjust_spines(ax,spines):
        xlabel = ax.get_xlabel()
        ylabel = ax.get_ylabel()
        for loc, spine in list(ax.spines.items()):
            if loc in spines:
                spine.set_position(('outward',5)) # outward by 5 points
                spine.set_smart_bounds(True)
            else:
                spine.set_color('none') # don't draw spine
        # turn off ticks where there is no spine
        if 'left' in spines:
            ax.yaxis.set_ticks_position('left')
        else:
            # no yaxis ticks
            ax.yaxis.set_ticks([],minor = False)
        if 'bottom' in spines:
            ax.xaxis.set_ticks_position('bottom')
        else:
            # no xaxis ticks
            ax.xaxis.set_ticks([],minor = False)
        ax.set_xlabel(xlabel)
        ax.set_ylabel(ylabel)
    #}}}
    if spines is not None:
        adjust_spines(gca(),spines = spines)
    if x:
        #{{{x ticks
        # determine the size
        ax.xaxis.set_major_locator(MaxNLocator(10)) # could use multiplelocator if it keeps try to do multiples of 2
        ax.xaxis.set_minor_locator(MaxNLocator(50))
        #}}}
    if y:
        #{{{ y ticks
        ax.yaxis.set_major_locator(MaxNLocator(10))
        ax.yaxis.set_minor_locator(MaxNLocator(50))
        #}}}
    grid(True,which='major',color=gridcolor,alpha=0.2,linestyle='-')
    grid(True,which='minor',color=gridcolor,alpha=0.1,linestyle='-')
    if x:
        labels = ax.get_xticklabels()
        setp(labels,rotation=rotation[0],fontsize=10)
    if y:
        labels = ax.get_yticklabels()
        setp(labels,rotation=rotation[1],fontsize=10)
    return
#}}}
#{{{ plot wrapper
global OLDplot
OLDplot = plot
global myplotfunc
myplotfunc = OLDplot
def whereblocks(a):
    """returns contiguous chunks where the condition is true
    but, see the "contiguous" method, which is more OO"""
    parselist = where(a)[0]
    jumps_at = where(diff(parselist)>1)[0]+1
    retlist = []
    lastjump = 0
    for jump in jumps_at:
        retlist += [parselist[lastjump:jump]]
        lastjump = jump
    retlist += [parselist[lastjump:]]
    return retlist
def autolegend(*args,**kwargs):
    #lg = legend(legendstr,'best'),loc = 2, borderaxespad = 0.)
    match_colors = False
    if 'match_colors' in list(kwargs.keys()):
        match_colors = kwargs.pop('match_colors')
    alpha = 0.45
    if 'alpha' in list(kwargs.keys()):
        alpha = kwargs.pop('alpha')
    if 'ax' in list(kwargs.keys()):
        ax_list = [kwargs.pop('ax')]
    else:
        ax_list = [gca()]
    if 'ax2' in list(kwargs.keys()):
        ax_list.append(kwargs.pop('ax2'))
    for ax in ax_list:
        if len(args)==0:
            lg = ax.legend(**kwargs)
        elif len(args)==1:
            lg = ax.legend(args[0],**kwargs)
        else:
            lg = ax.legend(args[0],args[1],**kwargs)
        if lg is None:
            raise ValueError("Warning! you called autolegend, but you don't seem to have anything labeled!!")
        else:
            lg.get_frame().set_alpha(alpha)
    if match_colors:
        for line, txt in zip(lg.get_lines(), lg.get_texts()): # from http://stackoverflow.com/questions/13828246/matplotlib-text-color-code-in-the-legend-instead-of-a-line 
                    txt.set_color(line.get_color())  
                    txt.set_alpha(line.get_alpha())  
    return lg
def autopad_figure(pad = 0.2,centered = False,figname = 'unknown'):
    #{{{ solve the axis issue --> this does just the left
    fig = gcf()
    ax = gca()
    labelsets = [] 
    #labelsets.append(('left',ax.get_yticklabels()))
    #labelsets.append(('left',ax.get_yticklines()))
    #labelsets.append(('right',ax.get_yticklines()))
    labelsets.append(('left',[ylabel(ax.get_ylabel())]))
    #labelsets.append(('bottom',ax.get_xticklabels()))
    #labelsets.append(('bottom',ax.get_xticklines()))
    if len(ax.get_xlabel()) > 0:
        labelsets.append(('bottom',[xlabel(ax.get_xlabel())]))
    #labelsets.append(('top',ax.get_xticklines()))
    if len(ax.get_title()) > 0:
        pass #labelsets.append(('top',[title(ax.get_title())]))
    compto = {}
    def on_draw(event):
        # find the sum of the widths of all things labeled with a 'y'
        spkwargs = {}
        compto['bottom'] = fig.subplotpars.bottom
        compto['left'] = fig.subplotpars.left
        compto['right'] = fig.subplotpars.right
        compto['top'] = fig.subplotpars.top
        for axisn in ['left','bottom','top','right']:
            bboxes = []
            labellist = [x[1] for x in labelsets if x[0] is axisn]
            for labels in labellist:
                for label in labels:
                    if isinstance(label, Line2D):
                        pass # just rely on the pad
                        #if any(map(lambda x: x == label.get_transform(),[ax.transData,ax.transAxes,fig.transFigure,None])):
                        #    print 'found it'
                        #else:
                        #    print 'didn not find it'
                        #bbox = label.get_window_extent(fig.canvas).inverse_transformed(ax.transData).inverse_transformed(fig.transFigure)
                    else:
                        try:
                            bbox = label.get_window_extent()
                        except Exception as e:
                            warnings.warn("I wasn't able to run autopad on figure"+figname+"\nGetting window extent throws error"+str(e))
                    # the figure transform goes from relative coords->pixels and we
                    # want the inverse of that
                    bboxes.append(bbox)
                # this is the bbox that bounds all the bboxes, again in relative
                # figure coords
            l = 0 
            if len(labellist):
                bbox = mtransforms.Bbox.union(bboxes)
                bboxi = bbox.inverse_transformed(fig.transFigure)
                if axisn in ['left','right']:
                    l = bboxi.width
                if axisn in ['top','bottom']:
                    l = bboxi.height
            l += pad
            if axisn in ['top','right']:
                l = 1-l
                if compto[axisn] > l:
                    spkwargs.update({axisn:l})
            else:
                if compto[axisn] < l:
                    spkwargs.update({axisn:l})
        if len(spkwargs) > 0:
            if centered and 'left' in list(spkwargs.keys()) and 'right' in list(spkwargs.keys()):
                big = max(r_[spkwargs['left'],1-spkwargs['right']])
                spkwargs.update({'left':big,'right':1-big})
            try:
                fig.subplots_adjust(**spkwargs) # pad a little
            except:
                raise RuntimeError('failed to adjust subplots spwargs = ',spkwargs)
            #print "adjusted to",spkwargs
            fig.canvas.draw()# recurse
        return False
    fig.canvas.mpl_connect('draw_event', on_draw)
    fig.subplots_adjust(left = 0, right = 1, top = 1, bottom =0)
    fig.canvas.draw()# it needs this to generate the 'renderers'
    fig.canvas.mpl_connect('draw_event', on_draw)
    fig.canvas.draw()
    return
    #}}}
def expand_x(*args):
    r'''expand the axes.  If an argument is passed, then it refers to the position relative to the current coordinates.  Values can be:
        :0: set this side of the axis to 0
        :None: leave this side of the axis alone
        :a double: rescale the distance from the center of the axis to this side by this number'''
    # this is matplotlib code to expand the x axis
    ax = gca()
    xlims = array(ax.get_xlim())
    width = abs(diff(xlims))
    thismean = mean(xlims)
    if len(args) > 0:
        if len(args) == 1 and isinstance(args, tuple):
            args = args[0]
        for j in range(2):
            if args[j] is None:
                pass
            elif args[j] is 0:
                xlims[j] = 0
            else:
                xlims[j] = args[j]*(xlims[j]-thismean) + thismean
    else:
        xlims[0] -= width/10
        xlims[1] += width/10
    ax.set_xlim(xlims)
def expand_y(*args):
    r'''expand the axes.  If an argument is passed, then it refers to the position relative to the current coordinates.  Values can be:
        :0: set this side of the axis to 0
        :None: leave this side of the axis alone
        :a double: rescale the distance from the center of the axis to this side by this number'''
    # this is matplotlib code to expand the x axis
    ax = gca()
    ylims = array(ax.get_ylim())
    width = abs(diff(ylims))
    thismean = mean(ylims)
    if len(args) > 0:
        if len(args) == 1 and isinstance(args, tuple):
            args = args[0]
        for j in range(2):
            if args[j] is None:
                pass
            elif args[j] is 0:
                ylims[j] = 0
            else:
                ylims[j] = args[j]*(ylims[j]-thismean) + thismean
    else:
        ylims[0] -= width/10
        ylims[1] += width/10
    ax.set_ylim(ylims)
def plot_label_points(x,y,labels,**kwargs_passed):
    kwargs = {'alpha':0.5,'color':'g','ha':'left','va':'center','rotation':0,'size':14}
    kwargs.update(kwargs_passed)
    for j in range(0,len(labels)):
        text(x[j],y[j],labels[j],**kwargs)
def addlabels(labelstring,x,y,labels):
    r'obsolete -- use plot_label_points'
    for j in range(0,len(labels)):
        text(x[j],y[j],labelstring%labels[j],alpha=0.5,color='g',ha='left',va='top',rotation=0)
def plot_color_counter(*args,**kwargs):
    """Try not to use this function any more -- the version-to-version support for capturing and setting color cycles in matplotlib is very very bad.  (And, the cycler object in newer versions of matplolib is confusing.) So, just import `cycle` from `itertools`, and use it to build a cycle that you directly call to set your properties.

    .. note::
        previous description:

        if passed an argument: make it so that the next line will have the properties given by the argument

        if not passed an argument: just return the current plot properties,so that I can cycle back to it"""
    ax = process_kwargs([('ax',gca())],kwargs)
    if len(args)>0:
        if LooseVersion(matplotlib.__version__) >= LooseVersion("1.5"):
            # {{{ find the element before the one we want
            retval = args[0]
            penultimate = next(ax._get_lines.prop_cycler)
            j = next(ax._get_lines.prop_cycler)
            not_in_list_counter = 1000.
            while j != args[0]:
                penultimate = j
                j = next(ax._get_lines.prop_cycler)
                not_in_list_counter -= 1
                if not_in_list_counter == 0:
                    raise ValueError("the value isn't in the cycler!")
            # }}}
            # {{{ now, set to the element before
            not_in_list_counter = 1000.
            while j != penultimate:
                j = next(ax._get_lines.prop_cycler)
                not_in_list_counter -= 1
                if not_in_list_counter == 0:
                    raise ValueError("the value isn't in the cycler!")
            # }}}
        else:
            try:
                ax._get_lines.count = args[0] # set the value of the color counter
            except:
                ax._get_lines.color_cycle = args[0] # set the value of the color counter
            retval = args[0]
    else:
        if LooseVersion(matplotlib.__version__) >= LooseVersion("1.5"):
            # {{{ I want to return the current element of the cycle
            one_too_far = next(ax._get_lines.prop_cycler)
            j = next(ax._get_lines.prop_cycler)
            not_in_list_counter = 1000.
            while j != one_too_far:
                penultimate = j
                j = next(ax._get_lines.prop_cycler)
                not_in_list_counter -= 1
                if not_in_list_counter == 0:
                    raise ValueError("the value isn't in the cycler!")
            retval = penultimate
            # }}}
        else:
            try: # this is different depending on the version of.core
                retval = ax._get_lines.count
            except:
                retval = ax._get_lines.color_cycle
    return retval
def contour_plot(xvals,yvals,zvals,color = 'k',alpha = 1.0,npts = 300,**kwargs):
    if 'inline_spacing' in list(kwargs.keys()):
        inline_spacing = kwargs.pop('inline_spacing')
    else:
        inline_spacing = 20
    xi = linspace(xvals.min(),xvals.max(),npts)
    yi = linspace(yvals.min(),yvals.max(),npts)
    #{{{ show the diffusivity
    #plot(array(xvals),array(yvals),'k')# to show where everything is
    zi = scipy_griddata((xvals,yvals),
        zvals,
        (xi[None,:],yi[:,None]))
    zi_min = zi[isfinite(zi)].min()
    zi_max = zi[isfinite(zi)].max()
    levels = r_[zi_min:zi_max:40j]
    CS = contour(xi,yi,zi,levels,colors = color,
            alpha = 0.25*alpha)
    oldspacing = levels[1]-levels[0]
    levels = r_[zi_min:zi_max:oldspacing*5]
    try:
        CS = contour(xi,yi,zi,levels,colors = color,
            alpha = alpha,**kwargs)
    except Exception as e:
        raise Exception(strm("Is there something wrong with your levels?:",levels,"min z",zi_min,"max z",zi_max,explain_error(e)))
    clabel(CS,fontsize = 9,inline = 1,
        #fmt = r'$k_\sigma/k_{\sigma,bulk} = %0.2f$',
        fmt = r'%0.2f',
        use_clabeltext = True,
        inline_spacing = inline_spacing,
        alpha = alpha)
    #}}}
def plot_updown(data,axis,color1,color2,symbol = '',**kwargs):
    if symbol == '':
        symbol = 'o'
    change = r_[1,diff(data.getaxis(axis))]
    changemask = change > 0
    if 'force_color' in list(kwargs.keys()) and kwargs['force_color'] == True:
        if hasattr(data,'other_info'):
            if 'plot_color' in data.get_prop():
                data.other_info.pop('plot_color')
    plot(data[axis,changemask],color1+symbol,**kwargs)
    if len(kwargs) > 0 and 'label' in list(kwargs.keys()): kwargs.pop('label') # if I'm doing a legend, I want it on the first
    plot(data[axis,~changemask],color2+symbol,**kwargs)
    return
def nextfigure(figurelist,name):
    'obsolete -- now use class'
    if isinstance(figurelist,figlist_var):
        figurelist.next(name)
        return figurelist
    else:
        print('Boo! not a new style name!')
    logger.debug(strm(lsafe('DEBUG figurelist, called with',name)))
    if name in figurelist:
        fig = figure(figurelist.index(name)+1)
        logger.debug(strm(lsafen('in',figurelist,'at figure',figurelist.index(name)+1,'switched figures')))
    else:
        fig = figure(len(figurelist)+1)
        fig.add_subplot(111)
        logger.debug(strm(lsafen('added, figure',len(figurelist)+1,'because not in figurelist',figurelist)))
        figurelist.append(name)
    return figurelist
def figlistret(first_figure,figure_list,*args,**kwargs):
    if 'basename' in list(kwargs.keys()):
        basename = kwargs['basename']
    else:
        basename = thisjobname()
    if first_figure is None:
        figure_list.show(basename+'.pdf')
        return args
    else:
        args += (figure_list,)
        if len(args) == 1:
            return args[0]
        else:
            return args
def figlistini(first_figure):
    r"""processes a figure list argument:
    typically, you want to have a figure_list keyword argument for every function, which is by default set to None, then call this on the argument -- it always returns a figure list, creating a new one if required
    similarly, somewhere I have another guy that processes the output, so that if it's set to None, it will by default dump and show the figure list,
    and not return a figure list in the output"""
    if first_figure is None:
        return figlist_var() 
    else:
        return first_figure
def figlistini_old(first_figure):
    if isinstance(first_figure,figlist_var):
        return first_figure
    else:
        print("Boo, not a new style name! (initialize)")
    logger.debug(strm(lsafe('DEBUG: initialize figlist')))
    if first_figure is None:
        logger.debug(strm(lsafen('empty')))
        return []
    else:
        logger.debug(strm(lsafen(first_figure.figurelist)))
        return first_figure
class figlist(object):
    r"""
    Attributes
    ----------
    basename : str
        A basename that can be changed to generate different sets of figures with different basenames.
        For example, this is useful if you are looping over different sets of data,
        and generating the same set of figures for each set of data (which would correspond to a basename).
    figurelist : list
        A list of the figure names
    figdict : dict
        A dictionary containing the figurelist and the figure numbers or objects that they correspond to.
        Keys of this dictionary must be elements of `figurelist`.
    propdict : dict
        Maintains various properties for each element in figurelist.
        Keys of this dictionary must be elements of `figurelist`.
    """
    def __init__(self,*arg,**kwargs):
        r"""Initialize a figure list, which can be used to generate a series of
        figures from the command line or prompt.  Then the same code (if
        `figlist_var` is used) can be included inside a ``python`` environment
        in a latex document.

        Parameters
        ----------
        black : double
            A fractional number giving how "black" "black" is. Typically 1.0 is
            actually too dark and makes things hard to see.
        mlab : object
            If you want to use mayavi, this should be the mlab (module?)
        file_name : str
            This is the argument passed to :func:`self.show`, and used to
            construct the file names.
        """
        self.black, self.env, self.mlab, self.file_name, self.line_spacing = process_kwargs([
            ('black',0.9),
            ('env',''),
            ('mlab','BLANK'),
            ('file_name','BLANK'),
            ('line_spacing','BLANK'),
            ],
                kwargs, pass_through=True)
        if len(kwargs) > 0:
            self.lplot_kwargs = kwargs
        if self.mlab == 'BLANK': del self.mlab
        if self.file_name == 'BLANK': del self.file_name
        if self.line_spacing == 'BLANK': del self.line_spacing
        logger.debug('DEBUG: initialize figlist')
        if len(arg) == 0:
            self.figurelist = []
        else:
            self.figurelist = arg[0]
        if len(kwargs) > 0:
            self.figurelist.append(kwargs)
        self.units = {}
        self.autolegend_list = {}
        self.twinx_list = {}
        self.basename = None
        return
    def twinx(self,autopad = False,orig = False,color = None):
        #self.figurelist.insert(self.get_fig_number(self.current)-1,{'autopad':False}) #doesn't work because it changes the figure number; I can get the number with fig = gcf(); fig.number, but I can't set it; it would be best to switch to using a list that contains all the figure numbers to match all their names -- or alternatively, note that matplotlib allows you to give them names, though I don't know how that works
        if self.current in list(self.twinx_list.keys()):
            ax1,ax2 = self.twinx_list[self.current]
            if color is not None:
                if 'twinx_color' not in list(self.propdict[self.current].keys()):
                        ax2.tick_params(axis = 'y',colors = color)
                        ax2.yaxis.label.set_color(color)
                        ax2.spines['right'].set_color(color)
                        self.propdict[self.current]['twinx_color'] = color
                else:
                    if color != self.propdict[self.current]['twinx_color']:
                        raise ValueError("conflicting values for the twinx color have been given!!")
        else:
            if autopad: autopad_figure()
            ax1 = gca()
            twinx()
            ax2 = gca()
            self.twinx_list[self.current] = (ax1,ax2)
            if color is not None:
                ax2.tick_params(axis = 'y',colors = color)
                ax2.yaxis.label.set_color(color)
                ax2.spines['right'].set_color(color)
                self.propdict[self.current]['twinx_color'] = color
        if orig:
            sca(ax1)
            return ax1
        else:
            sca(ax2)
            return ax2
    def use_autolegend(self,value = None):
        'No argument sets to true if it\'s not already set'
        if value is None:
            if not self.current in list(self.autolegend_list.keys()):
                self.autolegend_list.update({self.current:True})
            else: #leave it alone
                return
        else: #passed an explicit value
            self.autolegend_list.update({self.current:value})
            return
    def push_marker(self):
        """save the current plot to a "stack" so we can return to it with "pop_marker" """
        if hasattr(self,'current'): # if not, this is the first plot
            if not hasattr(self,'pushlist'):
                self.pushlist = []
            if not hasattr(self,'pushbasenamelist'):
                self.pushbasenamelist = []
            self.pushlist.append(self.current)
            self.pushbasenamelist.append(self.basename)
        return
    def pop_marker(self):
        """use the plot on the top of the "stack" (see push_marker) as the current plot"""
        if hasattr(self,'pushlist') and len(self.pushlist) > 0: # otherwise, we called push with no current plot
            if hasattr(self,'pushbasenamelist'):
                self.basename = self.pushbasenamelist.pop()
            self.next(self.pushlist.pop())
        return
    def get_num_figures(self):
        cleanlist = [x for x in self.figurelist if isinstance(x, str)]
        return len(cleanlist)
    def get_fig_number(self,name):
        cleanlist = [x for x in self.figurelist if isinstance(x, str)]
        try:
            return cleanlist.index(name)+1
        except ValueError:
            raise ValueError(strm("You are looking for",name,
                "which isn't in the list of figures",cleanlist))
    def next(self,input_name, legend=False,
            boundaries=None, twinx=None, fig=None,
            **kwargs):
        r"""Switch to the figure given by input_name, which is used not only as
        a string-based name for the figure, but also as a default title and as
        a base name for resulting figure files.

        **In the future, we actually want this to track the appropriate axis object!**

        Parameters
        ----------
        legend : bool
            If this is set, a legend is created *outside* the figure.
        twinx : {0,1}
            :1: plots on an overlayed axis (the matplotlib twinx) whose y axis
                is labeled on the right when you set this for the first time, you
                can also set a `color` kwarg that controls the coloring of the
                right axis. 
            :0: used to switch back to the left (default) axis
        boundaries :
            **need to add description**
        kwargs : dict
            Any other keyword arguments are passed to the matplotlib (mayavi)
            figure() function that's used to switch (create) figures.
        """
        # {{{ basic setup
        if not hasattr(self,'figdict'):
            self.figdict = {} # the dictionary of the various figures
        if not hasattr(self,'propdict'):
            self.propdict = {} # the properties belonging to those same figures
        logger.debug(strm("for plot",input_name,"basename is",self.basename))
        if (self.basename is not None #basename for groups of figures
                # I need to check that the basename hasn't already been added
                and not input_name.startswith(self.basename)):
            name = self.basename + ' ' + input_name
        else:
            logger.debug(strm("not using a basename",self.basename is not None))
            name = input_name
        # }}}
        if name.find('/') > 0:
            raise ValueError("don't include slashes in the figure name, that's just too confusing")
        logger.debug(strm('called with',name))
        if name in self.figurelist:# figure already exists
            if hasattr(self,'mlab'):
                # with this commit, I removed the kwargs and bgcolor, not sure why
                fig = self.mlab.figure(self.get_fig_number(name))
                fig.scene.render_window.aa_frames = 20
                fig.scene.anti_aliasing_frames = 20
            else:
                logging.debug(strm("I'm changing to figure",self.get_fig_number(name),"for",name))
                fig = self.figdict[name]
                figure(self.figdict[name].number)
            self.current = name
            #logging.debug(strm('in',self.figurelist,'at figure',self.get_fig_number(name),'switched figures'))
            if boundaries is not None:
                if 'boundaries' not in list(self.propdict[self.current].keys()) or self.propdict[self.current]['boundaries'] != boundaries:
                    raise ValueError("You're giving conflicting values for boundaries")
            if legend:
                if 'legend' not in list(self.propdict[self.current].keys()) or self.propdict[self.current]['legend'] != legend:
                    raise ValueError("You're giving conflicting values for legend")
        else:# figure doesn't exist yet
            num_figs_before_add = self.get_num_figures()
            self.current = name
            if self.current not in list(self.propdict.keys()):
                self.propdict[self.current] = {}
            if boundaries == False:
                self.propdict[self.current]['boundaries'] = False
                self.setprops(boundaries = False)
            if legend:
                self.propdict[self.current]['legend'] = True
                if 'figsize' not in list(kwargs.keys()):
                    kwargs.update({'figsize':(12,6)})
                if hasattr(self,'mlab'):
                    fig = self.mlab.figure(num_figs_before_add+1,bgcolor = (1,1,1),**kwargs)
                    fig.scene.render_window.aa_frames = 20
                    fig.scene.anti_aliasing_frames = 20
                else:
                    fig = figure(num_figs_before_add+1,**kwargs)
                fig.add_axes([0.075,0.2,0.6,0.7]) # l b w h
                self.use_autolegend('outside')
            else:
                self.propdict[self.current]['legend'] = False
                if fig is None:
                    if hasattr(self,'mlab'):
                        fig = self.mlab.figure(num_figs_before_add+1,bgcolor = (1,1,1),**kwargs)
                        fig.scene.render_window.aa_frames = 20
                        fig.scene.anti_aliasing_frames = 20
                    else:
                        fig = figure(num_figs_before_add+1,**kwargs)
                if twinx is not None:
                    fig.add_subplot(111)
            logger.debug(strm('added figure',len(self.figurelist)+1,'because not in figurelist',self.figurelist))
            self.figurelist.append(name)
            self.figdict.update({self.current:fig})
            if boundaries == False:
                self.setprops(boundaries = True)# set this back
        if twinx is not None:
            self.propdict[self.current]['twinx'] = True
            if twinx == 0:
                self.twinx(orig = True)
                fig = gcf()
            elif twinx == 1:
                self.twinx()
                fig = gcf()
            else:
                raise ValueError('If you pass twinx, pass 0 for the original or 1 for the right side')
            self.figdict.update({self.current:fig})
        return fig
    def plot(self,*args,**kwargs):
        r"""
        Parameters
        ----------
        linestyle: {':','--','.','etc.'}
            the style of the line
        plottype: {'semilogy','semilogx','loglog'}
            Select a logarithmic plotting style.
        nosemilog: True
            Typically, if you supply a log-spaced axis,
            a semilogx plot will be automatically selected.
            This overrides that behavior.
            Defaults to False.
        """
        if 'label' in kwargs.keys() or 'label_format_string' in kwargs.keys():
            self.use_autolegend()
        human_units = True
        if 'human_units' in list(kwargs.keys()):
            human_units = kwargs.pop('human_units')
        if human_units:
            firstarg = self.check_units(args[0],0,1) # check units, and if need be convert to human units, where x is the first dimension and y is the last
        else:
            firstarg = args[0]
        if 'label' not in list(kwargs.keys()) and isinstance(args[0],nddata):
            thisname = args[0].name()
            if thisname is not None:
                kwargs['label'] = thisname
        retval = plot(*tuple((firstarg,)+args[1:]),**kwargs)#just a placeholder for now, will later keep units + such
        ax = gca()
        if ax.get_title() is None or len(ax.get_title()) == 0:
            try:
                title(self.current)
            except:
                title('untitled')
        return retval
    def phaseplot_finalize(self):
        ("Performs plot decorations that are typically desired for a manual phasing"
        " plot.  This assumes that the ``y``-axis is given in units of half-cycles"
        " ($\pi$ radians).")
        ax = gca()
        ylim(-1,1)
        gridandtick(ax)
        ylabel(r'$\phi / \pi$')
        # now show the pi/2 lines
        axhline(y = 0.5,color = 'r',alpha = 0.5,linewidth = 2)
        axhline(y = -0.5,color = 'r',alpha = 0.5,linewidth = 2)
        return
    def check_units(self, testdata, x_index, y_index):
        logger.debug(strm("-"*30))
        logger.debug(strm("called check_units for figure",self.current))
        if isinstance(testdata,nddata):
            logger.debug(strm("(check_units) it's nddata"))
            testdata = testdata.copy().human_units()
            if len(testdata.dimlabels) > 1:
                logger.debug(strm("(check_units) more than one dimension"))
                if not hasattr(self,'current'):
                    raise ValueError("give your plot a name (using .next()) first! (this is used for naming the PDF's etc)")
                if self.current in list(self.units.keys()):
                        theseunits = (testdata.get_units(testdata.dimlabels[x_index]),testdata.get_units(testdata.dimlabels[y_index]))
                        if theseunits != self.units[self.current] and theseunits[0] != self.units[self.current]:
                                raise ValueError("the units don't match (old units %s and new units %s)! Figure out a way to deal with this!"%(theseunits,self.units[self.current]))
                else:
                    if isinstance(testdata,nddata):
                        self.units[self.current] = (testdata.get_units(testdata.dimlabels[x_index]),testdata.get_units(testdata.dimlabels[y_index]))
            else:
                logger.debug(strm("(check_units) only one dimension"))
                if not hasattr(self,'current'):
                    self.next('default')
                if self.current in list(self.units.keys()):
                    theseunits = (testdata.get_units(testdata.dimlabels[x_index]))
                    testunits = self.units[self.current]
                    if theseunits != testunits:
                        if isinstance(testunits, tuple) and testunits[1] is None:
                            pass
                        else:
                            raise ValueError("the units don't match (old units %s and new units %s)! Figure out a way to deal with this!"%(self.units[self.current],theseunits))
                else:
                    self.units[self.current] = (testdata.get_units(testdata.dimlabels[x_index]))
        logger.debug(strm("-"*30))
        return testdata
    def adjust_spines(self,spines):
        ax = gca()
        #{{{ taken from matplotlib examples
        for loc, spine in list(ax.spines.items()):
            if loc in spines:
                spine.set_position(('outward',10)) # outward by 10 points
                spine.set_smart_bounds(True)
            else:
                spine.set_color('none') # don't draw spine

        # turn off ticks where there is no spine
        if 'left' in spines:
            ax.yaxis.set_ticks_position('left')
        else:
            # no yaxis ticks
            ax.yaxis.set_ticks([])

        if 'bottom' in spines:
            ax.xaxis.set_ticks_position('bottom')
        else:
            # no xaxis ticks
            ax.xaxis.set_ticks([])
        #}}}
    def grid(self):
        ax = gca()
        if self.black:
            gridandtick(ax,gridcolor = r_[0.5,0.5,0.5])
        else:
            gridandtick(ax,gridcolor = r_[0,0,0])
        return
    image = this_plotting.image.fl_image
    def marked_text(self,marker,input_text="",sep='\n'):
        """Creates a named `marker` where we can place text.   If `marker`
        has been used, goes back and places text there."""
        if not hasattr(self,'textdict'):
            self.textdict = {}
        if marker in list(self.textdict.keys()):
            idx = self.textdict[marker]
            self.figurelist[idx]['print_string'] = (
                    self.figurelist[idx]['print_string']
                    + sep + input_text )
        else:
            self.setprops(print_string=input_text)
            idx = len(self.figurelist)-1
            self.textdict[marker] = idx
    def text(self,mytext):
        self.setprops(print_string = mytext)
    def setprops(self,**kwargs):
        self.figurelist.append(kwargs)
    def show_prep(self):
        for k,v in list(self.autolegend_list.items()):
            kwargs = {}
            if v:
                if isinstance(v, str):
                    if v[0:7] == 'colored':
                        kwargs.update(dict(match_colors = True))
                        v = v[7:]
                        if v == '':
                            v = True
                    if v == 'outside':
                        kwargs.update(dict(bbox_to_anchor=(1.05,1),loc = 2,borderaxespad=0.))
                self.next(k)
                logger.debug(strm("I am about to assign a legend for ",k,". Is it in the figurelist?:",k in self.figurelist))
                logger.debug(strm("print out the legend object:",gca().legend()))
                try:
                    autolegend(**kwargs)
                except:
                    try:
                        self.twinx(orig = True)
                    except Exception as e:
                        raise Exception(strm('error while trying to run twinx to place legend for',k,'\n\tfiglist is',self.figurelist,explain_error(e)))
                    try:
                        autolegend(**kwargs)
                    except Exception as e:
                        raise Exception(strm('error while trying to run autolegend function for',k,'\n\tfiglist is',self.figurelist,explain_error(e)))
    def show(self,*args,**kwargs):
        self.basename = None # must be turned off, so it can cycle through lists, etc, on its own
        if 'line_spacing' in list(kwargs.keys()): kwargs.pop('line_spacing')# for latex only
        if len(kwargs) > 0:
            raise ValueError("didn't understand kwargs "+repr(kwargs))
        logger.debug(strm("before show_prep, figlist is",self.figurelist))
        logger.debug(strm("before show_prep, autolegend list is",self.autolegend_list))
        self.show_prep()
        #{{{ just copy from fornnotebook to get the print string functionality
        kwargs = {}
        for figname in self.figurelist:
            logger.debug(strm("showing figure"+lsafen(figname)))
            if isinstance(figname, dict):
                kwargs.update(figname)
                if 'print_string' in kwargs:
                    print('\n\n')
                    print(kwargs.pop('print_string'))
                    print('\n\n')
        #}}}
        if len(args) == 1:
            if (args[0][:-4] == '.pdf') or (args[0][:-4] == '.png') or (args[0][:-4] == '.jpg'):
                print("you passed me a filename, but I'm just burning it")
        if hasattr(self,'mlab'):
            print("running mlab show!")
            self.mlab.show()
        else:
            #print "not running mlab show!"
            show()
    def label_point(self, data, axis, value, thislabel,
            show_point=True, xscale=1, **new_kwargs):
        """only works for 1D data: assume you've passed a single-point nddata, and label it

        xscale gives the unit scaling

        ..todo::

            Improve the unit scaling, so that this would also work.

            Allow it to include a format string that would use the value.
        Parameters
        ----------

        show_point : bool

            Defaults to `True`. Actually generate a point (circle), *vs.*
            just the label.
        """
        kwargs = {'alpha':0.5,'color':'k','ha':'left','va':'bottom','rotation':45,'size':14}
        kwargs.update(new_kwargs)
        y = double(data[axis:value].data)
        x_ind = argmin(abs(data.getaxis(axis)-value))
        x = data.getaxis(axis)[x_ind]
        text(x/xscale, y, thislabel, **kwargs)
        if show_point:
            plot(x/xscale, y, 'o', color=kwargs["color"],
                    alpha=kwargs["alpha"])
        return
    def header(self,number_above,input_string):
        header_list = ['\\section','\\subsection','\\subsubsection','\\paragraph','\\subparagraph']
        self.text(header_list[number_above+1]+'{%s}'%input_string)
        return number_above + 1
    def mesh(self,plotdata,Z_normalization = None,equal_scale = True,
            lensoffset = 1e-3,
            show_contours = False,
            grey_surf = False,
            **kwargs):
        plotdata = self.check_units(plotdata,0,1)
        if hasattr(self,'mlab'):
            fig = self.figdict[self.current]
            fig.scene.disable_render = True
            X,Y,Z,x_axis,y_axis = plotdata.matrices_3d(also1d = True)# return the axes, and also alter "plotdata" so it's downsampled
            X_normalization = X.max()
            X /= X_normalization
            if equal_scale:
                Y_normalization = X_normalization
            else:
                Y_normalization = Y.max()
            Y /= Y_normalization
            if Z_normalization is None:
                Z_normalization = Z.flatten().max()
            Z /= Z_normalization
            surf_kwargs = {}
            if grey_surf:
                surf_kwargs.update(color = (0.5,0.5,0.5))# opacity and the contour lines don't play well, otherwise I would like to make this transluscent
            self.mlab.surf(X,Y,Z,**surf_kwargs)
            if show_contours:
                contour_kwargs = {'line_width':24}
                contour_kwargs.update(opacity = 0.5)
                if not grey_surf:
                    contour_kwargs.update(color = (1,1,1))
                self.mlab.contour_surf(X,Y,Z+lensoffset,contours = r_[-1:1:10j].tolist(),**contour_kwargs)
                contour_kwargs.update(opacity = 0.1)
                self.mlab.contour_surf(X,Y,Z+lensoffset,contours = r_[-1:1:46j].tolist(),**contour_kwargs)# for some reason, 46 gives alignment (I think 9+1 and 9*5+1)
            if equal_scale:
                self.generate_ticks(plotdata,(x_axis,y_axis),X_normalization,Z_normalization)
            else:
                self.generate_ticks(plotdata,(x_axis,y_axis),X_normalization,Z_normalization,y_rescale = Y_normalization/X_normalization)
            fig.scene.disable_render = False
        else:
            # this should be upgraded, or rather moved to here
            plotdata.meshplot(alpha=1.0, cmap=cm.jet, **kwargs)
        return Z_normalization
    def generate_ticks(self,plotdata,axes,rescale,z_norm = None,y_rescale = 1,text_scale = 0.05,follow_surface = False,
            lensoffset = 0.5e-2,
            line_width = 1e-3,
            tube_radius = 1e-3,
            fine_grid = False,
            ):
        'generate 3d ticks and grid for mayavi'
        if follow_surface and z_norm is None:
            raise ValueError("if you choose to generate the mesh -- i.e. follow the surface -- then you need to pass the z normalization")
        x_axis,y_axis = axes
        x_dim = plotdata.dimlabels[0]
        y_dim = plotdata.dimlabels[1]
        def gen_list(thisaxis,desired_ticks = 7.):
            #{{{ out of the following list, choose the one that gives as close as possible to the desired ticks
            axis_span = thisaxis.max() - thisaxis.min()
            possible_iterators = r_[0.1,0.5,1,5,10,20,30,50,100,200,500,1000]
            iterator = possible_iterators[argmin(abs(axis_span/desired_ticks -
                possible_iterators))]
            #}}}
            logger.debug(strm('iterator is',iterator))
            return iterator,r_[ceil(thisaxis.min()/iterator):
                floor(thisaxis.max()/iterator)+1]*iterator
        #{{{ now, I need to get the list of multiples that falls inside the axis span
        xiterator,xlist = gen_list(x_axis)
        yiterator,ylist = gen_list(y_axis)
        logger.debug(strm('range of x ',x_axis.min(),x_axis.max()))
        logger.debug(strm('xlist',xlist))
        logger.debug(strm(plotdata.unitify_axis(0)))
        logger.debug(strm('range of y ',y_axis.min(),y_axis.max()))
        logger.debug(strm('ylist',ylist))
        logger.debug(strm(plotdata.unitify_axis(1)))
        #}}}
        if xiterator < 1:
            x_ticklabels = ['{:0.1f}'.format(j) for j in xlist]
        else:
            x_ticklabels = ['{:0.0f}'.format(j) for j in xlist]
        if yiterator < 1:
            y_ticklabels = ['{:0.1f}'.format(j) for j in ylist]
        else:
            y_ticklabels = ['{:0.0f}'.format(j) for j in ylist]
        #{{{ rescale absolutely everything
        xlist /= rescale
        ylist /= (rescale*y_rescale)
        x_axis /= rescale
        y_axis /= (rescale*y_rescale)
        #}}}
        x_range = r_[x_axis.min(),x_axis.max()]
        y_range = r_[y_axis.min(),y_axis.max()]
        extension_factor = text_scale * 3
        #{{{ y ticks
        if follow_surface:
            if fine_grid:
                dy = ylist[1]-ylist[0]
                finer_ylist = r_[ylist[0]-dy:ylist[-1]+dy:1j*((len(ylist)+2-1)*5+1)]
                finer_ylist = finer_ylist[finer_ylist>=y_axis.min()]
                finer_ylist = finer_ylist[finer_ylist<=y_axis.max()]
            else:
                finer_ylist = ylist
            for j,y in enumerate(finer_ylist):
                x_linedata = plotdata.getaxis(x_dim)/rescale
                z_linedata = plotdata[y_dim:(y*rescale)].data.flatten()/z_norm
                self.mlab.plot3d(x_linedata,y*ones_like(x_linedata),
                        z_linedata+lensoffset,
                        color = (0,0,0), line_width = line_width,
                        tube_radius = tube_radius)
        for j,y in enumerate(ylist):
            self.mlab.plot3d(x_range+extension_factor*r_[-1,1],
                    y*ones(2),zeros(2),
                    color = (0,0,0), line_width = line_width,
                    tube_radius = tube_radius)
            self.mlab.text3d(x_range[0]-2*extension_factor, y, 0,
                    y_ticklabels[j],color = (0,0,0),
                    scale = text_scale # in figure units
                    )
            self.mlab.text3d(x_range[1]+2*extension_factor, y, 0,
                    y_ticklabels[j],color = (0,0,0),
                    scale = text_scale # in figure units
                    )
        self.mlab.text3d(x_range[1] + 3 * extension_factor,y_range.mean(), 0,
                plotdata.unitify_axis(1), color = (0,0,0),
                scale = text_scale,
                orient_to_camera = False,
                orientation = (0,0,90))# the last angle appears to be rotaiton about z
        #}}}
        #{{{ x ticks
        if follow_surface:
            if fine_grid:
                dx = xlist[1]-xlist[0]
                finer_xlist = r_[xlist[0]-dx:xlist[-1]+dx:1j*((len(xlist)+2-1)*5+1)]
                finer_xlist = finer_xlist[finer_xlist>=x_axis.min()]
                finer_xlist = finer_xlist[finer_xlist<=x_axis.max()]
            else:
                finer_xlist = xlist
            for j,x in enumerate(finer_xlist):
                y_linedata = plotdata.getaxis(y_dim)/(rescale*y_rescale)
                z_linedata = plotdata[x_dim:(x*rescale)].data.flatten()/z_norm
                self.mlab.plot3d(x*ones_like(y_linedata),y_linedata,
                        z_linedata+lensoffset,
                        color = (0,0,0), line_width = line_width,
                        tube_radius = tube_radius)
        for j,x in enumerate(xlist):
            self.mlab.plot3d(x*ones(2),y_range+extension_factor*r_[-1,1],
                    zeros(2),
                    color = (0,0,0), line_width = line_width,
                    tube_radius = tube_radius)
            self.mlab.text3d(x, y_range[0]-2*extension_factor, 0,
                    x_ticklabels[j],color = (0,0,0),
                    scale = text_scale # in figure units
                    )
            self.mlab.text3d(x, y_range[1]+2*extension_factor, 0,
                    x_ticklabels[j],color = (0,0,0),
                    scale = text_scale # in figure units
                    )
        self.mlab.text3d(x_range.mean(), y_range[1] + 3 * extension_factor,
                0,
                plotdata.unitify_axis(0), color = (0,0,0),
                scale = text_scale,
                orient_to_camera = False,
                orientation = (0,0,180))# the last angle appears to be rotaiton about z
        #}}}
        return
    def __enter__(self):
        return self
    def __exit__(self, exception_type, exception_value, traceback):
        r'''show the plots, unless there are errors.

        Because this is executed before raising any errors, we want to avoid showing any plots if there are errors.
        Otherwise, it gets very confusing.
        '''
        if exception_type is None:
            if hasattr(self,'file_name'):
                if hasattr(self,'line_spacing'):
                    self.show(self.file_name,line_spacing = self.line_spacing)
                else:
                    self.show(self.file_name)
            else:
                self.show()
            return
def text_on_plot(x,y,thistext,coord = 'axes',**kwargs):
    ax = gca()
    if coord == 'axes':
        newkwargs = {'transform':ax.transAxes,'size':'x-large',"horizontalalignment":'center'}
    elif coord == 'data':
        print("Yes, I am using data transform")
        newkwargs = {'transform':ax.transData,'size':'small',"horizontalalignment":'right'}
    color = None
    if 'match_data' in list(kwargs.keys()):
        if isinstance(kwargs['match_data'], list):
            color = kwargs['match_data'][-1].get_color() # get the color of the last line
        elif kwargs['match_data'].get_plot_color() is not None:
            color = kwargs['match_data'].get_plot_color() # don't know when this works, but apparently, it does!
        if color is not None:
            newkwargs.update({'color':color})
        else:
            raise ValueError('You passed match_data to text_on_plot, but I can\'t find a color in the object')
        kwargs.pop('match_data')
    newkwargs.update(kwargs)
    return text(x,y,thistext,**newkwargs)
def plot(*args,**kwargs):
    """The base plotting function that wraps around matplotlib to do a couple convenient things.

    Parameters
    ----------
    label_format_string: str
        If supplied, it formats the values of the other dimension to turn them into a label string.
    human_units: bool
    """
    global myplotfunc
    has_labels = False
    #{{{ deal with axes and some other kwargs
    ax,human_units,label_format_string,normalize,noerr,longest_is_x = process_kwargs([('ax',gca()),
        ('human_units',False),
        ('label_format_string',None),
        ('normalize',False),
        ('noerr',False),
        ('longest_is_x',True),
        ],kwargs,pass_through = True)
    #}}}
    myplotfunc = ax.plot # default
    #{{{ all possible properties
    myformat = None 
    myxlabel = None
    myylabel = None
    myx = None
    myy = None
    #}}}
    #{{{assign all the possible combinations
    if len(args)==1:
        myy = args[0]
    elif (len(args)==2) and (isinstance(args[1], str)):
        myy = args[0]
        myformat = args[1]
    else:
        myx = args[0]
        myy = args[1]
    if len(args)==3:
        myformat = args[2]
    if isscalar(myx):
        myx = array([myx])
    if isscalar(myy):
        myy = array([myy])
    #}}}
    x_inverted = False
    #{{{ parse nddata
    if isinstance(myy,nddata):
        myy = myy.copy()
        # {{{ automatically reduce any singleton dimensions
        if any(array(myy.data.shape) == 1):
            for singleton_dim in [lb for j,lb in enumerate(myy.dimlabels) if myy.data.shape[j] == 1]:
                myy = myy[singleton_dim,0]
        # }}}
        if len(myy.data.shape)>1 and longest_is_x:
            longest_dim = argmax(myy.data.shape)
            all_but_longest = set(range(len(myy.data.shape)))^set((longest_dim,))
            if len(all_but_longest) > 0:
                last_not_longest = max(all_but_longest)
            else:
                last_not_longest = -1
            all_but_longest = list(all_but_longest) # seems to be sorted by default
        else:
            longest_dim = 0 # treat first as x, like before
            last_not_longest = -1
            if len(myy.data.shape)>1:
                all_but_longest = set(range(len(myy.data.shape)))^set((longest_dim,))
                all_but_longest = list(all_but_longest)
            else:
                all_but_longest = []
        if human_units: myy = myy.human_units()
        if myy.get_plot_color() is not None\
            and 'color' not in list(kwargs.keys()):# allow override
            kwargs.update({'color':myy.get_plot_color()})
        if myy.name() is not None:
            myylabel = myy.name()
        else:
            myylabel = 'data'
        myylabel = myy.unitify_axis(myylabel,is_axis = False)
        if (len(myy.dimlabels)>0):
            myxlabel = myy.unitify_axis(longest_dim)
        if myx is None:
            try:
                myx = myy.getaxis(myy.dimlabels[longest_dim])
            except:
                if len(myy.data.shape) == 0:
                    raise ValueError("I can't plot zero-dimensional data (typically arises when you have a dataset with one point)")
                myx = r_[0:myy.data.shape[longest_dim]]
        if not noerr and isinstance(myy.data_error, ndarray) and len(myy.data_error)>0: #then this should be an errorbar plot
            def thiserrbarplot(*tebargs,**tebkwargs):
                if isinstance(tebargs[-1], str):
                    tebkwargs.update({'fmt':tebargs[-1]})
                    return ax.errorbar(*tebargs[:-1],**tebkwargs)
                else:
                    return ax.errorbar(*tebargs,**tebkwargs)
            myplotfunc = thiserrbarplot
            #{{{ pop any singleton dims
            myyerror = myy.get_error()
            myyerror = squeeze(myyerror)
            #}}}
            kwargs.update({'yerr':myyerror})
            valueforxerr = myy.get_error(myy.dimlabels[longest_dim])
            if valueforxerr != None: # if we have x errorbars too
                #print "DEBUG decided to assign to xerr:",valueforxerr
                kwargs.update({'xerr':valueforxerr})
        #{{{ deal with axis labels along y
        try:
            yaxislabels = myy.getaxis(myy.dimlabels[last_not_longest])
        except:
            pass
        # at this point, if there is no axis label, it will break and go to pass
        if yaxislabels is not None:
            if len(yaxislabels) > 0:
                if isinstance(yaxislabels[0], string_):
                    has_labels = True
                elif label_format_string is not None:
                    yaxislabels = [label_format_string%j for j in yaxislabels]
                    has_labels = True
        #}}}
        # {{{ add label if name is present, and squeeze -- could do this instead of ylabel, above
        if myy.get_prop('x_inverted'):
            x_inverted=True
        #myy_name = myy.name()
        myy = squeeze(myy.data.transpose([longest_dim]+all_but_longest))
        #if len(myy.data) == 1 and 'label' not in kwargs.keys() and myy_name is not None:
        #    kwargs.update('label',myy_name)
        # }}}
    #}}}
    #{{{ semilog where appropriate
    if (myx is not None) and (len(myx)>1) and all(myx>0): # by doing this and making myplotfunc global, we preserve the plot style if we want to tack on one point
        try:
            b = diff(log10(myx))
        except Exception as e:
            raise Exception(strm('likely a problem with the type of the x label, which is',myx,explain_error(e)))
        if (size(b)>3) and all(abs((b-b[0])/b[0])<1e-4) and not ('nosemilog' in list(kwargs.keys())):
            if 'plottype' not in list(kwargs.keys()):
                myplotfunc = ax.semilogx
    if ('nosemilog' in list(kwargs.keys())):
        #print 'this should pop nosemilog'
        kwargs.pop('nosemilog')
    if 'plottype' in list(kwargs.keys()):
        if kwargs['plottype'] == 'semilogy':
            myplotfunc = ax.semilogy
        elif kwargs['plottype'] == 'semilogx':
            myplotfunc = ax.semilogx
        elif kwargs['plottype'] == 'loglog':
            myplotfunc = ax.loglog
        elif kwargs['plottype'] == 'linear':
            myplotfunc = ax.plot
        else:
            raise ValueError(strm("plot type",kwargs['plottype'],"not allowed!"))
        kwargs.pop('plottype')
    #}}}
    #{{{ take care of manual colors
    if myformat != None:
        colorpos = myformat.find('#')
        if  colorpos > -1:
            kwargs.update({'color':myformat[colorpos:colorpos+7]})
            myformat = myformat[0:colorpos] + myformat[colorpos+7:]
        ##kwargs.update({'fmt':myformat})
        linematched = False
        for linestyle in ['-','--','-.',':','None','  ']:
            if myformat.find(linestyle) > -1:
                linematched = True
                myformat.replace(linestyle,'')
                kwargs.update({'linestyle':linestyle})
        for markerlabel in ['o','.','d']:
            if myformat.find(markerlabel) > -1:
                if not linematched: kwargs.update({'linestyle':''})
                myformat.replace(markerlabel,'')
                kwargs.update({'marker':markerlabel})
        if len(myformat) == 0:
            myformat = None
    #}}}
    if normalize is not None and normalize:
        myy /= myy.max()
    #{{{ hsv plots when we have multiple lines
    if len(shape(myy.squeeze()))>1 and sum(array(shape(myy))>1):
        #{{{ hsv plots
        retval = []
        for j in range(0,myy.shape[1]):
            #{{{ this is the way to assign plot arguments
            plotargs = [k for k in (myx,myy[:,j],myformat) if k is not None]
            #}}}
            #{{{ here, i update the kwargs to include the specific color for this line
            newkwargs = kwargs.copy() # kwargs is a dict
            newkwargs.update({'color':cm.hsv(double(j)/double(myy.shape[1]))})
            #}}}
            #{{{ here, I update to use the labels
            if has_labels:
                newkwargs.update({'label':yaxislabels[j]})
            #}}}
            if any(isinf(myy)):
                myy[isinf(myy)] = NaN # added this to prevent an overflow error
            try:
                retval += [myplotfunc(*tuple(plotargs),**newkwargs)]
            except Exception as e:
                raise RuntimeError(strm("Error trying to plot using function",
                    myplotfunc, '\nwith',len(plotargs), "arguments",
                    '\nwhich were\n',plotargs, "\nand had len\n",
                    list(map(len, plotargs)), "and", len(newkwargs),
                    "\noptions", newkwargs, "of len",
                    ', '.join([str(type(j)) + " " + str(j) if isscalar(j)
                        else str(len(j)) for j in list(newkwargs.values())]),
                    explain_error(e)))
            if x_inverted:
                these_xlims = ax.get_xlim()
                ax.set_xlim((max(these_xlims),min(these_xlims)))
        #}}}
        #}}}
    else:
        plotargs = [j for j in [myx,real(myy),myformat] if j is not None]
        try:
            #print 'DEBUG plotting with args',plotargs,'and kwargs',kwargs,'\n\n'
            retval = myplotfunc(*plotargs,**kwargs)
        except Exception as e:
            raise RuntimeError(strm('error trying to plot',type(myplotfunc),'with value',myplotfunc,
                    '\nlength of the ndarray arguments:',['shape:'+str(shape(j)) if isinstance(j, ndarray) else j for j in plotargs],
                    '\nsizes of ndarray kwargs',dict([(j,shape(kwargs[j])) if isinstance(kwargs[j], ndarray) else (j,kwargs[j]) for j in list(kwargs.keys())]),
                    '\narguments = ',plotargs,
                    '\nkwargs =',kwargs)+explain_error(e))
        if x_inverted:
            these_xlims = ax.get_xlim()
            ax.set_xlim((max(these_xlims),min(these_xlims)))
    #{{{ attach labels and such
    if (myxlabel!=None):
        ax.set_xlabel(myxlabel)
    if (myylabel!=None):
        ax.set_ylabel(myylabel)
    try:
        ax.axis('tight')
    except Exception as e:
        raise Exception(strm('error trying to set axis tight after plot',
            myplotfunc, 'with arguments', plotargs, 'and kwargs', kwargs,
            '\nsizes of arguments:', [shape(j) for j in plotargs],
            '\nsizes of ndarray kwargs:',
            dict([(j, shape(kwargs[j])) for j in
                list(kwargs.keys()) if isinstance(kwargs[j], ndarray)])))
    #grid(True)
    #}}}
    return retval
#}}}
#{{{general functions
def box_muller(length, return_complex=True):
    r'''algorithm to generate normally distributed noise'''
    s1 = rand(length)
    s2 = rand(length)
    n1 = sqrt(-2*log(s1))*cos(2*pi*s2)
    if return_complex:
        n2 = sqrt(-2*log(s1))*sin(2*pi*s2)
        return (n1 + 1j * n2)*0.5
    else:
        return (n1)*0.5
#}}}

#{{{nddata
def dp(number,decimalplaces=2,scientific=False,max_front=3):
    """format out to a certain decimal places, potentially in scientific notation

    Parameters
    ----------
    decimalplaces: int (optional, default 3)
        number of decimal places
    scientific: boolean (optional, default False)
        use scientific notation
    max_front: int (optional, default 3)
        at most this many places in front of the decimal before switching
        automatically to scientific notation.
    """
    if scientific:
        logger.debug(strm("trying to convert",number,"to scientific notation"))
        tenlog = int(floor(log10(abs(number))))
        number /= 10**tenlog
        fstring = '%0.'+'%d'%decimalplaces+r'f\times 10^{%d}'%tenlog
    else:
        fstring = '%0.'+'%d'%decimalplaces+'f'
        if len(fstring%number) > 1+decimalplaces+max_front:
            return dp(number, decimalplaces=decimalplaces, scientific=True)
    return fstring%number
#}}}
#{{{ concatenate datalist along dimname
def concat(datalist,dimname,chop = False):
    #{{{ allocate a new datalist structure  
    newdimsize = 0
    #print 'DEBUG: type(datalist)',type(datalist)
    try:
        shapes = list(map(ndshape,datalist))
    except Exception as e:
        if not isinstance(datalist, list):
            raise TypeError(strm('You didn\'t pass a list, you passed a',type(datalist)))
        raise RuntimeError(strm('Problem with what you passed to concat, list of types,',
            list(map(type,datalist)))+explain_error(e))
    other_info_out = datalist[0].other_info
    for j in range(0,len(datalist)):
        #{{{ make list for the shape to check, which contains the dimensions we are NOT concatting along
        if dimname in shapes[j].dimlabels:
            newdimsize += shapes[j][dimname]
            shapetocheck = list(shapes[j].shape)
            shapetocheck.pop(shapes[j].axn(dimname))
        else:
            newdimsize += 1
            shapetocheck = list(shapes[j].shape)
        #}}}
        if j is 0:
            shapetocheckagainst = shapetocheck
        else:
            if any(~(array(shapetocheck) == array(shapetocheckagainst))):
                if chop:
                    logger.debug(repr(shapetocheck),lsafen(repr(shapetocheckagainst)))
                    raise ValueError(strm('For item ',j,'in concat, ',
                        shapetocheck,'!=',shapetocheckagainst,
                        'where all the shapes of the things',
                        'you\'re trying to concat are:',
                        shapes))
                else:
                    raise ValueError(strm('For item ',j,'in concat, ',
                        shapetocheck,'!=',shapetocheckagainst,
                        'where all the shapes of the things you\'re trying to concat are:',
                        shapes))
    newdatalist = ndshape(datalist[-1])
    if dimname in newdatalist.dimlabels:
        newdatalist[dimname] = newdimsize
    else:
        newdatalist += ([newdimsize],[dimname])
    #print "DEBUG newdatalist is shaped like",newdatalist
    try:
        newdatalist = newdatalist.alloc()
    except:
        raise ValueError(strm("trying to alloc the newdatalist",newdatalist,
            "created a problem") + explain_error(e))
    if datalist[0].get_error() is not None:
        newdatalist.set_error(zeros(shape(newdatalist.data)))
    #}}}
    #{{{ actually contract the datalist
    newdimsize = 0 # now use it to track to position
    for j in range(0,len(datalist)):
        if dimname in shapes[j].dimlabels:
            newdatalist[dimname,newdimsize:newdimsize+shapes[j][dimname]] = datalist[j]
            newdimsize += shapes[j][dimname]
        else:
            newdatalist[dimname,newdimsize:newdimsize+1] = datalist[j]
            newdimsize += 1
    #}}}
    #{{{ pull the axis labels from the last item in the list
    if len(datalist[-1].axis_coords)>0:
        dimlabels = list(datalist[-1].dimlabels)
        axis_coords = list(datalist[-1].axis_coords)
        #print "axis_coords are",axis_coords,"for",dimlabels
        if dimname in dimlabels:
            thisindex = dimlabels.index(dimname)
            dimlabels.pop(thisindex)
            axis_coords.pop(thisindex)
        dimlabels += [dimname]
        axis_coords += [r_[0:newdimsize]]
        try:
            newdatalist.labels(dimlabels,axis_coords)
        except Exception as e:
            raise ValueError(strm("trying to attach axes of lengths",
                list(map(len,axis_coords)),"to",dimlabels)+explain_error(e))
    #}}}
    newdatalist.other_info = other_info_out
    return newdatalist
#}}}
class nddata (object):
    """This is the detailed API reference.
    For an introduction on how to use ND-Data, see the :ref:`Main ND-Data Documentation <nddata-summary-label>`.
    """
    want_to_prospa_decim_correct = False
    # {{{ initialization
    def __init__(self, *args, **kwargs):
        """initialize nddata -- several options.
        Depending on the information available, one of several formats can be used.

        3 arguments:
            ``nddata(inputarray, shape, dimlabels)``

            :inputarray:
                ndarray storing the data -- note that the size is ignored
                and the data is reshaped as needed
            :shape:
                a list (or array, *etc.*) giving the size of each dimension, in order
            :dimlabels:
                a list giving the names of each dimension, in order
        2 arguments:
            ``nddata(inputarray, dimlabels)``

            :inputarray:
                ndarray storing the data -- the data is *not* reshaped
            :dimlabels:
                a list giving the names of each dimension, in order
        2 arguments:
            ``nddata(inputarray, single_dimlabel)``

            :inputarray:
                ndarray storing the data -- must be 1D  
                inputarray is *also* used to label the single axis
            :single_dimlabel:
                a list giving the name of the single axis
        1 argument:
            ``nddata(inputarray, shape, dimlabels)``

            :inputarray:
                ndarray storing the data -- reduced to 1D  
                A single dimension, called "INDEX" is set.
                This suppresses the printing of axis labels.  
                This is used to store numbers and arrays
                that might have error and units,
                but aren't gridded data.
        keyword args
            these can be used to set the labels, etc, and are passed to :func:`__my_init__`

        """
        logger.debug('called init')
        if len(args) > 1:
            logger.debug('more than one argument')
            if len(args) == 2:
                if len(args[0].shape) == 1 and isinstance(args[1], str):
                    logger.debug('constructing 1D array')
                    self.__my_init__(args[0],[len(args[0])],[args[1]])
                    self.labels(args[1],args[0].copy())# needs to be a copy, or when we write data, we will change the axis
                elif all([isinstance(j, str) for j in args[1]]):
                    logger.debug('passed only axis labels')
                    self.__my_init__(args[0],
                            list(args[0].shape),args[1])
                else:
                    raise ValueError('You can pass two arguments only if you pass a 1d ndarray and a name for the axis') 
            elif len(args) == 3:
                self.__my_init__(args[0],args[1],args[2],**kwargs)
            else:
                raise ValueError(strm("You passed",len(args),"to nddata.  I don't know what to do with this."))
        else:
            logger.debug('only one argument')
            self.__my_init__(args[0],[-1],['INDEX'],**kwargs)
        return
    def __my_init__(self, data, sizes, dimlabels, axis_coords=[],
            ft_start_time=None, data_error=None, axis_coords_error=None,
            axis_coords_units=None, data_units=None, other_info={}):
        if ft_start_time is not None:
            raise ValueError('ft_start_time is obsolete -- you will want to pass a float value to the shift keyword argument of either .ft() or .ift()')
        self.genftpairs = False
        if not (isinstance(data, ndarray)):
            #if (type(data) is float64) or (type(data) is complex128) or (type(data) is list):
            if isscalar(data) or (isinstance(data, list)) or (isinstance(data, tuple)):
                data = array(data)
            else:
                raise TypeError(strm('data is not an array, it\'s',type(data),'!'))
        if not (isinstance(dimlabels, list)):
            raise TypeError(strm('you provided a multi-dimensional ndarray but a set of dimension labels of type',type(dimlabels),"if you want a 1D nddata, give a 1D array, or if you want a ND nddata, give a list of dimensions"))
        try:
            self.data = reshape(data,sizes)
        except:
            try:
                error_string = strm("While initializing nddata, you are trying trying to reshape a",data.shape,"array (",data.size,"data elements) with list of sizes",list(zip(dimlabels,sizes)),"(implying that there are ",prod(sizes),"data elements)")
            except TypeError:
                error_string = strm("While initializing nddata, you are trying trying to reshape a",data.shape,"array (",data.size,"data elements) with list of sizes",sizes)
            raise ValueError(error_string)
        self.dimlabels = dimlabels
        self.axis_coords = axis_coords
        #if len(axis_coords) > 0:
        #    testshape = data.shape
        #    if not all([len(axis_coords[j])==testshape[j] if axis_coords[j] is not None else True for j in range(0,len(axis_coords))]):
        #        raise IndexError('The length of your axis labels (axis_coords) (shape %s) and your axis data (shape %s) does not match!!!'%(repr([len(thiscoord) for thiscoord in axis_coords]),repr(data.shape)))
        self.data_error = data_error
        self.data_units = data_units
        self.other_info = deepcopy(other_info)
        if axis_coords_error is None:
            self.axis_coords_error = [None]*len(axis_coords)
        else:
            self.axis_coords_error = axis_coords_error
        if axis_coords_units is None:
            self.axis_coords_units = [None]*len(axis_coords)
        else:
            self.axis_coords_units = axis_coords_units 
        return
    # }}}
    def _contains_symbolic(self,string):
        return string[:9] == 'symbolic_' and hasattr(self,string)
    #{{{ for printing
    def __str__(self):
        def show_array(x,indent = ''):
            x = repr(x)
            if x.startswith('array('):
                x = x.split('\n')
                # need to remove the "array(" and aligning spaces
                return ('\n'+indent).join(j[6:-1] for j in x)
            else: return x
        retval = show_array(self.data) 
        retval += '\n\t\t+/-'
        retval += show_array(self.get_error())
        if len(self.dimlabels) > 1 or len(self.dimlabels) == 0 or self.dimlabels[0] != "INDEX":
            retval += '\n\tdimlabels='
            retval += repr(self.dimlabels)
            retval += '\n\taxes='
            def rep_this_dict(starting_indent,thisdict,errordict):
                dictrep = []
                for k,v in thisdict.items():
                    dictrep.append('`'+k+'\':'+show_array(v,starting_indent)+starting_indent+'\t\t+/-'+repr(errordict[k]))
                return '{'+(','+starting_indent+'\t').join(dictrep)+'}' # separate with an extra comma, the existing indent, and a tab
            retval += rep_this_dict('\n\t',self.mkd(self.axis_coords),self.mkd(self.axis_coords_error))
        #retval += '\n\t\t+/-'
        #retval += rep_this_dict('\n\t\t',self.mkd(self.axis_coords_error))
        retval += '\n'
        return retval
    #}}}
    #{{{ for plotting
    def gnuplot_save(self,filename):
        x = self.getaxis(self.dimlabels[0])[:5]
        y = self.getaxis(self.dimlabels[1])[:5]
        z = self.data[:5,:5]
        print("size of x",size(x),"size of y",size(y),"size of z",size(z))
        print("x",x,"y",y,"z",z)
        data = empty((z.shape[0]+1,z.shape[1]+1))
        data[1:,1:] = z[:]
        data[0,0] = z.shape[1]
        data[0,1:] = y.flatten()
        data[1:,0] = x.flatten()
        print("data",data)
        fp = open('auto_figures/'+filename+'.dat','w')
        fp.write(float32(data).tostring())
        fp.write('\n')
        fp.close()
        return
    #{{{ sort and shape the data for 3d plotting
    def sort_and_xy(self):
        self.sort(self.dimlabels[0])
        self.sort(self.dimlabels[1])
        if len(self.dimlabels) > 2:
            raise ValueError("I don't know how to handle something with more than two dimensions for a surface plot!")
        #{{{ shared to both
        x_dim = self.dimlabels[0]
        y_dim = self.dimlabels[1]
        x_axis = self.retaxis(x_dim).data
        y_axis = self.retaxis(y_dim).data
        #}}}
        return x_axis,y_axis
    def matrices_3d(self,also1d = False,invert = False,max_dimsize = 1024,downsample_self = False):
        ''' returns X,Y,Z,x_axis,y_axis
        matrices X,Y,Z, are suitable for a variety of mesh plotting, etc, routines
        x_axis and y_axis are the x and y axes
        '''
        this_size = array(self.data.shape)
        sortedself = self.copy()
        if any(this_size > max_dimsize):
            print(lsafen("Warning! The data is big (%s), so I'm automatically downsampling"%(ndshape(self))))
            for j in where(this_size > max_dimsize):
                downsampling = ceil(double(this_size[j]) / max_dimsize)
                print('downsampling',self.dimlabels[j],'by',downsampling)
                sortedself = sortedself[self.dimlabels[j],0::downsampling]
            print(lsafen("I reduced to a max of max_dimsize = %d so the data is now %s"%(max_dimsize,ndshape(sortedself))))

        x_axis,y_axis = sortedself.sort_and_xy()
        if invert:
            print("trying to invert meshplot-like data")
        X = x_axis*ones(shape(y_axis))
        Y = ones(shape(x_axis))*y_axis
        Z = real(sortedself.data)
        if invert:
            X = X[:,::-1]
            Y = Y[:,::-1]
            Z = Z[:,::-1]
        if downsample_self:
            self.data = sortedself.data
            self.setaxis(self.dimlabels[0],x_axis)
            self.setaxis(self.dimlabels[1],y_axis)
        if also1d:
            if invert:
                return X,Y,Z,x_axis[::-1],y_axis[::-1]
            else:
                return X,Y,Z,x_axis,y_axis
        else:
            return X,Y,Z
    #}}}
    def mayavi_surf(self):
        """use the mayavi surf function, assuming that we've already loaded mlab
        during initialization"""
        X,Y,Z = self.matrices_3d()
        s = self.mlab.surf(X,Y,Z)
        return s
    #{{{ 3D mesh plot
    def meshplot(self,stride = None,alpha = 1.0,onlycolor = False,light = None,rotation = None,cmap = cm.gray,ax = None,invert = False,**kwargs):
        r'''takes both rotation and light as elevation, azimuth
        only use the light kwarg to generate a black and white shading display'''
        X,Y,Z = self.matrices_3d()
        if light == True:
            light = [0,0]# I think this is 45 degrees up shining down from the left of the y axis
        if not onlycolor:
            if ax is None: 
                ax = self._init_3d_axis(ax,rotation = rotation)
            else:
                if rotation is not None:
                    raise ValueError("you can only set the rotation once! (you tried"+repr(rotation)+")")
        rstride = 1
        cstride = 1
        x_dim = self.dimlabels[0]
        y_dim = self.dimlabels[1]
        if stride is not None:
            if x_dim in list(stride.keys()):
                rstride = stride[x_dim]
            if y_dim in list(stride.keys()):
                cstride = stride[y_dim]
        if light is not None:
            ls = LightSource(azdeg = light[1],altdeg = light[0])
            if cmap is not None:
                rgb = ls.shade(Z,cmap)
        else:
            mask = isfinite(Z.flatten())
            for_rgb = Z-Z.flatten()[mask].min()
            for_rgb /= for_rgb.flatten()[mask].max()
            if cmap is not None:
                rgb = cmap(for_rgb)
        if onlycolor:
            imshow(rgb)
        else:
            if light is None:
                if cmap is not None:
                    kwargs.update({'cmap':cmap})
                ax.plot_surface(X,Y,Z,
                        rstride = rstride,
                        cstride = cstride,
                        shade = True,
                        **kwargs)
            else:
                newkwargs = {}
                newkwargs['linewidth'] = 0.0
                newkwargs.update(kwargs)
                if cmap is not None:
                    newkwargs['facecolors'] = rgb
                ax.plot_surface(X,Y,Z,
                        rstride = rstride,
                        cstride = cstride,
                        alpha = alpha,
                        shade = False,
                        **newkwargs)
            ax.set_xlabel(x_dim)
            ax.set_ylabel(y_dim)
            ax.set_zlabel(self.name())
        if onlycolor:
            return
        else:
            return ax
    def contour(self,labels = True,**kwargs):
        """Contour plot -- kwargs are passed to the matplotlib
        `contour` function.

        See docstring of `figlist_var.image()` for an example

        Attributes
        ----------
        labels : boolean
            Whether or not the levels should be labeled.
            Defaults to True
        """
        x_axis,y_axis = self.dimlabels
        x = self.getaxis(x_axis)[:,None]
        y = self.getaxis(y_axis)[None,:]
        if 'levels' not in list(kwargs.keys()):
            levels = r_[self.data.min():self.data.max():30j]
        cs = contour(x*ones_like(y),ones_like(x)*y,self.data,**kwargs)
        if labels:
            clabel(cs,inline = 1,fontsize = 10)
        xlabel(self.unitify_axis(x_axis))
        ylabel(self.unitify_axis(y_axis))
        return cs
    def waterfall(self,alpha = 0.3,ax = None,rotation = None,color = 'b',edgecolor = 'k'):
        if ax is None: 
            ax = self._init_3d_axis(ax,rotation = rotation)
        else:
            if rotation is not None:
                raise ValueError("you can only set the rotation once!")
        if len(self.dimlabels) > 2:
            raise ValueError("I don't know how to handle something with more than two dimensions for a surface plot!")
        #{{{ shared to both
        x_dim = self.dimlabels[0]
        y_dim = self.dimlabels[1]
        try:
            x_axis = self.retaxis(x_dim).data
        except Exception as e:
            raise ValueError(strm('trying to get the info on axis', x_dim, 'which is',
                self.getaxis(x_dim))
                +explain_error(e))
        y_axis = self.retaxis(y_dim).data
        #}}}
        ax.set_xlabel(self.unitify_axis(x_dim))
        ax.set_ylabel(self.unitify_axis(y_dim))
        ax.set_zlabel(self.unitify_axis(self.name(),is_axis = False))
        verts = []
        xs = x_axis.flatten()
        xs = r_[xs[0],xs,xs[-1]] # add points for the bottoms of the vertices
        ys = y_axis.flatten()
        for j in range(0,len(ys)):
            zs = self[y_dim,j].data.flatten()
            zs = r_[0,zs,0]
            verts.append(list(zip(xs,zs))) # one of the faces
        poly = PolyCollection(verts, facecolors = [color]*len(verts), edgecolors = edgecolor) # the individual facecolors would go here
        poly.set_alpha(alpha)
        fig = gcf()
        #ax = fig.add_subplot(111,projection = '3d')
        ax.add_collection3d(poly,zs = ys, zdir = 'y')
        ax.set_zlim3d(self.data.min(),self.data.max())
        ax.set_xlim3d(xs.min(),xs.max())
        ax.set_ylim3d(ys.min(),ys.max())
        return ax
    def _init_3d_axis(self,ax,rotation = None):
        # other things that should work don't work correctly, so use this to initialize the 3D axis
        #ax.view_init(elev = rotation[0],azim = rotation[1])
        if rotation is None:
            rotation = [0,0]
        if ax is None:
            fig = gcf()
            ax = axes3d.Axes3D(fig)
            print("I'm trying to rotate to",rotation)
            #ax.view_init(20,-120)
            #ax.view_init(elev = 20 + rotation[1],azim = -120 + rotation[0])
            ax.view_init(azim = rotation[0],elev = rotation[1])
        return ax
    def oldtimey(self,alpha = 0.5,ax = None,linewidth = None,sclinewidth = 20.,light = True,rotation = None,invert = False,**kwargs):
        sortedself = self.copy()
        self.sort(self.dimlabels[0])
        self.sort(self.dimlabels[1])
        if invert:
            print("trying to invert oldtimey")
        if linewidth is None:
            linewidth = sclinewidth/sortedself.data.shape[1]
            print("setting linewidth to %0.1f"%linewidth)
        if ax is None: 
            ax = sortedself._init_3d_axis(ax,rotation = rotation)
        else:
            if rotation is not None:
                raise ValueError("you can only set the rotation once!")
        ax = sortedself.meshplot(linewidth = 0,light = light,ax = ax,invert = invert)
        #return
        if len(sortedself.dimlabels) > 2:
            raise ValueError("I don't know how to handle something with more than two dimensions for a surface plot!")
        #{{{ shared to both
        x_dim = sortedself.dimlabels[0]
        y_dim = sortedself.dimlabels[1]
        x_axis = sortedself.retaxis(x_dim).data
        y_axis = sortedself.retaxis(y_dim).data
        #}}}
        verts = []
        xs = x_axis.flatten()
        ys = y_axis.flatten() # this is the depth dimension
        if invert:
            ys = ys[::-1]
        for j in range(0,len(ys)):
            zs = sortedself[y_dim,j].data.flatten() # pulls the data (zs) for a specific y slice
            if invert:
                zs = zs[::-1]
            ax.plot(xs,ones(len(xs))*ys[j],zs,'k',linewidth = linewidth)
        fig = gcf()
        ax.set_zlim3d(sortedself.data.min(),sortedself.data.max())
        ax.set_xlim3d(xs.min(),xs.max())
        #if invert:
        #    ax.set_ylim3d(ys.max(),ys.min())
        #else:
        ax.set_ylim3d(ys.min(),ys.max())
        return ax
    #}}}
    #}}}
    #{{{ error-related functions
    def normalize(self,axis,first_figure = None):#,whichpoint = slice(0,1,None)):
        x = self.data
        n = len(x)
        S = sparse.lil_matrix((n,n))
        S.setdiag((self.get_error())**2)
        self.set_error(None)
        first_point = self[axis,0:1].copy() # this makes another instance that contains just the first point, for error propagation
        B = sparse.lil_matrix((n,n))
        B.setdiag(1./x)
        B[0,:] = -x/(x[0]**2) # Sparse seems to only support row assignment, so make the transpose to give it what it wants
        B[0,0] = 0.0
        B = B.T
        E = B * S * (B.T) # verified that this is matrix multiplication
        self /= first_point # this gives the experimentally measured E
        #{{{ now, chop out the first point, which is meaningless
        self = self[axis,1:]
        E = E[1:,1:]
        #}}}
        self.set_error(sqrt(E.diagonal()))
        E.setdiag(zeros(n-1))
        self.data_covariance = E
        return self
    def get_covariance(self):
        '''this returns the covariance matrix of the data'''
        if hasattr(self,'data_covariance'):
            E = self.data_covariance.copy()
        else:
            n = size(self.data)
            E = sparse.lil_matrix((n,n))
        try:
            E.setdiag(self.get_error()**2)
        except Exception as e:
            raise ValueError(strm('Problem getting covariance because error is',self.get_error())+explain_error(e))
        return E.toarray()
    #}}}
    #{{{ shortcuts for axes
    def axlen(self,axis):
        r"""return the size (length) of an axis, by name
        
        Parameters
        ----------

        axis: str
            name of the axis whos length you are interested in
        """
        return shape(self.data)[self.axn(axis)]
    def axn(self,axis):
        r'''Return the index number for the axis with the name "axis"

        This is used by many other methods.
        As a simple example,
        self.:func:`axlen`(axis) (the axis length) returns
        ``shape(self.data)[self.axn(axis)]``

        Parameters
        ----------

        axis: str
            name of the axis
        '''
        try:
            return self.dimlabels.index(axis)
        except:
            raise ValueError(' '.join(map(repr,['there is no axis named',axis,'all axes are named',self.dimlabels])))
    def indices(self,axis_name,values):
        r'Return a string of indeces that most closely match the axis labels corresponding to values. Filter them to make sure they are unique.'
        x = self.getaxis(axis_name)
        retval = []
        for j in values:
            retval.append(argmin(abs(x - j)))
        retval = array(retval)
        return unique(retval)
    #}}}
    #{{{ dictionary functions -- these convert between two formats:
    # dictionary -- stuff labeled according the dimension label.
    # list -- same information, but it's assumed they are listed in the order given by "dimlabels"
    def mkd(self,*arg,**kwargs):
        'make dictionary format'
        #{{{ process kwargs
        give_None = True
        if len(kwargs) > 0:
            if 'give_None' in list(kwargs.keys()):
                give_None = kwargs.pop('give_None')
        if len(kwargs) > 0:
            raise ValueError(strm("you passed mkd kwargs I didn't understand:",kwargs))
        #}}}
        if len(arg) == 1:
            if emptytest(arg[0]):
                return dict(list(zip(self.dimlabels,
                    [None]*len(self.dimlabels))))
            if len(arg[0]) != len(self.dimlabels):
                print(r"{\color{red}WARNING! mkd error (John will fix this later):}")
                print("When making a dictionary with mkd, you must pass a list that has one element for each dimension!  dimlabels is "+repr(self.dimlabels)+" and you passed "+repr(arg)+'\n\n')
                raise ValueError("When making a dictionary with mkd, you must pass a list that has one element for each dimension!  dimlabels is "+repr(self.dimlabels)+" and you passed "+repr(arg))
            for i,v in enumerate(arg[0]):
                if isinstance(v, ndarray):
                    if v.shape == ():
                        arg[0][i] = None
            if give_None:
                return dict(list(zip(self.dimlabels,arg[0])))
            else:
                #{{{ don't return values for the things that are None
                mykeys = [self.dimlabels[j] for j in range(0,len(self.dimlabels)) if arg[0][j] is not None]
                myvals = [arg[0][j] for j in range(0,len(self.dimlabels)) if arg[0][j] is not None]
                return dict(list(zip(mykeys,myvals)))
                #}}}
        elif len(arg) == 0:
            if not give_None:
                raise ValueError("You can't tell me not to give none and then not pass me anything!!")
            return dict(list(zip(self.dimlabels,
                [None]*len(self.dimlabels))))
        else:
            raise ValueError(strm('.mkd() doesn\'t know what to do with %d arguments',len(arg)))
    def fld(self,dict_in,noscalar = False):
        'flatten dictionary -- return list'
        return [dict_in[x] for x in self.dimlabels]
    #}}}
    #{{{ set + get the error + units
    #{{{ set units
    def set_units(self,*args):
        if len(args) == 2:
            unitval = args[1] # later, have some type of processing bojive
            if self.axis_coords_units is None or len(self.axis_coords_units) == 0:
                self.axis_coords_units = [None] * len(self.dimlabels)
            self.axis_coords_units[self.axn(args[0])] = unitval
        elif len(args) == 1:
            unitval = args[0] # later, have some type of processing bojive
            self.data_units = unitval
        else:
            raise TypeError(".set_units() takes data units or 'axis' and axis units")
        return self
    def human_units(self):
        prev_label = self.get_units()
        # -- rescaling for y axis seems screwed up, so
        # just skip it
        #if prev_label is not None and len(prev_label)>0:
        #    #{{{ find the average order of magnitude, rounded down to the nearest power of 3
        #    average_oom = log10(abs(self.data))/3.
        #    average_oom = average_oom[isfinite(average_oom)].mean()
        #    #}}}
        #    logger.debug(strm("(human units): for data the average oom is",average_oom*3))
        #    if round(average_oom) == 0.0:
        #        average_oom = 0
        #    else:
        #        average_oom = 3*floor(average_oom)
        #    logger.debug(strm("(human units): for data I round this to",average_oom))
        #    this_str = apply_oom(average_oom,self.data,prev_label=prev_label) 
        #    self.set_units(this_str)
        #else:
        #    logger.debug(strm('data does not have a unit label'))
        for thisaxis in self.dimlabels:
            prev_label = self.get_units(thisaxis)
            if prev_label is not None and len(prev_label)>0:
                data_to_test = self.getaxis(thisaxis)
                logger.debug(strm("the axis",thisaxis,"looks like this:",data_to_test))
                if data_to_test is not None:
                    try:
                        data_to_test = data_to_test[isfinite(data_to_test)]
                    except:
                        raise ValueError(strm('data_to_test is',data_to_test,'isfinite is',isfinite(data_to_test)))
                    if len(data_to_test) == 0:
                        raise ValueError(strm("Your",thisaxis,"axis doesn't seem to have any sensible values!"))
                    #{{{ find the average order of magnitude, rounded down to the nearest power of 3

                    average_oom = log10(abs(data_to_test))/3.
                    logger.debug(strm("for axis: dtype",data_to_test.dtype))
                    logger.debug(strm("for axis: dtype",data_to_test))
                    logger.debug(strm("for axis: oom:",average_oom))
                    average_oom = average_oom[isfinite(average_oom)].mean()
                    #}}}
                    logger.debug(strm("for axis",thisaxis,"the average oom is",average_oom*3))
                    average_oom = 3*floor(average_oom)
                    logger.debug(strm("for axis",thisaxis,"I round this to",average_oom))
                    x = self.getaxis(thisaxis)
                    result_label = apply_oom(average_oom,x,prev_label=prev_label)
                    self.set_units(thisaxis,result_label)
                else:
                    logger.debug(strm(thisaxis,'does not have an axis label'))
            else:
                logger.debug(strm(thisaxis,'does not have a unit label'))
        return self
    #}}}
    #{{{ get units
    def units_texsafe(self,*args):
        retval = self.get_units(*args)
        if retval is None:
            return None
        if retval.find('\\') > -1:
            retval = '$'+retval+'$'
        return retval
    def replicate_units(self,other):
        for thisaxis in self.dimlabels:
            if other.get_units(thisaxis) is not None:
                self.set_units(thisaxis,other.get_units(thisaxis))
        if other.get_units() is not None:
            self.set_units(other.get_units(thisaxis))
        return self
    def get_units(self,*args):
        if len(args) == 1:
            if self.axis_coords_units is None:
                return None
            if len(self.axis_coords_units) == 0:
                return None
            try:
                return self.axis_coords_units[self.axn(args[0])]
            except:
                raise RuntimeError(strm('problem getting units for',args[0],'dimension',self.dimlabels,self.axis_coords_units))
        elif len(args) == 0:
            return self.data_units
        else:
            raise ValueError(".set_units() takes axis or nothing")
    #}}}
    #{{{ set error
    def set_error(self,*args):
        r'''set the errors: either
        
        `set_error('axisname',error_for_axis)` or `set_error(error_for_data)`

        `error_for_data` can be a scalar, in which case, **all** the data errors are set to `error_for_data`'''
        if (len(args) is 1) and isscalar(args[0]):
            if args[0] == 0:
                args = (zeros_like(self.data),)
            else:
                args = (ones_like(self.data) * args[0],)
        if (len(args) is 1) and (isinstance(args[0], ndarray)):
            self.data_error = reshape(args[0],shape(self.data))
        elif (len(args) is 1) and (isinstance(args[0], list)):
            self.data_error = reshape(array(args[0]),shape(self.data))
        elif (len(args) is 2) and (isinstance(args[0], str)) and (isinstance(args[1], ndarray)):
            self.axis_coords_error[self.axn(args[0])] = args[1]
        elif (len(args) is 1) and args[0] is None:
            self.data_error = None
        else:
            raise TypeError(' '.join(map(repr,['Not a valid argument to set_error:',list(map(type,args))])))
        return self
    #}}}
    #{{{ random mask -- throw out points
    def random_mask(self,axisname,threshold = exp(-1.0),inversion = False):
        r'''generate a random mask with about 'threshold' of the points thrown out'''
        if inversion:
            threshold = threshold / (1.0 - threshold)
        myr = rand(self.data.shape[self.axn(axisname)]) # random array same length as the axis
        return myr > threshold
    #}}}
    #{{{ get error
    def get_error(self,*args):
        '''get a copy of the errors\neither set_error('axisname',error_for_axis) or set_error(error_for_data)'''
        if (len(args) is 0):
            if self.data_error is None:
                return None
            else:
                return real(self.data_error)
        elif (len(args) is 1):
            thearg = args[0]
            if isinstance(thearg, str_):
                thearg = str(thearg) # like in the other spot, this became necessary with some upgrade, though I'm not sure that I should maybe just change the error functions to treat the numpy string in the same way
            if (isinstance(thearg, str)):
                if len(self.axis_coords_error) == 0: self.axis_coords_error = [None] * len(self.dimlabels) # is we have an empty axis_coords_error, need to fill with None's
                try:
                    errorforthisaxis = self.axis_coords_error[self.axn(thearg)]
                except Exception as e:
                    raise RuntimeError(strm('Problem trying to load error',self.axn(thearg),'for axis',thearg,'out of',self.axis_coords_error)
                            +explain_error(e))
                if errorforthisaxis is None:
                    return None
                else:
                    x = self.axis_coords_error[self.axn(thearg)]
                    if isinstance(x, ndarray):
                        if x.shape == ():
                            return None
                        else:
                            return real(self.axis_coords_error[self.axn(thearg)])
                    else:
                        return real(self.axis_coords_error[self.axn(thearg)])
        else:
            raise ValueError(strm('Not a valid argument to get_error: *args=',args,'map(type,args)=',list(map(type,args))))
        #}}}
    #}}}
    #{{{ match dims --
    def matchdims(self,other):
        r'add any dimensions to self that are not present in other'
        #print 'diagnose: matching',ndshape(self),'to',ndshape(other)
        addeddims =  list(set(self.dimlabels)^set(other.dimlabels))
        newdims = addeddims + self.dimlabels
        newshape = [1]*len(addeddims) + list(self.data.shape)
        #print 'diagnose: newshape',newshape,'newdims',newdims
        #{{{ reshape to the new dimensions  
        new_axis_coords = [r_[1]]*len(addeddims) + self.axis_coords
        self.data = self.data.reshape(newshape)
        self.dimlabels = newdims
        if len(self.axis_coords)>0:
            self.axis_coords = new_axis_coords
        #}}}
        #{{{ if we are adding dimensions, we will need to reorder to match the order of the other   
        if len(addeddims)>0:
            self.reorder(other.dimlabels)
        #}}}
        return self
    #}}}
    #{{{ rename
    def rename(self,previous,new):
        self.dimlabels[self.dimlabels.index(previous)] = new
        return self
    #}}}
    #{{{ display and other properties
    #{{{ set and get prop
    def unset_prop(self,arg):
        "remove a 'property'"
        self.other_info.pop(arg)
        if len(self.other_info) == 0:
            del self.other_info
        return self
    def set_prop(self,*args):
        r"""set a 'property' of the nddata
        This is where you can put all unstructured information (e.g. experimental parameters, etc)"""
        if len(args) == 2:
            propname,val = args
            self.other_info.update({propname:val})
        elif len(args) == 1 and isinstance(args[0], dict):
            self.other_info.update(args[0])
        else:
            raise ValueError("I don't know what you're passing to set prop!!!")
        return self
    def copy_props(self,other):
        r"""Copy all properties (see :func:`get_prop`) from another nddata
        object -- note that these include properties pertaining the the FT
        status of various dimensions."""
        self.other_info.update(deepcopy(other.other_info))
        return self
    def get_prop(self,propname=None):
        r'''return arbitrary ND-data properties (typically acquisition parameters *etc.*) by name (`propname`)
        
        In order to allow ND-data to store acquisition parameters and other info that accompanies the data,
        but might not be structured in a gridded format, nddata instances
        always have a `other_info` dictionary attribute,
        which stores these properties by name.

        If the property doesn't exist, this returns `None`.
        
        Parameters
        ----------
        propname: str
            Name of the property that you're want returned.
            If this is left out or set to "None" (not given), the names of the available
            properties are returned.
            If no exact match is found, and propname contains a . or * or [, it's
            assumed to be a regular expression.
            If several such matches are found, the error message is informative.

            .. todo::
                have it recursively search dictionaries (e.g. bruker acq)

        Returns
        -------
        The value of the property (can by any type) or `None` if the property doesn't exist.
        '''
        if propname is None:
            return self.other_info.keys()
        if propname not in self.other_info.keys():
            if '.' in propname or '*' in propname or '[' in propname:
                propname_re = re.compile(propname)
                matches = [j for j in self.other_info.keys() if propname_re.match(j)]
                if len(matches) == 0:
                    return None
                assert len(matches) == 1, "I found %d matches for regexp %s in properties: %s"%(len(matches),
                        propname,
                        ' '.join(matches))
                return self.other_info[matches[0]]
            else:
                return None
        return self.other_info[propname]
    def name(self,*arg):
        r"""args:
           .name(newname) --> Name the object (for storage, etc)
           .name() --> Return the name"""
        if len(arg) == 1:
            self.set_prop('name',arg[0])
            return self
        elif len(arg) == 0:
            return self.get_prop('name')
        else:
            raise ValueError("invalid number of arguments")
    #}}}
    #{{{ set and get plot color
    def set_plot_color(self,thiscolor):
        if thiscolor is None:
            return
        if thiscolor is str:
            colordict = {'r':[1,0,0],
                    'g':[0,1,0],
                    'b':[0,0,1],
                    'k':[0,0,0],
                    'y':[0.5,0.5,0],
                    'o':[0.75,0.25,0],
                    'c':[0,0.5,0.5]}
            try:
                thiscolor = colordict[thiscolor]
            except:
                raise ValueError(strm('Color',thiscolor,'not in dictionary'))
        self.other_info.update({'plot_color':thiscolor})
        return
    def get_plot_color(self):
        if 'plot_color' in self.get_prop():
            return self.other_info['plot_color']
        else:
            return None
    #}}}
    #}}}
    #{{{ arithmetic
    def dot(self,arg):
        """Tensor dot of self with arg -- dot all matching dimension labels.  This can be used to do matrix multiplication, but note that the order of doesn't matter, since the dimensions that are contracted are determined by matching the dimension names, not the order of the dimension.

        >>> a = nddata(r_[0:9],[3,3],['a','b'])
        >>> b = nddata(r_[0:3],'b')
        >>> print a.C.dot(b)
        >>> print a.data.dot(b.data)

        >>> a = nddata(r_[0:27],[3,3,3],['a','b','c'])
        >>> b = nddata(r_[0:9],[3,3],['a','b'])
        >>> print a.C.dot(b)
        >>> print tensordot(a.data,b.data,axes=((0,1),(0,1)))

        >>> a = nddata(r_[0:27],[3,3,3],['a','b','c'])
        >>> b = nddata(r_[0:9],[3,3],['a','d'])
        >>> print a.C.dot(b)
        >>> print tensordot(a.data,b.data,axes=((0),(0)))
        """
        A,B = self.aligndata(arg)
        matching_dims = list(set(self.dimlabels) & set(arg.dimlabels))
        assert len(matching_dims) > 0, "no matching dimensions!"
        # {{{ store the dictionaries for later use
        axis_coords_dict = A.mkd(A.axis_coords)
        axis_units_dict = A.mkd(A.axis_coords_units)
        axis_coords_error_dict = A.mkd(A.axis_coords_error)
        # }}}
        # manipulate "self" directly
        self.dimlabels = [j for j in A.dimlabels if j not in matching_dims]
        match_idx = [A.axn(j) for j in matching_dims]
        if (self.get_error() is not None) or (arg.get_error() is not None):
            raise ValueError("we plan to include error propagation here, but not yet provided")
        self.data = tensordot(A.data,B.data,axes=(match_idx,match_idx))
        logger.debug(strm("shape of A is",ndshape(A)))
        logger.debug(strm("shape of B is",ndshape(B)))
        logger.debug(strm("matching_dims are",matching_dims))
        newsize = [(A.data.shape[j] if A.data.shape[j] != 1 else B.data.shape[j])
                for j in range(len(A.data.shape)) if A.dimlabels[j] not in matching_dims]
        self.data = self.data.reshape(newsize)
        # {{{ use the dictionaries to reconstruct the metadata
        self.axis_coords = self.fld(axis_coords_dict)
        self.axis_coords_units = self.fld(axis_units_dict)
        self.axis_coords_error = self.fld(axis_coords_error_dict)
        # }}}
        return self
    def __add__(self,arg):
        if isscalar(arg):
            A = self.copy()
            if isinstance(arg, complex) and self.data.dtype not in [complex128,complex64]:
                A.data = complex128(A.data)
            A.data += arg
            # error does not change
            return A
        #{{{ shape and add
        A,B = self.aligndata(arg)
        logger.debug(strm('after alignment, right data looks like:',ndshape(B)))
        retval = A.copy()
        retval.data = A.data + B.data
        #}}}
        Aerr = A.get_error()
        Berr = B.get_error()
        Rerr = 0.0
        if Aerr != None:
            Rerr += (Aerr)**2
        if Berr != None:
            Rerr += (Berr)**2
        Rerr = sqrt(real(Rerr)) # convert back to stdev
        if Aerr is None and Berr is None:
            Rerr = None
        retval.set_error(Rerr)
        return retval
    def __sub__(self,arg):
        return self.__add__(-1*arg)
    def __lt__(self,arg):
        if isinstance(arg, ndarray):
            retval = self.copy()
            retval.data = retval.data < arg
            return retval
        elif isinstance(arg,nddata):
            retval,B = self.aligndata(arg)
            retval.data = retval.data < B.data
            return retval
        elif isscalar(arg):
            retval = self.copy()
            retval.data = retval.data < arg
            return retval
        else:
            raise ValueError("I don't know what to do with an argument of type"+repr(type(arg)))
    def __gt__(self,arg):
        if isinstance(arg, ndarray):
            retval = self.copy()
            retval.data = retval.data > arg
            return retval
        elif isinstance(arg,nddata):
            retval,B = self.aligndata(arg)
            retval.data = retval.data > B.data
            return retval
        elif isscalar(arg):
            retval = self.copy()
            retval.data = retval.data > arg
            return retval
        else:
            raise ValueError("I don't know what to do with an argument of type"+repr(type(arg)))
    def __le__(self,arg):
        if isinstance(arg, ndarray):
            retval = self.copy()
            retval.data = retval.data <= arg
            return retval
        elif isinstance(arg,nddata):
            retval,B = self.aligndata(arg)
            retval.data = retval.data <= B.data
            return retval
        elif isscalar(arg):
            retval = self.copy()
            retval.data = retval.data <= arg
            return retval
        else:
            raise ValueError("I don't know what to do with an argument of type"+repr(type(arg)))
    def __ge__(self,arg):
        if isinstance(arg, ndarray):
            retval = self.copy()
            retval.data = retval.data >= arg
            return retval
        elif isinstance(arg,nddata):
            retval,B = self.aligndata(arg)
            retval.data = retval.data >= B.data
            return retval
        elif isscalar(arg):
            retval = self.copy()
            retval.data = retval.data >= arg
            return retval
        else:
            raise ValueError("I don't know what to do with an argument of type"+repr(type(arg)))
    def __mul__(self,arg):
        #{{{ do scalar multiplication
        if isscalar(arg):
            #print "multiplying",self.data.dtype,"with scalar of type",type(arg)
            A = self.copy()
            if isinstance(arg, complex) and self.data.dtype not in [complex128,complex64]:
                A.data = complex128(A.data)
            A.data *= arg
            if A.get_error() != None:
                error = A.get_error()
                error *= abs(arg)
            return A
        #}}}
        #{{{ shape and multiply
        try:
            A,B = self.aligndata(arg)
        except Exception as e:
            if arg.name() is not None and self.name() is not None:
                raise ValueError(strm("Error aligning right (arg)", arg.name(),
                    "with left (self)", self.name())+explain_error(e))
            else:
                raise ValueError("Error aligning"+explain_error(e))
        retval = A.copy()
        retval.data = A.data * B.data
        #}}}
        #{{{ if we have error for both the sets of data, I should propagate that error
        Aerr = A.get_error()
        Berr = B.get_error()
        Rerr = 0.0 # we can have error on one or both, so we're going to need to add up the variances
        if Aerr != None:
            Rerr += (Aerr * B.data)**2
        if Berr != None:
            Rerr += (Berr * A.data)**2
        Rerr = sqrt(real(Rerr)) # convert back to stdev
        if Aerr is None and Berr is None:
            Rerr = None
        #}}}
        retval.set_error(Rerr)
        return retval
    def __rpow__(self,arg):
        result = self.copy()
        result.set_error(None)
        logger.info("error propagation for right power not currently supported (do you need this, really?)")
        assert isscalar(arg) or isinstance(arg, ndarray), "currently right power only supported for ndarray and scalars -- do you really need something else??"
        result.data = arg**self.data
        return result
    def __pow__(self,arg):
        if arg == -1:
            x = self.get_error()
            result = self.copy()
            result.data = 1.0/result.data
            if x != None:
                result.set_error(abs(x.copy()/(self.data**2)))
            return result
        elif arg == 2:
            return self * self
        else:
            if self.get_error() != None:
                raise ValueError(strm("nothing but -1 and 2 supported yet! (you tried to raise to a power of "+repr(arg)+")"))
            else:
                result = self.copy()
                result.data = result.data**arg
                return result
    def __truediv__(self,arg):
        return self.__div__(arg)
    def __div__(self,arg):
        if isscalar(arg):
            A = self.copy()
            A.data /= arg
            if A.get_error() != None:
                error = A.get_error()
                error /= abs(arg)
            return A
        A,B = self.aligndata(arg)
        retval = A.copy()
        retval.data = A.data / B.data
        #{{{ if we have error for both the sets of data, I should propagate that error
        Aerr = A.get_error()
        Berr = B.get_error()
        Rerr = 0.0 # we can have error on one or both, so we're going to need to add up the variances
        dt128 = dtype('complex128')
        if Aerr != None:
            if (A.data.dtype is dt128) or (B.data.dtype is dt128):# this should avoid the error that Ryan gets
                Rerr += (complex128(Aerr)/complex128(B.data))**2
            else:
                Rerr += (Aerr/B.data)**2
        if Berr != None:
            if (A.data.dtype is dt128) or (Berr.dtype is dt128) or (B.data.dtype is dt128):# this should avoid the error that Ryan gets
                Rerr += (complex128(A.data)*complex128(Berr)/(complex128(B.data)**2))**2
            else:
                try:
                    Rerr += (A.data*Berr/(B.data**2))**2
                except:
                    raise ValueError(strm('self was',self,
                        'arg was',arg,
                        'dtype of A.data',A.data.dtype,
                        'dtype of Berr',Berr.dtype,
                        'dtype of B.data',Berr) + explain_error(e))
        try:
            Rerr = sqrt(real(Rerr)) # convert back to stdev --> note that this has problems with complex numbers, hence the "abs" above
        except AttributeError as e:
            raise AttributeError(strm("Rerr gave an attribute error when you passed",Rerr) + explain_error(e))
        #print "DEBUG: step 3",Rerr
        #print "Rerr dtype",Rerr.dtype
        if Aerr is None and Berr is None:
            Rerr = None
        #}}}
        retval.set_error(Rerr)
        return retval
    def __invert__(self):
        if self.data.dtype is dtype('bool'):
            self.data = ~self.data
            return self
        else:
            raise ValueError('invert only implemented for boolean now')
    def __abs__(self):
        return self.runcopy(abs)
    __radd__ = __add__
    __rmul__ = __mul__
    def __rsub__(self,arg):
        return -1*(self-arg)
    def __neg__(self):
        return -1*self
    def __rdiv__(self,arg):
        return arg * (self**(-1))
    #def real(self):
    #    self.data = real(self.data)
    #    return self
    #}}}
    #{{{ align data
    def aligndata(self,arg):
        r'''This is a fundamental method used by all of the arithmetic operations.
        It uses the dimension labels of `self` (the current instance) and `arg`
        (an nddata passed to this method) to generate two corresponding output
        nddatas that I refer to here, respectively, as `A` and `B`.  `A` and
        `B` have dimensions that are "aligned" -- that is, they are identical
        except for singleton dimensions (note that numpy automatically tiles
        singleton dimensions).  Regardless of how the dimensions of `self.data`
        and `arg.data` (the underlying numpy data) were ordered, `A.data` and
        `B.data` are now ordered identically, where dimensions with the same
        label (`.dimlabel`) correspond to the same numpy index.  This allows
        you do do math.

        Note that, currently, both `A` and `B` are given a full set of axis
        labels, even for singleton dimensions.  This is because we're assuming
        you're going to do math with them, and that the singleton dimensions
        will be expanded.

        Parameters
        ==========
        arg : nddata or ndarray
            The nddata that you want to align to `self`.
            If arg is an ndarray, it will try to match dimensions to self based
            on the length of the dimension.
            **Note:** currently there is an issue where this will only really
            work for 1D data, since it first makes an nddata instance based on
            arg, which apparently collapses multi-D data to 1D data.

        Returns
        =======
        A : nddata
            realigned version of `self`
        B : nddata
            realigned version of `arg` (the argument)
        '''
        #{{{ if zero dimensional, fake a singleton dimension and recurse
        #{{{ unless both are zero dimensional, in which case, just leave alone
        logger.debug(strm("starting aligndata"))
        if isscalar(arg) or isinstance(arg, ndarray):
            arg = nddata(arg)
            index_dims = [j for j in r_[0:len(arg.dimlabels)]
                     if arg.dimlabels[j]=='INDEX']
            for j in index_dims:# find dimension of matching length
                match_dims = nonzero(arg.data.shape[j]==array(self.data.shape))[0]
                if len(match_dims) > 0:
                    arg.dimlabels[j] = self.dimlabels[match_dims[0]]
                if len(match_dims) != len(index_dims):
                    raise ValueError("you seem to by multiplying by something with an 'INDEX' data and something that doesn't have that -- is this really what you want?  (this is commonly produced by multiplying a mismatched ndarray by an nddata)")
        if ndshape(self).zero_dimensional and ndshape(arg).zero_dimensional:
            logger.debug(strm("(1) yes, I found something zero dimensional"))
            return self.copy(),arg.copy()
        #}}}
        elif ndshape(self).zero_dimensional:
            logger.debug(strm("(2) yes, I found something zero dimensional"))
            logger.debug(strm("yes, I found something zero dimensional"))
            A = self.copy()
            A.dimlabels = [arg.dimlabels[0]]
            A.data = A.data.reshape(1)
            return A.aligndata(arg)
        elif ndshape(arg).zero_dimensional:
            logger.debug(strm("(3) yes, I found something zero dimensional"))
            logger.debug(strm("yes, I found something zero dimensional"))
            arg = arg.copy()
            arg.dimlabels = [self.dimlabels[0]]
            arg.data = arg.data.reshape(1)
            return self.aligndata(arg)
        #}}}
        selfout = self.copy() # copy self
        assert len(selfout.data.shape) != 0 and len(arg.data.shape) != 0, ("neither"
         " self nor arg should be zero dimensional at this point (previous code"
         " should have taken care of that")
        # {{{create newdims, consisting of dimlabels for self, followed by the
        # names of the dimensions in arg that are not also in self -- order for
        # both is important; then create a matching selfshape
        augmentdims = [x for x in arg.dimlabels if x in
                set(self.dimlabels)^set(arg.dimlabels)] # dims in arg
        #                   but not self, ordered as they were in arg
        newdims = self.dimlabels + augmentdims
        selfshape = list(selfout.data.shape)+list(
                ones(len(augmentdims),dtype=uint64)) # there is no need to
        #       transpose self, since its order is preserved
        # }}}
        argout = arg.copy()
        # {{{ now create argshape for the reshaped argument
        new_arg_labels = [x for x in newdims if x in
                arg.dimlabels] #  only the labels valid for arg, ordered
        #                         as they are in newdims
        argshape = list(ones(len(newdims), dtype=int64))# should be a better solution
        logger.debug(strm("DEBUG 2: shape of self",ndshape(self),"self data shape",self.data.shape,"shape of arg",ndshape(arg),"arg data shape",arg.data.shape))
        logger.debug(strm("DEBUG 3: shape of selfout",ndshape(selfout),"selfout data shape",selfout.data.shape,"shape of argout",ndshape(argout),"argout data shape",argout.data.shape))
        #{{{ wherever the dimension already exists in arg, pull the shape from arg
        for j,k in enumerate(newdims):
            if k in argout.dimlabels:
                try:
                    argshape[j] = argout.data.shape[argout.axn(k)]
                except:
                    raise ValueError("There seems to be a problem because the" +
                            "shape of argout is now len:%d"%len(argout.data.shape),
                            argout.data.shape,"while the dimlabels is len:%d"%len(
                                argout.dimlabels),argout.dimlabels)
        # }}}
        # }}}
        # {{{ transpose arg to match newshape
        argorder = list(map(argout.dimlabels.index,new_arg_labels)) # for
        #          each new dimension, determine the position of the
        #          original dimension
        selfout.data = selfout.data.reshape(int64(selfshape)) # and reshape
        #          to its new shape
        selfout.dimlabels = newdims
        try:
            argshape = int64(argshape)
            argout.data = argout.data.transpose(argorder
                    ).reshape(argshape) # and reshape the data
        except ValueError as Argument:
            raise ValueError('the shape of the data is ' +
                    repr(argout.data.shape) + ' the transpose ' +
                    repr(argorder) + ' and the new shape ' +
                    repr(argshape) + ' original arg: ' +
                    repr(Argument))
        argout.dimlabels = newdims
        # }}}
        # {{{ transpose the data errors appropriately
        if selfout.get_error() != None:
            try:
                temp = selfout.get_error().copy().reshape(selfshape)
            except ValueError as Argument:
                raise ValueError("The instance (selfout) has a shape of "
                        + repr(selfout.data.shape) +
                        " but its error has a shape of" +
                        repr(selfout.get_error().shape) +
                        "!!!\n\n(original argument:\n" +
                        repr(Argument) + "\n)")
            selfout.set_error(temp)
        if argout.get_error() != None:
            try:
                temp = argout.get_error().copy().transpose(argorder).reshape(argshape)
            except ValueError as Argument:
                raise ValueError("The argument (argout) has a shape of "
                        + repr(argout.data.shape)
                        + " but its error has a shape of" +
                        repr(argout.get_error().shape) + "(it's " +
                        repr(argout.get_error()) +
                        ")!!!\n\n(original argument:\n" +
                        repr(Argument) + "\n)")
            argout.set_error(temp)
        # }}}
        if (len(selfout.axis_coords)>0) or (len(argout.axis_coords)>0):
            #{{{ transfer the errors and the axis labels
            #{{{ make dictionaries for both, and update with info from both, giving preference to self
            axesdict = selfout.mkd()
            #print "DEBUG 4: original mkd",axesdict
            errordict = selfout.mkd()
            # {{{ define a function that allows me to only update non-zero axes
            def non_empty_axes(input_data,ret_err = False):
                if ret_err:
                    temp_dict = input_data.mkd(input_data.axis_coords_error)
                else:
                    temp_dict = input_data.mkd(input_data.axis_coords)
                temp_dict = {k:v for k,v in temp_dict.items()
                        if v is not None and len(v) > 0}
                return temp_dict
            # }}}
            #{{{ add the axes and errors for B
            if isinstance(arg.axis_coords, list):
                if len(arg.axis_coords) > 0:
                    axesdict.update(non_empty_axes(arg))
            if isinstance(arg.axis_coords_error, list):
                if len(arg.axis_coords_error) > 0 and not all([x is None for x in arg.axis_coords_error]):
                    errordict.update(arg.mkd(arg.axis_coords_error))
            #}}}
            #{{{ add the axes and errors for A
            if isinstance(self.axis_coords, list):
                if len(self.axis_coords) > 0:
                    axesdict.update(non_empty_axes(self))
            if isinstance(self.axis_coords_error, list):
                if len(self.axis_coords_error) > 0 and not all([x is None for x in self.axis_coords_error]):
                    errordict.update(self.mkd(self.axis_coords_error))
            #}}}
            #}}}
            selfout.axis_coords_error = selfout.fld(errordict)
            argout.axis_coords_error = selfout.fld(errordict)
            selfout.axis_coords = selfout.fld(axesdict)
            argout.axis_coords = selfout.fld(axesdict)
            #}}}
            selfout.axis_coords_units = [None]*len(newdims)
            argout.axis_coords_units = [None]*len(newdims)
            for thisdim in newdims:
                if thisdim in self.dimlabels:
                    selfout.set_units(thisdim,self.get_units(thisdim))
                    argout.set_units(thisdim,self.get_units(thisdim))
                elif thisdim in arg.dimlabels:
                    selfout.set_units(thisdim,arg.get_units(thisdim))
                    argout.set_units(thisdim,arg.get_units(thisdim))
        return selfout,argout
    #}}}
    #{{{ integrate, differentiate, and sum
    def integrate(self, thisaxis, backwards=False, cumulative=False):
        r'''this performs an integration -- which is similar to a sum, except that it takes the axis into account, i.e., it performs:
            $\int f(x) dx$
            rather than
            $\sum_i f(x_i)$

            Gaussian quadrature, etc, is planned for a future version.
            '''
        if backwards is True:
            self.data = self[thisaxis,::-1].data
        t = None
        if len(self.axis_coords)>0:
            t = self.getaxis(thisaxis)
            dt = t[1]-t[0]
        if t is None:
            raise ValueError("You can't call integrate on an unlabeled axis")
        if cumulative:
            self.run_nopop(cumsum,thisaxis)
            if backwards is True:
                self.data = self[thisaxis,::-1].data
        else:
            self.run(sum,thisaxis)
        self.data *= dt
        return self
    def diff(self,thisaxis,backwards = False):
        if backwards is True:
            self.data = self[thisaxis,::-1].data
        self.run_nopop(mydiff,thisaxis)
        if backwards is True:
            self.data = self[thisaxis,::-1].data
        if len(self.axis_coords)>0:
            t = self.getaxis(thisaxis)
            dt = t[1]-t[0]
            self.data /= dt
        return self
    def sum(self,axes):
        if (isinstance(axes, str)):
            axes = [axes]
        for j in range(0,len(axes)):
            try:
                thisindex = self.dimlabels.index(axes[j])
            except:
                print('|-ERROR FINDING DIMENSION-----')
                print('| dimlabels is: ',self.dimlabels)
                print("| doesn't contain: ",axes[j])
                print('|-----------------------------')
                raise
            self.data = sum(self.data,
                    axis=thisindex)
            self._pop_axis_info(thisindex)
        return self
    def sum_nopop(self,axes):
        if (isinstance(axes, str)):
            axes = [axes]
        for j in range(0,len(axes)):
            try:
                thisindex = self.dimlabels.index(axes[j])
            except:
                print('error, dimlabels is: ',self.dimlabels)
                print("doesn't contain: ",axes[j])
                raise
            temp = list(self.data.shape)
            temp[thisindex] = 1
            self.data = sum(self.data,
                    axis=thisindex)
            self.data = self.data.reshape(temp)
        return self
    #}}}
    #{{{ poly. fit
    def polyfit(self,axis,order=1,force_y_intercept = None):
        '''polynomial fitting routine -- return the coefficients and the fit
        ..note:
            later, should probably branch this off as a new type of fit class

        ..warning:
            for some reason, this version doesn't use orthogonal polynomials,
            as the numpy routine does -- we had diagnosed and determined that
            that creates noticeably different results, so fix that here.

        Parameters
        ----------
        axis: str
            name of the axis that you want to fit along
            (not sure if this is currently tested for multi-dimensional data,
            but the idea should be that multiple fits would be returned.)
        order: int
            the order of the polynomial to be fit
        force_y_intercept: double or None
            force the y intercept to a particular value (e.g. 0)

        Returns
        -------
        c: ndarray
            a standard numpy array containing the coefficients (in ascending polynomial order)
        formult: nddata
            an nddata containing the result of the fit
        '''
        x = self.getaxis(axis).copy().reshape(-1,1)
        #{{{ make a copy of self with the relevant dimension second to last (i.e. rows)
        formult = self.copy()
        neworder = list(formult.dimlabels)
        neworder.pop(neworder.index(axis))
        if len(neworder) > 1:
            neworder = neworder[:-1] + [axis] + neworder[-1]
        else:
            neworder = [axis] + neworder
        formult.reorder(neworder)
        #}}}
        y = formult.data
        #{{{ now solve Lx = y, where x is appropriate for our polynomial
        startingpower = 0
        if force_y_intercept != None:
            startingpower = 1
        L =  concatenate([x**j for j in range(startingpower,order+1)],axis=1) # note the totally AWESOME way in which this is done!
        #print 'fitting to matrix',L
        if force_y_intercept != None:
            y -= force_y_intercept
        c = dot(pinv(L),y)
        fity = dot(L,c)
        if force_y_intercept != None:
            #print "\n\nDEBUG: forcing from",fity[0],"to"
            fity += force_y_intercept
            #print "DEBUG: ",fity[0]
            c = c_[force_y_intercept,c]
        #}}}
        #{{{ rather than have to match up everything, just drop the fit data into formult, which should be the same size, shape, etc
        formult.data = fity
        formult.set_error(None)
        #}}}
        return c,formult
    #}}}
    #{{{ max and mean
    def _wrapaxisfuncs(self,func):
        #{{{ for convenience, wrap the max and min functions
        if func == max:
            func = amax
        if func == min:
            func = amin
        if func == diff:
            func = mydiff
        return func
        #}}}
    def argmax(self,*args,**kwargs):
        r"""find the max along a particular axis, and get rid of that axis, replacing it with the index number of the max value
        
        Parameters
        ==========
        raw_index: bool
            return the raw (ndarray) numerical index, rather than the corresponding axis value
            Note that the result returned is still, however, an nddata (rather than numpy ndarray) object.
        """
        #{{{ process arguments
        axes = self._possibly_one_axis(*args)
        raw_index = False
        if 'raw_index' in list(kwargs.keys()):
            raw_index = kwargs.pop('raw_index')
        if len(kwargs) > 0:
            raise ValueError("I didn't understand the kwargs:",repr(kwargs))
        if (isinstance(axes, str)):
            axes = [axes]
        #}}}
        for j in range(0,len(axes)):
            try:
                thisindex = self.axn(axes[j])
            except:
                print('error, dimlabels is: ',self.dimlabels)
                print("doesn't contain: ",axes[j])
                raise
            if raw_index:
                self.data = argmax(self.data,
                        axis=thisindex)
            else:
                if self.axis_coords[thisindex] is None:
                    raise ValueError("It doesn't make sense to call argmax if you have removed the axis coordinates! (getaxis yields None for %s"%thisindex)
                self.data = self.axis_coords[thisindex][argmax(self.data,
                    axis=thisindex)]
            self._pop_axis_info(thisindex)
        return self
    def argmin(self,*axes,**kwargs):
        r"""If `argmin('axisname')` find the min along a particular axis, and get rid of that
        axis, replacing it with the index number of the max value.
        If `argmin()`: return a dictionary giving the coordinates of the overall minimum point.
        
        Parameters
        ==========
        raw_index: bool
            Return the raw (ndarray) numerical index, rather than the corresponding axis value.
            Note that the result returned is still, however, an nddata (rather than numpy ndarray) object.
        """
        raw_index = process_kwargs([("raw_index",False)],kwargs)
        if len(axes) == 0:
            raw_indices = dict(zip(self.dimlabels,
                unravel_index(self.data.ravel().argmin(),self.data.shape)))
            if raw_index:
                return raw_indices
            else:
                return dict([(k,self.getaxis(k)[v]) for k,v in raw_indices.items()])
        if (type(axes) is str):
            axes = [axes]
        for j in range(0,len(axes)):
            try:
                thisindex = self.axn(axes[j])
            except:
                print('error, dimlabels is: ',self.dimlabels)
                print("doesn't contain: ",axes[j])
                raise
            if raw_index:
                self.data = argmin(self.data,
                        axis=thisindex)
            else:
                self.data = self.axis_coords[thisindex][argmin(self.data,
                    axis=thisindex)]
            self._pop_axis_info(thisindex)
        return self
    def cdf(self,normalized = True,max_bins = 500):
        """calculate the Cumulative Distribution Function for the data along `axis_name`

        only for 1D data right now
        
        Returns
        =======
        A new nddata object with an axis labeled `values`, and data corresponding to the CDF.
        """
        thisaxis = 0
        n_bins = self.data.shape[thisaxis]
        if n_bins > max_bins: n_bins = max_bins # otherwise this takes a while
        bins, vals = histogram(self.data,
                bins = n_bins)
        retval = nddata(double(bins),[-1],['values']).labels('values',
                vals[:-1]+(vals[1]-vals[0])*0.5)
        retval.run_nopop(cumsum,'values')
        if normalized:
            print('final value',retval['values',-1])
            retval /= retval['values',-1]
        return retval
    def mean_all_but(self,listofdims):
        'take the mean over all dimensions not in the list'
        for dimname in list(self.dimlabels):# I can't be popping from the list as I iterate over it
            if not dimname in listofdims:
                self.mean(dimname)
        return self
    def mean_weighted(self,axisname):
        r"""perform  the weighted mean along `axisname` (use $\sigma$ from $\sigma = $self.get_error() do generate $1/\sigma$ weights)
        for now, it clears the error of `self`, though it would be easy to calculate the new error, since everything is linear

        unlike other functions, this creates working objects that are themselves nddata objects
        this strategy is easier than coding out the raw numpy math, but probably less efficient"""
        #{{{ the weighted mean, pyspecdata style
        weight_matrix = self.copy().set_error(None)
        weight_matrix.data = 1. / self.get_error().copy()
        #{{{ find out where anything is nan, and set both error and weight to 0
        nan_mask = isnan(self.data)
        nan_mask |= isnan(weight_matrix.data)
        weight_matrix.data[nan_mask] = 0
        self.data[nan_mask] = 0
        #}}}
        #{{{ make sure there are no infinite values, because I wouldn't be sure how to deal with this
        inf_mask = isinf(self.data)
        inf_mask |= isinf(weight_matrix.data)
        assert not any(inf_mask)
        #}}}
        normalization = weight_matrix.copy().run(sum,axisname)
        weight_matrix /= normalization
        self.data *= weight_matrix.data
        self.set_error(None)
        self.run(sum,axisname)
        #}}}
        return self
    def mean(self,*args,**kwargs):
        r'''Take the mean and (optionally) set the error to the standard deviation

        Parameters
        ----------
        std: bool
            whether or not to return the standard deviation as an error
        '''
        logger.debug("entered the mean function")
        #{{{ process arguments
        if len(args) > 1:
            raise ValueError('you can\'t pass more than one argument!!')
        axes = self._possibly_one_axis(*args)
        if 'return_error' in kwargs:
            raise ValueError('return_error kwarg no longer used -- use std kwarg if you want to set the error to the std')
        return_error = process_kwargs([('std',False)],kwargs)
        logger.debug(strm("return error is",return_error))
        if (isinstance(axes, str)):
            axes = [axes]
        #}}}
        for j in range(0,len(axes)):
            try:
                thisindex = self.dimlabels.index(axes[j])
            except:
                logger.debug(strm('error, dimlabels is: ',self.dimlabels))
                logger.debug(strm("doesn't contain: ",axes[j]))
                raise
            if self.data_error is not None:
                this_axis_length = self.data.shape[thisindex]
                try:
                    self.data_error = sqrt(sum((self.data*self.data_error)**2,
                            axis=thisindex)/(this_axis_length**2))
                except:
                    raise ValueError(strm('shape of data',shape(self.data),'shape of data error',shape(self.data_error)))
            if return_error: # since I think this is causing an error
                thiserror = std(self.data,
                        axis=thisindex)
                if isscalar(thiserror):
                    thiserror = r_[thiserror]
            self.data = mean(self.data,
                    axis=thisindex)
            if return_error: # this needs to go after the data setting
                self.set_error(thiserror) # set the error to the standard deviation
            self._pop_axis_info(thisindex)
            logger.debug(strm("return error is",return_error))
        return self
    def mean_nopop(self,axis):
        self = self.run_nopop(mean,axis=axis)
        return self
    #}}}
    #{{{ running functions and popping dimensions
    def _pop_axis_info(self,thisindex):
        r'pop axis by index'
        self.dimlabels.pop(thisindex)
        if self.axis_coords!=[]:
            self.axis_coords.pop(thisindex)
            if self.axis_coords_error is not None and len(self.axis_coords_error) > 0:
                try:
                    self.axis_coords_error.pop(thisindex)
                except Exception as e:
                    raise RuntimeError(strm('trying to pop',thisindex,'from',self.axis_coords_error) + explain_error(e))
            if len(self.axis_coords_units) > 0:
                try:
                    self.axis_coords_units.pop(thisindex)
                except:
                    raise IndexError(strm('trying to pop',
                        thisindex, 'from', self.axis_coords_units))
        return self
    def popdim(self,dimname):
        thisindex = self.axn(dimname)
        thisshape = list(self.data.shape)
        if thisshape[thisindex]!=1:
            raise IndexError("trying to pop a dim that's not length 1")
        thisshape.pop(thisindex)
        self.data = self.data.reshape(thisshape)
        self._pop_axis_info(thisindex)
        return self
    def cropped_log(self,subplot_axes = None,magnitude = 4):
        r'''For the purposes of plotting, this generates a copy where I take the log, spanning "magnitude" orders of magnitude
        This is designed to be called as abs(instance).cropped_log(), so it doesn't make a copy'''
        phaseinfo = None
        if self.data.dtype == complex128:
            absdata = abs(self)
            phaseinfo = self/absdata
            self.data = absdata.data
        self.run(log10)
        if subplot_axes is None:# then do all
            self.data -= self.data.flatten().max() - magnitude # span only 4 orders of magnitude
        else:
            print("smooshing along subplot_axes",subplot_axes)
            newdata = self.copy().smoosh(subplot_axes,dimname = 'subplot')
            print(ndshape(newdata))
            newdata.run(max,'subplot')
            print(newdata)
            newdata = self - newdata
            self.data = newdata.data + magnitude
        self.data[self.data < 0] = 0
        if phaseinfo is not None:
            self.data = self.data * phaseinfo.data
        return self
    def runcopy(self,*args):
        newdata = self.copy()
        func = args[0]
        func = self._wrapaxisfuncs(func)
        if len(args)>1:
            axis = args[1]
            thisindex = newdata.dimlabels.index(axis)
            newdata.data = func(newdata.data,axis=thisindex)
            newdata._pop_axis_info(thisindex)
        else:
            newdata.data = func(newdata.data)
        return newdata
    def run(self,*args):
        """run a standard numpy function on the nddata:

        ``d.run(func,'axisname')`` will run function `func` (*e.g.* a
        lambda function) along axis named 'axisname'

        ``d.run(func)`` will run function `func` on the data

        **in general**: if the result of func reduces a dimension size to
        1, the 'axisname' dimension will be "popped" (it will not exist in
        the result) -- if this is not what you want, use ``run_nopop``
        """
        func = args[0]
        func = self._wrapaxisfuncs(func)
        if len(args)>1:
            axis = args[1]
            try:
                thisindex = self.dimlabels.index(axis)
            except Exception as e:
                if not isinstance(axis, str):
                    raise ValueError('The format of run is run(func,"axisname"), but you didn\'t give a string as the second argument -- maybe you fed the arguments backwards?')
                elif axis not in self.dimlabels:
                    raise ValueError("axis "+axis+
                            " is not in dimlabels ("+
                            repr(self.dimlabels)+")")
                else:
                    raise e
            self.data = func(self.data,axis=thisindex)
            self._pop_axis_info(thisindex)
            return self
        else:
            retval = func(self.data)
            if self.data.size == retval.size:
                self.data = retval
                return self
            else:
                return retval
    def run_nopop(self,func,axis):
        func = self._wrapaxisfuncs(func)
        try:
            thisaxis = self.dimlabels.index(axis)
        except Exception as e:
            raise IndexError(strm("I couldn't find the dimension",axis,
                "in the list of axes",self.dimlabels))
        temp = list(self.data.shape)
        temp[thisaxis] = 1
        numnonoptargs = len(getargspec(func)[0])-len(getargspec(func)[3])
        if numnonoptargs == 1:
            try:
                self.data = func(self.data,axis=thisaxis)
            except TypeError:
                self.data = func(self.data,axes=thisaxis)
        elif numnonoptargs == 2:
            try:
                self.data = func(self.getaxis(axis),self.data,axis=thisaxis)
            except TypeError:
                self.data = func(self.getaxis(axis),self.data,axes=thisaxis)
        else:
            raise ValueError('you passed a function to run_nopop that doesn\'t'
                    'have either one or two arguments!')
        #{{{ if the function doesn't rip out the dim, make sure we don't change the dims
        if len(self.data.shape)==len(temp):
            temp[thisaxis] = self.data.shape[thisaxis]
        #}}}
        self.data = self.data.reshape(temp)
        return self
    def item(self):
        r"like numpy item -- returns a number when zero-dimensional"
        return self.data.item()
    #}}}
    #{{{ ft-related functions
    def unitify_axis(self,axis_name,
            is_axis=True):
        'this just generates an axis label with appropriate units'
        if type(axis_name) in [int,int64]:
            axis_name = self.dimlabels[axis_name]
        if self.get_prop('FT') is not None and axis_name in list(self.get_prop('FT').keys()) and self.get_prop('FT')[axis_name]:
            isft = True
        else:
            isft = False
        if is_axis:
            yunits = self.units_texsafe(axis_name)
            j = axis_name.find('_')
            if j > -1:
                prevword = axis_name[0:j]
                if j+1< len(axis_name):
                    followword = axis_name[j+1:]
                else:
                    followword = []
                k = followword.find(' ')
                if k > -1 and k < len(followword):
                    followword = followword[:k]
                k = followword.find('_')
                if len(followword) > 0:
                    if not (k > -1) and (len(prevword) < 2 or len(followword) < 2):
                        if len(followword) > 1:
                            axis_name = axis_name[:j+1+len(followword)]  + '}$' + axis_name[j+1+len(followword):]
                            axis_name = axis_name[:j+1] + '{' + axis_name[j+1:]
                        else:
                            axis_name = axis_name[0:j+2] + '$' + axis_name[j+2:]
                        axis_name = '$'+axis_name
            if isft:
                t_idx = axis_name.find('t')
                if t_idx>-1:
                    if t_idx+1 < len(axis_name) and axis_name[t_idx+1].isalpha():
                        axis_name = r'F{'+axis_name+r'}'
                    else:
                        axis_name = axis_name.replace('t','\\nu ')
                        if axis_name[0] != '$':
                            axis_name = '$' + axis_name + '$'
                #elif axis_name[:2] == 'ph':
                #    if len(axis_name) > 2:
                #        axis_name = r'$\Delta c_{'+axis_name[2:]+'}$'
                #    else:
                #        axis_name = r'$\Delta c$'
                else:
                    axis_name = r'F{'+axis_name+r'}'
        else:
            yunits = self.units_texsafe()
        if yunits is not None:
            axis_name = axis_name + ' / ' + yunits
        return axis_name
    #{{{ the following are all in the desired format -- the repetition at the end is because each function is in its own file (module) of the same name
    _ft_conj = this_fourier._ft_conj
    ft = this_fourier.ft
    set_ft_prop = this_fourier.set_ft_prop
    get_ft_prop = this_fourier.get_ft_prop
    ft_state_to_str = this_fourier.ft_state_to_str
    ft_clear_startpoints = this_fourier.ft_clear_startpoints
    ift = this_fourier.ift
    _ft_shift = this_fourier._ft_shift
    ftshift = this_fourier.ftshift
    convolve = this_fourier.convolve
    extend_for_shear = this_fourier.extend_for_shear
    linear_shear = axis_manipulation.linear_shear
    inhomog_coords = axis_manipulation.inhomog_coords
    secsy_transform_manual = axis_manipulation.secsy_transform_manual
    secsy_transform = axis_manipulation.secsy_transform
    register_axis = axis_manipulation.register_axis
    fourier_shear = this_fourier.shear
    #}}}
    #}}}
    def nnls(self, dimname, newaxis_dict, kernel_func, l=0):
        r"""Perform regularized non-negative least-squares "fit" on self.

        Capable of solving for solution in 1 or 2 dimensions.

        We seek to minimize
        :math:`Q = \| Ax - b \|_2 + \|\lambda x\|_2`
        in order to obtain solution vector :math:`x` subject to non-negativity constraint
        given input matrix :math:`A`, the kernel, and input vector :math:`b`, the data.

        The first term assesses agreement between the fit :math:`Ax` and the data :math:`b`,
        and the second term accounts for noise with the regularization parameter :math:`\lambda`
        according to Tikhonov regularization.

        To perform regularized minimization in 2 dimensions, set `l` to :str:`BRD` and provide a
        tuple of parameters :str:`dimname`, :nddata:`newaxis_dict`, and :function:`kernel_func`.
        Algorithm described in Venkataramanan et al. 2002 is performed which determines optimal :math:`\lambda`
        for the data (DOI:10.1109/78.995059).
        
        See: `Wikipedia page on NNLS <https://en.wikipedia.org/wiki/Non-negative_least_squares>`_,
        `Wikipedia page on Tikhonov regularization <https://en.wikipedia.org/wiki/Tikhonov_regularization>`_
         
        Parameters
        ==========
        dimname: str
            Name of the "data" dimension that is to be replaced by a
            distribution (the "fit" dimension);
            *e.g.* if you are regularizing a set of functions
            :math:`\exp(-\tau*R_1)`, then this is :math:`\tau`
        newaxis_dict: dict or nddata
            a dictionary whose key is the name of the "fit" dimension
            (:math:`R_1` in the example above)
            and whose value is an array with the new axis labels.
            OR
            this can be a 1D nddata
            -- if it has an axis, the axis will be used to create the
            fit axis; if it has no axis, the data will be used
        kernel_func: function
            a function giving the kernel for the regularization.
            The first argument is the "data" variable
            and the second argument is the "fit" variable
            (in the example above, this would be something like
            ``lambda x,y: exp(-x*y)``)
        l : double (default 0) or str
            the regularization parameter
            :math:`lambda` -- if this is set to 0, the algorithm reverts to
            standard nnls.
            If this is set to :str:`BRD`, then algorithm expects tuple of each parameter
            described above in order to perform a 2-dimensional fit.

        Returns
        =======
        self:
            The regularized result.
            For future use, both the kernel (as an nddata, in a property called
            "nnls_kernel") and the residual (as an nddata, in a property called
            "nnls_residual") are stored as properties of the nddata.
            The regularized dimension is always last
            (innermost).
            If :str:`BRD` is specified, then the individual, uncompressed kernels :math:`K_{1}` and :math:`K_{2}` are returned as properties of the nddata "K1" and "K2" respectively. The number of singular values used to compressed each kernel is returned in properties of the nddata called, respectively, "s1" and "s2". 
        """
        logger.debug(strm('on first calling nnls, shape of the data is',ndshape(self),'is it fortran ordered?',isfortran(self.data)))
        tuple_syntax = False
        if isinstance(dimname, tuple):
            tuple_syntax = True
            assert len(dimname) == 2, "tuple of two dimension names only"
            assert type(dimname[0]) and isinstance(dimname[1], str), "first argument is tuple of two dimension names"
        else:
            assert isinstance(dimname, str), "first argument is dimension name or tuple of two dimension names"
        if isinstance(newaxis_dict, tuple):
            assert len(newaxis_dict) == 2, "tuple of two nddatas only"
            if isinstance(newaxis_dict[0],nddata) and isinstance(newaxis_dict[1],nddata):
                assert len(newaxis_dict[0].dimlabels) and len(newaxis_dict[1].dimlabels) == 1, "currently only set up for 1D"
        elif isinstance(newaxis_dict, dict):
            assert len(newaxis_dict) == 1, "currently only set up for 1D"
        elif isinstance(newaxis_dict,nddata):
            assert len(newaxis_dict.dimlabels) == 1, "currently only set up for 1D"
        else:
            raise ValueError("second argument is dictionary or nddata with new axis, or tuple of nddatas with new axes")
        if isinstance(kernel_func, tuple):
            assert callable(kernel_func[0]) and callable(kernel_func[1]), "third argument is tuple of kernel functions"
        else:
            assert callable(kernel_func), "third argument is kernel function"
        # construct the kernel
        # the kernel transforms from (columns) the "fit" dimension to (rows)
        # the "data" dimension
        if tuple_syntax:
            if isinstance(newaxis_dict[0],nddata):
                assert len(newaxis_dict[0].dimlabels) and len(newaxis_dict[1].dimlabels) == 1, "must be 1 dimensional!!"
                fitdim_name1 = newaxis_dict[0].dimlabels[0]
                fitdim_name2 = newaxis_dict[1].dimlabels[0]
                fit_axis1 = newaxis_dict[0].getaxis(fitdim_name1)
                fit_axis2 = newaxis_dict[1].getaxis(fitdim_name2)
                if fit_axis1 is None:
                    fit_axis1 = newaxis_dict[0].data
                if fit_axis2 is None:
                    fit_axis2 = newaxis_dict[1].data
        elif isinstance(newaxis_dict,nddata):
            assert len(newaxis_dict.dimlabels) == 1, "must be 1 dimensional!!"
            fitdim_name = newaxis_dict.dimlabels[0]
            fit_axis = newaxis_dict.getaxis(fitdim_name)
            if fit_axis is None:
                fit_axis = newaxis_dict.data
        else:
            fitdim_name = list(newaxis_dict.keys())[0]
            logger.debug(strm('shape of fit dimension is',newaxis_dict[fitdim_name].shape))
            fit_axis = newaxis_dict[fitdim_name]
        if tuple_syntax:
            fit_axis1 = nddata(fit_axis1,fitdim_name1)
            fit_axis2 = nddata(fit_axis2,fitdim_name2)
            data_axis1 = self.fromaxis(dimname[0])
            data_axis2 = self.fromaxis(dimname[1])
            data_axis1.squeeze()
            data_axis2.squeeze()
            data_axis1,fit_axis1 = data_axis1.aligndata(fit_axis1)
            data_axis2,fit_axis2 = data_axis2.aligndata(fit_axis2)
            K1 = kernel_func[0](data_axis1,fit_axis1).squeeze()
            K1_ret = K1
            logger.debug(strm('K1 dimlabels',K1.dimlabels,'and raw shape',K1.data.shape))
            K2 = kernel_func[1](data_axis2,fit_axis2).squeeze()
            K2_ret = K2
            logger.debug(strm('K2 dimlabels',K2.dimlabels,'and raw shape',K2.data.shape))
            # SVD and truncation of kernels
            U1,S1,V1 = np.linalg.svd(K1.data,full_matrices=False)
            U2,S2,V2 = np.linalg.svd(K2.data,full_matrices=False)
            logger.debug(strm('Uncompressed SVD K1:',[x.shape for x in (U1,S1,V1)]))
            logger.debug(strm('Uncompressed SVD K2:',[x.shape for x in (U2,S2,V2)]))
            default_cut = 1e-2
            s1 = where(S1 > default_cut)[0][-1]
            s2 = where(S2 > default_cut)[0][-1]
            U1 = U1[:,0:s1]
            S1 = S1[0:s1]
            V1 = V1[0:s1,:]
            U2 = U2[:,0:s2]
            S2 = S2[0:s2]
            V2 = V2[0:s2,:]
            S1 = S1*eye(s1)
            S2 = S2*eye(s2)
            logger.debug(strm('Compressed SVD of K1:',[x.shape for x in (U1,S1,V1)]))
            logger.debug(strm('Compressed SVD K2:',[x.shape for x in (U2,S2,V2)]))
            # would generate projected data here
            # compress data here
            K1 = S1.dot(V1)
            K2 = S2.dot(V2)
            K = K1[:,newaxis,:,newaxis]*K2[newaxis,:,newaxis,:]
            K = K.reshape(K1.shape[0]*K2.shape[0],K1.shape[1]*K2.shape[1])
            logger.debug(strm('Compressed K0, K1, and K2:',[x.shape for x in (K,K1,K2)]))

            data_compressed = U1.T.dot(self.data.dot(U2))
            logger.debug(strm('Compressed data:',data_compressed.shape))
            # data_for_nnls = nddata(data_compressed,[dimname[0],dimname[1]])
            # data_for_nnls.smoosh([dimname[0],dimname[1]],dimname=dimname[0])
            data_fornnls = empty(s1*s2)
            for s1_index in range(s1):
                for s2_index in range(s2):
                    temp = data_compressed[s1_index][s2_index]
                    data_fornnls[s1_index*s2+s2_index] = temp
            logger.debug(strm('Lexicographically ordered data:',data_fornnls.shape))
            if len(data_fornnls.shape) > 2:
                logger.debug(strm('Reshpaing data..'))
                data_fornnls = data_fornnls.reshape((prod(data_fornnls.shape[:-1]),data_fornnls.shape[-1]))
            
            if l == 'BRD':
                def chi(x_vec,val):
                    return 0.5*dot(x_vec.T,dot(dd_chi(G(x_vec),val**2),x_vec)) - dot(x_vec.T,data_fornnls[:,newaxis])
                def d_chi(x_vec,val):
                    return dot(dd_chi(G(x_vec),val**2),x_vec) - data_fornnls[:,newaxis]
                def dd_chi(G,val):
                    return G + (val**2)*eye(shape(G)[0])
                def G(x_vec):
                    return dot(K,dot(square_heaviside(x_vec),K.T))
                def H(product):
                    if product <= 0:
                        return 0
                    if product > 0:
                        return 1
                def square_heaviside(x_vec):
                    diag_heavi = []
                    for q in range(shape(K.T)[0]):
                        pull_val = dot(K.T[q,:],x_vec)
                        temp = pull_val[0]
                        temp = H(temp)
                        diag_heavi.append(temp)
                    diag_heavi = array(diag_heavi)
                    square_heavi = diag_heavi*eye(shape(diag_heavi)[0])
                    return square_heavi
                def optimize_alpha(input_vec,val):
                    alpha_converged = False
                    factor = sqrt(s1*s2)
                    T = linalg.inv(dd_chi(G(input_vec),val**2))
                    dot_product = dot(input_vec.T,dot(T,input_vec))
                    ans = dot_product*factor
                    ans = ans/linalg.norm(input_vec)/dot_product
                    tol = 1e-3
                    if abs(ans-val**2) <= tol:
                        logger.debug(strm('ALPHA HAS CONVERGED.'))
                        alpha_converged = True
                        return ans,alpha_converged
                    return ans,alpha_converged
                def newton_min(input_vec,val):
                    fder = dd_chi(G(input_vec),val)
                    fval = d_chi(input_vec,val)
                    return (input_vec + dot(linalg.inv(fder),fval))
                def mod_BRD(guess,maxiter=20):
                    smoothing_param = guess
                    alpha_converged = False
                    for iter in range(maxiter):
                        logger.debug(strm('ITERATION NO.',iter))
                        logger.debug(strm('CURRENT LAMBDA',smoothing_param))
                        retval,residual = this_nnls.nnls_regularized(K,data_fornnls,l=smoothing_param)
                        f_vec = retval[:,newaxis]
                        alpha = smoothing_param**2
                        c_vec = dot(K,f_vec) - data_fornnls[:,newaxis]
                        c_vec /= -1*alpha
                        c_update = newton_min(c_vec,smoothing_param)
                        alpha_update,alpha_converged = optimize_alpha(c_update,smoothing_param)
                        lambda_update = sqrt(alpha_update[0,0])
                        if alpha_converged:
                            logger.debug(strm('*** OPTIMIZED LAMBDA',lambda_update,'***'))
                            break
                        if not alpha_converged:
                            logger.debug(strm('UPDATED LAMBDA',lambda_update))
                            smoothing_param = lambda_update
                        if iter == maxiter-1:
                            logger.debug(strm('DID NOT CONVERGE.'))
                    return lambda_update
                retval, residual = this_nnls.nnls_regularized(K,data_fornnls,l=mod_BRD(guess=1.0))
            else:
                retval, residual = this_nnls.nnls_regularized(K,data_fornnls,l=l)
            logger.debug(strm('coming back from fortran, residual type is',type(residual))+ strm(residual.dtype if isinstance(residual, ndarray) else ''))
            newshape = []
            if not isscalar(l):
                newshape.append(len(l))
            logger.debug(strm('test***',list(self.data.shape)[:-1]))
            #newshape += list(self.data.shape)[:-1] # this would return parametric axis
            newshape.append(ndshape(fit_axis1)[fitdim_name1])
            newshape.append(ndshape(fit_axis2)[fitdim_name2])
            logger.debug(strm('before mkd, shape of the data is',ndshape(self),'len of axis_coords_error',len(self.axis_coords_error)))
            # {{{ store the dictionaries for later use
            axis_coords_dict = self.mkd(self.axis_coords)
            axis_units_dict = self.mkd(self.axis_coords_units)
            axis_coords_error_dict = self.mkd(self.axis_coords_error)
            # }}}
            retval = retval.reshape(newshape)
            self.data = retval
            # {{{ clear axis info
            self.axis_coords = None
            self.axis_coords_units = None
            self.axis_coords_error_dict = None
            # }}}
            # change the dimnesion names and data
            self.rename(dimname[0], fitdim_name1)
            self.rename(dimname[1], fitdim_name2)
            axis_coords_dict[fitdim_name1] = fit_axis1.getaxis(fitdim_name1)
            axis_units_dict[fitdim_name1] = None
            axis_coords_error_dict[fitdim_name1] = None
            axis_coords_dict[fitdim_name2] = fit_axis2.getaxis(fitdim_name2)
            axis_units_dict[fitdim_name2] = None
            axis_coords_error_dict[fitdim_name2] = None
            if not isscalar(l):
                self.dimlabels = ['lambda'] + self.dimlabels
                axis_coords_dict['lambda'] = l
                axis_units_dict['lambda'] = None
                axis_coords_error_dict['lambda'] = None
            self.data = retval
            if not isscalar(residual):
                # make the residual nddata as well
                residual_nddata = ndshape(self).pop(fitdim_name2).pop(fitdim_name1).alloc(dtype=residual.dtype)
                residual_nddata.data[:] = residual[:]
            else:
                residual_nddata = residual
            # store the kernel and the residual as properties
            self.set_prop('nnls_kernel',K)
            self.set_prop('s1',s1)
            self.set_prop('s2',s2)
            self.set_prop('nnls_residual',residual_nddata)
            self.set_prop('K1',K1_ret)
            self.set_prop('K2',K2_ret)
            # {{{ use the info from the dictionaries
            self.axis_coords = self.fld(axis_coords_dict)
            self.axis_coords_units = self.fld(axis_units_dict)
            self.axis_coords_error = self.fld(axis_coords_error_dict)
            return self
        else:
            fit_axis = nddata(fit_axis, fitdim_name)
            data_axis = self.fromaxis(dimname)
            data_axis.squeeze()
            data_axis, fit_axis = data_axis.aligndata(fit_axis)
            K = kernel_func(data_axis, fit_axis).squeeze()
            logger.debug(strm('K dimlabels',K.dimlabels,'and raw shape',K.data.shape))
            self.reorder(dimname, first=False) # make the dimension we will be regularizing innermost
            logger.debug(strm('shape of the data is',ndshape(self),'is it fortran ordered?',isfortran(self.data)))
            data_fornnls = self.data
            if len(data_fornnls.shape) > 2:
                data_fornnls = data_fornnls.reshape((prod(
                    data_fornnls.shape[:-1]),data_fornnls.shape[-1]))
            logger.debug(strm('shape of the data is',ndshape(self),"len of axis_coords_error",len(self.axis_coords_error)))
            retval, residual = this_nnls.nnls_regularized(K.data, data_fornnls, l=l)
            logger.debug(strm("coming back from fortran, residual type is",type(residual))+ strm(residual.dtype if isinstance(residual, ndarray) else ''))
            newshape = []
            if not isscalar(l):
                newshape.append(len(l))
            newshape += list(self.data.shape)[:-1] # exclude data dimension
            newshape.append(ndshape(fit_axis)[fitdim_name])
            logger.debug(strm('before mkd, shape of the data is',ndshape(self),"len of axis_coords_error",len(self.axis_coords_error)))
            # {{{ store the dictionaries for later use
            axis_coords_dict = self.mkd(self.axis_coords)
            axis_units_dict = self.mkd(self.axis_coords_units)
            axis_coords_error_dict = self.mkd(self.axis_coords_error)
            # }}}
            retval = retval.reshape(newshape)
            self.data = retval
            # {{{ clear all the axis info
            self.axis_coords = None
            self.axis_coords_units = None
            self.axis_coords_error_dict = None
            # }}}
            # change the dimension names and data
            self.rename(dimname, fitdim_name)
            # {{{ manipulate the dictionaries, and call fld below
            axis_coords_dict[fitdim_name] = fit_axis.getaxis(fitdim_name)
            axis_units_dict[fitdim_name] = None
            axis_coords_error_dict[fitdim_name] = None
            if not isscalar(l):
                self.dimlabels = ['lambda'] + self.dimlabels
                axis_coords_dict['lambda'] = l
                axis_units_dict['lambda'] = None
                axis_coords_error_dict['lambda'] = None
            # }}}
            self.data = retval
            if not isscalar(residual):
                # make the residual nddata as well
                residual_nddata = ndshape(self).pop(fitdim_name).alloc(dtype=residual.dtype)
                residual_nddata.data[:] = residual[:]
            else:
                residual_nddata = residual
            # store the kernel and the residual in the properties
            self.set_prop('nnls_kernel',K)
            self.set_prop('nnls_residual',residual_nddata)
            # {{{ use the info from the dictionaries
            self.axis_coords = self.fld(axis_coords_dict)
            self.axis_coords_units = self.fld(axis_units_dict)
            self.axis_coords_error = self.fld(axis_coords_error_dict)
            # }}}
            return self
    #{{{ interpolation and binning
    def run_avg(self,thisaxisname,decimation = 20,centered = False):
        'a simple running average'
        temp = self.getaxis(thisaxisname).size % decimation
        decimation = int(decimation)
        if temp != 0:
            if centered:
                self = self[thisaxisname,temp//2:-int(temp/2. + 0.5)]
            else:
                self = self[thisaxisname,0:-temp]
        thisaxis = nddata(self.getaxis(thisaxisname),[-1],[thisaxisname])
        self.setaxis(thisaxisname,[])
        self.chunkoff(thisaxisname,['avg'],[decimation])
        self.run(mean,'avg')
        thisaxis.chunkoff(thisaxisname,['avg'],[decimation])
        thisaxis.run(mean,'avg')
        self.setaxis(thisaxisname,thisaxis.data)
        return self
    def histogram(*args,**kwargs):
        per_hit = 1e-3
        if 'per_hit' in list(kwargs.keys()):
            per_hit = kwargs.pop('per_hit')
        if len(kwargs) > 0:
            raise ValueError("I don't understand the arguments:"+repr(kwargs))
        if len(args) == 1:
            if isinstance(args[0], ndarray):
                if args[0].shape[2] != len(self.dimlabels):
                    raise ValueError("You must pass an N x M array, where M is the number of dimensions in this array!")
            elif isinstance(args[0], dict):
                raise ValueError("should eventually support dictionaries (via fld), but doesn't yet")
            else:
                raise ValueError("I don't know what funny business you're up to passing me a"+repr(type(args[0])))
        else:
            raise ValueError("should eventually support array, label pair, but doesn't yet")
    def interp(self,axis,axisvalues, past_bounds=None, return_func=False, **kwargs):
        '''interpolate data values given axis values
        
        Parameters
        ==========
        return_func : boolean
            defaults to False.  If True, it returns a function that accepts
            axis values and returns a data value.
        '''
        oldaxis = self.getaxis(axis)
        if not return_func:
            if (isinstance(axisvalues, int)) or (isinstance(axisvalues, int32)):
                axisvalues = linspace(oldaxis[0],oldaxis[-1],axisvalues)
            elif isscalar(axisvalues):
                axisvalues = r_[axisvalues]
            elif (type(axisvalues) not in [ndarray,tuple]):
                raise ValueError("You passed a target axis of type"+repr(type(axisvalues))+"which I don't get")
            if any(imag(axisvalues) > 1e-38):
                raise ValueError("I can't interpolate imaginary values")
            else:
                axisvalues = real(axisvalues)
            if past_bounds is None:
                axisvalues[axisvalues<oldaxis.min()] = oldaxis.min()
                axisvalues[axisvalues>oldaxis.max()] = oldaxis.max()
            elif not (past_bounds == 'fail'):
                if isinstance(past_bounds, tuple):
                    if len(past_bounds) == 2:
                        axisvalues[axisvalues<oldaxis.min()] = past_bounds[0]
                        axisvalues[axisvalues>oldaxis.max()] = past_bounds[1]
                    else:
                        raise TypeError('If you pass axisvalues as a tuple, it must be of length 2!')
                else:
                    axisvalues[axisvalues<oldaxis.min()] = past_bounds
                    axisvalues[axisvalues>oldaxis.max()] = past_bounds
        rdata = real(self.data)
        idata = imag(self.data)
        thiserror = self.get_error()
        if thiserror is not None:
            rerrvar = real(thiserror)**2
            if thiserror[0].dtype == 'complex128':
                ierrvar = imag(thiserror)**2
        if 'kind' in list(kwargs.keys()):
            thiskind = kwargs.pop('kind')
        else:
            thiskind = 'cubic'
            if len(rdata) < 4:
                thiskind = 'quadratic'
                if len(rdata) < 3:
                    thiskind = 'linear'
        thisaxis = self.axn(axis)
        logger.debug(strm('Using %s interpolation'%thiskind))
        def local_interp_func(local_arg_data,kind = thiskind):
            interpfunc =  interp1d(oldaxis,local_arg_data,kind = kind,axis = thisaxis)
            try:
                retval = interpfunc(axisvalues)
            except:
                raise TypeError("dtype of axis is"+repr(axisvalues.dtype))
            return retval
        if return_func:
            rfunc = interp1d(oldaxis, rdata, kind=thiskind, axis=thisaxis, bounds_error=False, fill_value=tuple(rdata[r_[0,-1]].tolist()))
            ifunc = interp1d(oldaxis, idata, kind=thiskind, axis=thisaxis, bounds_error=False, fill_value=tuple(idata[r_[0,-1]].tolist()))
            return lambda x: rfunc(x) + 1j*ifunc(x)
        rdata = local_interp_func(rdata)
        idata = local_interp_func(idata)
        self.data = rdata + 1j * idata
        self.setaxis(axis,axisvalues)
        if thiserror is not None:
            rerrvar = local_interp_func(rerrvar,kind = 'linear') # calculate the error variance of the real part, use linear to avoid nan problems
            if thiserror[0].dtype == 'complex128':
                ierrvar = local_interp_func(ierrvar,kind = 'linear')
                self.set_error(sqrt(rerrvar) + 1j * sqrt(ierrvar))
            else:
                self.set_error(sqrt(rerrvar))
            err_nanmask = isnan(self.get_error())
            self.data[err_nanmask] = nan
        return self
    def invinterp(self,axis,values,**kwargs):
        'interpolate axis values given data values'
        copy = process_kwargs([('copy',False),
            ], kwargs, pass_through=True)
        
        if isscalar(values):
            values = r_[values]
        origdata = self.data.copy()
        origaxis = self.getaxis(axis).copy()
        if any(imag(values) > 1e-38):
            raise ValueError("I can't interpolate imaginary values")
        else:
            values = real(values)
        args = origdata.argsort()
        origdata = origdata[args]
        rdata = real(origaxis)
        idata = imag(origaxis)
        rdata = rdata[args]
        idata = idata[args]
        #{{{ determine type of interpolation
        if 'kind' in list(kwargs.keys()):
            thiskind = kwargs.pop('kind')
        else:
            thiskind = 'cubic'
            if len(rdata) < 4:
                thiskind = 'quadratic'
                if len(rdata) < 3:
                    thiskind = 'linear'
        #}}}
        interpfunc =  interp1d(origdata,rdata, kind=thiskind, **kwargs)
        try:
            rdata = interpfunc(values)
        except Exception as e:
            raise ValueError(strm('You passed',values,'and the data spans from',
                    origdata.min(),'to',origdata.max())+explain_error(e))
        interpfunc =  interp1d(origdata,idata, kind=thiskind, **kwargs)
        idata = interpfunc(values)
        cdata = rdata + 1j * idata
        if copy:
            newaxis = 'name data before interpolation'
            if self.name() is not None:
                newaxis = self.name()
            retval = nddata(cdata,[-1],[newaxis])
            retval.labels(newaxis,values)
            return retval
        else:
            self.data = values
            self.setaxis(axis,cdata)
            return self
    def contiguous(self,lambdafunc,axis = None):
        r"""Return contiguous blocks that satisfy the condition given by `lambdafunc`
        
        this function returns the start and stop positions along the
        axis for the contiguous blocks for which lambdafunc returns
        true
        **Currently only supported for 1D data**
        
        .. note::
            adapted from stackexchange post http://stackoverflow.com/questions/4494404/find-large-number-of-consecutive-values-fulfilling-condition-in-a-numpy-array

        Parameters
        ----------

        lambdafunc : types.FunctionType
            If only one argument (lambdafunc) is given,
            then lambdafunc is
            a function that accepts a copy of the current nddata object
            (`self`) as the argument.
            If two arguments are given,
            the second is `axis`, and lambdafunc has two arguments,
            `self` and the value of `axis`.
        axis : {None,str}
            the name of the axis along which you want to find contiguous
            blocks

        Returns
        -------
        retval : ndarray
            An :math:`N\times 2` matrix, where the :math:`N` rows correspond to pairs of axis
            label that give ranges over which `lambdafunc` evaluates to `True`.
            These are ordered according to descending range width.

        Examples
        --------

        .. code:: python

            sum_for_contiguous = abs(forplot).mean('t1')
            fl.next("test contiguous")
            forplot = sum_for_contiguous.copy().set_error(None)
            fl.plot(forplot,alpha = 0.25,linewidth = 3)
            print("this is what the max looks like",0.5*sum_for_contiguous.set_error(None).runcopy(max,'t2'))
            print(sum_for_contiguous > 0.5*sum_for_contiguous.runcopy(max,'t2'))
            retval = sum_for_contiguous.contiguous(quarter_of_max,'t2')
            print("contiguous range / 1e6:",retval/1e6)
            for j in range(retval.shape[0]):
                a,b = retval[j,:]
                fl.plot(forplot['t2':(a,b)])

        """
        logger.debug(strm("(contiguous) shape of self inside contiguous",ndshape(self)))
        if axis is None:
            if len(self.dimlabels) == 1:
                axis = self.dimlabels[0]
                mask = lambdafunc(self.copy()).data
            else:
                raise TypeError("If there is more than one dimension, `axis` must be set to something other than ``None``")
        else:
            mask = lambdafunc(self.copy(),axis).data
        logger.debug(strm("(contiguous) shape of mask",mask.shape))
        if axis is None:
            idx, = np.diff(mask).nonzero() # this gives a list of indices for the boundaries between true/false
        else:
            idx, = np.diff(mask, axis=self.axn(axis)).nonzero() # this gives a list of indices for the boundaries between true/false
        idx += 1 # because diff only starts on index #1 rather than #0
        if mask[0]: # because I want to indicate the boundaries of True, if I am starting on True, I need to make 0 a boundary
            idx = np.r_[0, idx]
        if mask[-1]: # If the end of mask is True, then I need to add a boundary there as well
            idx = np.r_[idx, mask.size-1] # Edit
        idx.shape = (-1,2) # idx is 2x2 array of start,stop
        logger.debug(strm('(contiguous) DEBUG idx is',idx))
        logger.debug(strm("(contiguous) diffs for blocks",diff(idx,axis=1)))
        block_order = diff(idx, axis=1).flatten().argsort()[::-1]
        logger.debug(strm("(contiguous) in descending order, the blocks are therefore",idx[block_order,:]))
        return self.getaxis(axis)[idx[block_order,:]]
    def to_ppm(self):
        """Function that converts from Hz to ppm using Bruker parameters

        .. todo::

            Figure out what the units of PHC1 in Topspin are (degrees per *what??*), and apply those as well.

            make this part of an inherited bruker class
        """
        if self.get_units('t2') == 'ppm': return
        offset = self.get_prop('proc')['OFFSET']
        sfo1 = self.get_prop('acq')['SFO1']
        if not self.get_ft_prop('t2'):
            self.ft('t2', shift=True) # this fourier transforms along t2, overwriting the data that was in self
        self.setaxis('t2', lambda x:
                x/sfo1).set_units('t2','ppm')
        max_ppm = self.getaxis('t2').max()
        self.setaxis('t2', lambda x:
                (x-max_ppm+offset))
        self.set_prop('x_inverted',True)
        return self
    #}}}
    def multimin(self,minfunc,axisname,filterwidth,numberofmins):
        cost = self.copy().convolve(axisname,filterwidth).run_nopop(minfunc)
        for j in range(0,numberofmins):
            #{{{ find the x value at which the minimum occurs
            xvalues = cost.copy().argmin(axisname,raw_index = True)
            #}}}
    def repwlabels(self,axis):
        return None
    def add_noise(self,intensity):
        '''Add Gaussian (box-muller) noise to the data.

        Parameters
        ----------
        intensity : double OR function
            If a double, gives the standard deviation of the noise.
            If a function, used to calculate the standard deviation of the noise from the data:
            *e.g.* ``lambda x: max(abs(x))/10.``
            
        '''
        if isinstance(intensity, type(emptyfunction)):
            intensity = intensity(lambda x: self.data)
        return_complex = iscomplexobj(self.data)
        self.data += box_muller(self.data.size, return_complex=return_complex).reshape(self.data.shape) * intensity
        return self
    #{{{ functions to manipulate and return the axes
    def reorder(self,*axes,**kwargs):
        r'''Reorder the dimensions
        the first arguments are a list of dimensions

        Parameters
        ----------
        *axes : str
            Accept any number of arguments that gives the dimensions, in the
            order that you want thee.
        first : bool
            (default True)
            Put this list of dimensions first, while False puts them last (where they then come in the order given).
        '''
        first = True
        if 'first' in kwargs:
            first = kwargs.pop('first')
        if len(kwargs) > 0:
            raise ValueError("I don't understand your kwargs!")
        if len(axes) == 1:
            axes = axes[0]
        else:
            axes = axes
        if isinstance(axes, str):
            axes = [axes]
        if len(axes) < len(self.dimlabels):
            oldorder = list(self.dimlabels)
            for thisaxis in axes:
                oldorder.pop(oldorder.index(thisaxis))
            if first:
                axes = axes + oldorder
            else:
                axes = oldorder + axes
        try:
            neworder = list(map(self.dimlabels.index,axes))
        except ValueError as e:
            raise ValueError(strm('one of',axes,'not in',self.dimlabels))
        self.dimlabels = list(map(self.dimlabels.__getitem__,neworder))
        if len(self.axis_coords)>0:
            try:
                self.axis_coords = list(map(self.axis_coords.__getitem__,neworder))
            except Exception as e:
                raise IndexError(strm('problem mapping',list(map(len,self.axis_coords)),'onto',neworder)
                        + explain_error(e))
            if len(self.axis_coords_units)>0:
                try:
                    self.axis_coords_units = list(map(self.axis_coords_units.__getitem__,neworder))
                except:
                    raise IndexError(strm('problem mapping',list(map(len,self.axis_coords_units)),
                        'onto',neworder)+explain_error(e))
        try:
            self.data = self.data.transpose(neworder)
        except ValueError as e:
            raise ValueError(strm('you can\'t reorder',self.dimlabels,'as',neworder)
                    +explain_error(e))
        if self.data_error is not None:
            self.data_error = self.data_error.transpose(neworder)
        return self
    def plot_labels(self,labels,fmt = None,**kwargs_passed):
        r'this only works for one axis now'
        axisname = self.dimlabels[0]
        if fmt is None:
            plot_label_points(self.getaxis(axisname),self.data,labels,**kwargs_passed)
        else:
            plot_label_points(self.getaxis(axisname),self.data,[fmt%j for j in labels],**kwargs_passed)
        return
    def labels(self,*args):
        r'''label the dimensions, given in listofstrings with the axis labels given in listofaxes -- listofaxes must be a numpy array;
        you can pass either a dictionary or a axis name (string)/axis label (numpy array) pair'''
        if len(args) == 2:
            listofstrings,listofaxes = args
        elif len(args) == 1 and isinstance(args[0], dict):
            listofstrings = list(args[0].keys())
            listofaxes = list(args[0].values())
        else:
            raise ValueError(strm("I can't figure out how to deal with the arguments",args))
        for j in range(0,len(listofaxes)):
            if isinstance(listofaxes[j], list):
                listofaxes[j] = array(listofaxes[j])
        listofstrings = autostringconvert(listofstrings)
        if isinstance(listofstrings, str):
            listofstrings = [listofstrings]
            listofaxes = [listofaxes]
        if not isinstance(listofstrings, list):
            raise TypeError("the arguments passed to the .labels() method must be a list of the axis names followed by the list of the axis arrays")
        elif all(map(( lambda x: isinstance(x, str_) ),listofstrings)):
            listofstrings = list(map(str,listofstrings))
        elif not all(map(( lambda x: isinstance(x,str) ),listofstrings)):
            raise TypeError("the arguments passed to the .labels() method must be a list of the axis names followed by the list of the axis arrays")
        for j in range(0,len(listofstrings)):
            if listofaxes[j] is None:
                self.setaxis(listofstrings[j],None)
            else:
                #{{{ test that the axis is the right size
                if isscalar(listofaxes[j]):#interpret as a timestep
                    listofaxes[j] = listofaxes[j] * r_[0:ndshape(self)[listofstrings[j]]]
                if type(listofaxes[j]) not in [ndarray,list]:
                    raise TypeError('You passed an axis label of type '+repr(type(listofaxes[j]))+' for the axis '+listofstrings[j]+' to the labels method, which you can\'t do --> it must be an nddata')
                if (len(listofaxes[j]) != ndshape(self)[listofstrings[j]]) and (len(listofaxes[j])!=0):
                    raise IndexError("You're trying to attach an axis of len %d to the '%s' dimension, which has %d data points (shape of self is %s)"%(len(listofaxes[j]),listofstrings[j],ndshape(self)[listofstrings[j]],repr(ndshape(self))))
                #}}}
                self.setaxis(listofstrings[j],listofaxes[j])
        return self
    def check_axis_coords_errors(self):
        if len(self.axis_coords_error) > len(self.dimlabels):
            raise ValueError("this failed because there are more sets of axis errors than there are axes!\nlen(axis_coords_error) = %s\naxes = %s"%(repr(len(self.axis_coords_error)),repr(self.dimlabels)))
    def sort(self,axisname,reverse = False):
        whichaxis = self.dimlabels.index(axisname)
        if reverse:
            order = argsort(-1*self.axis_coords[whichaxis])
        else:
            order = argsort(self.axis_coords[whichaxis])
        datacopy = self.copy()
        for j in range(0,len(order)): # do it this way, so that it deals with other dimensions correctly
            self.check_axis_coords_errors()
            self[axisname,j] = datacopy[axisname,order[j]]
        self.axis_coords[whichaxis] = self.axis_coords[whichaxis][order]
        return self
    def copyaxes(self,other):
        raise ValueError('use copy_axes')
    def copy_axes(self,other):
        # in the case that the dimensions match, and we want to copy the labels
        for thisdim in self.dimlabels:
            if thisdim in other.dimlabels:
                thisax = other.getaxis(thisdim)
                if thisax is not None:
                    thisax = thisax.copy()
                self.setaxis(thisdim,thisax)
        return self
    def axis(self,axisname):
        'returns a 1-D axis for further manipulation'
        thisaxis = self.axn(axisname)
        return nddata(self.getaxis(axisname).copy(),[-1],[axisname]).labels(axisname,self.getaxis(axisname).copy())
    def _axis_inshape(self,axisname):
        newshape = ones(len(self.data.shape),dtype = 'uint')
        thisaxis = self.axn(axisname)
        newshape[thisaxis] = self.data.shape[thisaxis]
        newshape = list(newshape)
        retval = self.getaxis(axisname)
        if retval is None:
            raise AttributeError(axisname+" does not have axis labels!")
        try:
            return retval.copy().reshape(newshape)
        except ValueError as e:
            raise ValueError(strm("Trying to reshape axis from",retval.shape,"to",newshape,"so I can manipulate it like data"))
    def retaxis(self,axisname):
        thisaxis = self._axis_inshape(axisname)
        return nddata(thisaxis,thisaxis.shape,list(self.dimlabels)).labels(axisname,thisaxis.flatten())
    def fromaxis(self,*args,**kwargs):
        '''Generate an nddata object from one of the axis labels.

        Can be used in one of several ways:

        * ``self.fromaxis('axisname')``: Returns an nddata where `retval.data` consists of the given axis values.
        * ``self.fromaxis('axisname',inputfunc)``: use `axisname` as the input for `inputfunc`, and load the result into `retval.data`
        * ``self.fromaxis(inputsymbolic)``: Evaluate `inputsymbolic` and load the result into `retval.data`

        Parameters
        ==========
        axisname : str | list
            The axis (or list of axes) to that is used as the argument of `inputfunc` or the function represented by `inputsymbolic`.
            If this is the only argument, it cannot be a list.
        inputsymbolic : sympy.Expr
            A sympy expression whose only symbols are the names of axes.
            It is preferred, though not required, that this is passed
            without an `axisname` argument -- the axis names are then
            inferred from the symbolic expression.
        inputfunc : function
            A function (typically a lambda function) that taxes the values of the axis given by `axisname` as input.
        overwrite : bool
            Defaults to `False`. If set to `True`, it overwrites `self` with `retval`.
        as_array : bool
            Defaults to `False`. If set to `True`, `retval` is a properly dimensioned numpy ndarray rather than an nddata.

        Returns
        =======
        retval : nddata | ndarray
            An expression calculated from the axis(es) given by `axisname` or inferred from `inputsymbolic`.
        '''
        overwrite,as_array = process_kwargs([('overwrite',False),
            ('as_array',False)],kwargs)
        if len(args) == 1:
            if isinstance(args[0], str):
                axisname = args[0]
                retval = self.retaxis(axisname)
                #{{{ copied from old retaxis function, then added the overwrite capability
                thisaxis = self._axis_inshape(axisname)
                if overwrite:
                    self.data = thisaxis
                    return self
                else:
                    retval = nddata(thisaxis,thisaxis.shape,list(self.dimlabels)).labels(axisname,thisaxis.flatten())
                    retval.axis_coords_units = list(self.axis_coords_units)
                    retval.data_units = self.data_units
                    retval.name(self.name())
                    return retval
                #}}}
            else:
                if issympy(args[0]):
                    func = args[0]
                    symbols_in_func = func.atoms(sympy.Symbol)
                    logger.debug(strm('identified this as a sympy expression (',func,') with symbols',symbols_in_func))
                    symbols_not_in_dimlabels = set(map(str,symbols_in_func))-set(self.dimlabels)
                    if len(symbols_not_in_dimlabels)>0:
                        raise ValueError("You passed a symbolic function, but the symbols"+str(symbols_not_in_dimlabels)+" are not axes")
                else:
                    raise ValueError("I don't know what to do with this type of argument!")
        elif len(args) == 2:
            axisnames = args[0]
            func = args[1]
            if not isinstance(axisnames, list):
                axisnames = [axisnames]
        else:
            raise ValueError('Wrong number of arguments!! -- you passed '+repr(len(args))+' arguments!')
        if issympy(func):
            logging.debug(strm("about to run sympy lambdify, symbols_in_func is",symbols_in_func))
            try:
                lambdified_func = sympy.lambdify(list(symbols_in_func), func,
                        modules=mat2array)
            except Exception as e:
                raise ValueError(strm('Error parsing axis variables',list(map(sympy.var,axisnames)),
                    'that you passed and function',func,'that you passed') +
                    explain_error(e))
            func = lambdified_func
            axisnames = list(map(str,symbols_in_func))
        elif not hasattr(func,'__call__'):
            raise ValueError("I can't interpret the second argument as a function! It is type "+str(type(func)))
        # I can't do the following for sympy, because the argument count is always zero
        if not issympy(args[0]) and func.__code__.co_argcount != len(axisnames):
            raise ValueError(strm("The axisnames you passed",axisnames,
                "and the argument count",func.__code__.co_argcount,"don't match"))
        list_of_axes = [self._axis_inshape(x) for x in axisnames]
        retval = func(*list_of_axes)
        if issympy(retval):
            raise RuntimeError("The sympy function that you passed doesn't match the automatically generated axis variables (obtained by mapping sympy.var onto the axis variables, without any kwargs). The atoms left over are:\n"+str(func.atoms))
        logging.debug(strm("at this point, list of axes is:",list_of_axes))
        if len(list_of_axes) == 0:
            return nddata(float(func()))
            #raise ValueError(strm("Doesn't seem like there are axes -- the axis names that you passed are",axisnames))
        newshape = ones_like(list_of_axes[0].shape)
        for j in list_of_axes:
            newshape *= array(j.shape)
        if overwrite:
            self.data = retval.reshape(newshape)
            return self
        else:
            if as_array:
                return retval.reshape(newshape)
            else:
                retval =  nddata(retval,
                        newshape,
                        list(self.dimlabels)).labels(axisnames,
                                [self.getaxis(x).copy() for x in axisnames])
                retval.axis_coords_units = list(self.axis_coords_units)
                retval.data_units = self.data_units
                retval.name(self.name())
                return retval
    def getaxis(self,axisname):
        if self.axis_coords is None or len(self.axis_coords) == 0:
            return None
        else:
            retval = self.axis_coords[self.axn(axisname)]
        if retval is None:
            return None
        elif len(retval) > 0:
            return retval
        else:
            return None
    def extend(self,axis,extent, fill_with=0, tolerance=1e-5):
        r"""If `axis` is uniformly ascending with spacing :math:`dx`,
        then extend by adding a point every :math:`dx` until the axis
        includes the point `extent`.  Fill the newly created datapoints with `fill_with`.

        Parameters
        ----------

        axis : str
            name of the axis to extend
        extent : double
            extend the axis `axis` out to this point
        fill_with : double
            fill the new data points with this value (defaults to 0)
        tolerance : double
            when checking for ascending axis labels, etc.,
            values/differences must match to within tolerance
            (assumed to represent the actual precision, given
            various errors, etc.)
        """
        # check for uniformly ascending
        u = self.getaxis(axis)
        thismsg = "In order to expand, the axis must be equally spaced (and ascending)"
        du = (u[-1] - u[0])/(len(u)-1.)
        assert all(abs(diff(u) - du)/du < tolerance), thismsg# absolute
        # figure out how many points I need to add, and on which side of the axis
        thismsg = "In order to expand, the axis must be ascending (and equally spaced)"
        assert du > 0, thismsg# ascending
        start_index = 0
        stop_index = len(u)
        if extent < u[0]:
            start_index = int(-(u[0] - extent) // du) # the part after the negative is positive
            if (start_index * du + (u[0] - extent))/du < -tolerance:# the first quantity here is negative
                start_index -= 1
        elif extent > u[-1]:
            stop_index_addto = int((extent - u[-1]) // du)
            if ((extent - u[-1]) - du * stop_index_addto)/du > tolerance:# the first quantity here is negative
                stop_index_addto += 1
            stop_index += stop_index_addto
        else:
            raise RuntimeError("extent ({:g}) needs to be further than the bounds on '{:s}', which are {:g} and {:g}".format(extent,axis,u[0],u[-1]))
        #{{{ create a new array, and put self.data into it
        newdata = list(self.data.shape)
        newdata[self.axn(axis)] = stop_index - start_index
        if fill_with == 0:
            newdata = zeros(newdata,dtype = self.data.dtype)
        else:
            newdata = fill_with * ones(newdata,dtype = self.data.dtype)
        newdata_slice = [slice(None,None,None)] * len(newdata.shape)
        newdata_slice[self.axn(axis)] = slice(-start_index,len(u)-start_index,None)
        logger.debug(strm("-------------------------"))
        logger.debug(strm("shape of newdata",newdata.shape))
        logger.debug(strm("shape of self.data",self.data.shape))
        logger.debug(strm("len of u",len(u)))
        logger.debug(strm("start index",start_index))
        logger.debug(strm("shape of slice",newdata[newdata_slice].shape))
        logger.debug(strm("-------------------------"))
        newdata[newdata_slice] = self.data
        self.data = newdata
        #}}}
        # construct the new axis
        new_u = u[0] + du * r_[start_index:stop_index]
        self.setaxis(axis,new_u)
        return self
    def setaxis(self,*args):
        """set or alter the value of the coordinate axis
        
        Can be used in one of several ways:

        * ``self.setaxis('axisname', values)``: just sets the values
        * ``self.setaxis('axisname', '#')``: just
            number the axis in numerically increasing order
            (e.g. if you have smooshed it from a couple
            other dimensions.)
        * ``self.fromaxis('axisname',inputfunc)``: take the existing function, apply inputfunc, and replace
        * ``self.fromaxis(inputsymbolic)``: Evaluate `inputsymbolic` and load the result into the axes, appropriately
        """
        if len(args) == 2:
            axis, value = args
            if value=='#':
                self.setaxis(axis,r_[0:ndshape(self)[axis]])
                return self
        elif len(args) == 1 and issympy(args[0]):
            func = args[0]
            symbols_in_func = func.atoms(sympy.Symbol)
            logger.debug(strm('identified this as a sympy expression (',func,') with symbols',symbols_in_func))
            symbols_not_in_dimlabels = set(map(str,symbols_in_func))-set(self.dimlabels)
            if len(symbols_not_in_dimlabels)>0:
                raise ValueError("You passed a symbolic function, but the symbols"+str(symbols_not_in_dimlabels)+" are not axes")
            logging.debug(strm("about to run sympy lambdify, symbols_in_func is",symbols_in_func))
            try:
                lambdified_func = sympy.lambdify(list(symbols_in_func), func,
                        modules=mat2array)
            except Exception as e:
                raise ValueError(strm('Error parsing axis variables',list(map(sympy.var,axisnames)),
                    'that you passed and function',func,'that you passed') +
                    explain_error(e))
            value = lambdified_func
            axis = list(map(str,symbols_in_func))
            assert len(axis)==1, "currently only supported for 1 axis at a time -- if you want to do for more than one axis, please create a pull request with an example"
            axis = axis[0]
        else:
            raise ValueError("not a valid argument to setaxis -- look at the documentation!")
        if axis == 'INDEX':
            raise ValueError("Axes that are called INDEX are special, and you are not allowed to label them!")
        if isinstance(value, type(emptyfunction)):
            x = self.getaxis(axis)
            x[:] = value(x.copy())
            return self
        if type(value) in [float,int,double,float64]:
           value = linspace(0.,value,self.axlen(axis))
        if isinstance(value, list):
            value = array(value)
        if self.axis_coords is None or len(self.axis_coords) == 0:
            self.axis_coords = [None]*len(self.dimlabels)
            self.axis_coords_error = [None]*len(self.dimlabels)
        if value is None:
            self.axis_coords[self.axn(axis)] = None
        else:
            a = len(value)
            b = self.data.shape[self.axn(axis)]
            assert  a == b, "Along the axis %s, the length of the axis you passed (%d) doesn't match the size of the data (%d)."%(axis,a,b)
            self.axis_coords[self.axn(axis)] = value
        return self
    def shear(self, along_axis, propto_axis, shear_amnt,
            zero_fill=True, start_in_conj=False, method='linear'):
        r'''Shear the data :math:`s`:

        :math:`s(x',y,z) = s(x+ay,y,z)`

        where :math:`x` is the `altered_axis` and :math:`y` is the
        `propto_axis`.  (Actually typically 2D, but :math:`z` included
        just to illustrate other dimensions that aren't involved)

        .. note: Unfortunately, currently, when the data is automatically extended,
            if both the start and endpoint of `along_axis` are on the same side
            of zero, some unnecessary padding will be added between the
            beginning of `along_axis` and zero.

        Parameters
        ----------

        method : {'fourier','linear'}

            fourier
                Use the Fourier shift theorem (*i.e.*, sinc interpolation).  A
                shear is equivalent to the following in the conjugate domain:

                ..math: `\tilde{s}(f_x,f'_y,z) = \tilde{s}(f_x,f_y-af_x,f_z)`

                Because of this, the algorithm **also**
                automatically `extend`s the data in `f_y` axis.
                Equivalently, it increases the resolution
                (decreases the interval between points) in the
                `propto_axis` dimension.  This prevents aliasing
                in the conjugate domain, which will corrupt the
                data *w.r.t.* successive transformations. It does
                this whether or not `zero_fill` is set
                (`zero_fill` only controls filling in the
                "current" dimension)

            linear
                Use simple linear interpolation.

        altered_axis : str

            The coordinate for which data is altered, *i.e.*
            ..math: `x` such that ..math: `f(x+ay,y)`.

        by_amount : double

            The amount of the shear (..math: `a` in the previous)

        propto_axis : str

            The shift along the `altered_axis` dimension is
            proportional to the shift along `propto_axis`.
            The position of data relative to the `propto_axis` is not
            changed.
            Note that by the shift theorem, in the frequency domain,
            an equivalent magnitude, opposite sign, shear is applied
            with the `propto_axis` and `altered_axis` dimensions
            flipped.

        start_in_conj : {False, True}, optional

            Defaults to False

            For efficiency, one can replace a double (I)FT call followed by a
            shear call with a single shear call where `start_in_conj` is set.

            `self` before the call is given in the conjugate domain  (*i.e.*,
            :math:`f` *vs.* :math:`t`) along both dimensions from the one that's
            desired.  This means: (1) `self` after the function call transformed
            into the conjugate domain from that before the call and (2)
            `by_amount`, `altered_axis`, and `propto_axis` all refer to the shear
            in the conjugate domain that the data is in at the end of the
            function call.
        '''
        if not (
                self.get_ft_prop(along_axis) is None
                and
                self.get_ft_prop(propto_axis) is None):
            if (self.get_ft_prop(along_axis) ^ self.get_ft_prop(propto_axis)) ^ start_in_conj:
                if start_in_conj:
                    raise ValueError("if you pass start_in_conj, the two dimensions need to be in conjugate domains, but you have: "+self.ft_state_to_str(along_axis,propto_axis))
                else:
                    raise ValueError("(unless you intended to pass start_in_conj) the two dimensions need to be in the same domain, but you have: "+self.ft_state_to_str(along_axis,propto_axis))
        if method == 'fourier':
            return self.fourier_shear(along_axis, propto_axis,
                    shear_amnt, zero_fill=zero_fill)
        elif method == 'linear':
            return self.linear_shear(along_axis, propto_axis,
                    shear_amnt, zero_fill=zero_fill)
        else:
            raise ValueError("The shear method must be either linear or fourier")
    def getaxisshape(self,axisname):
        thishape = ones(len(self.dimlabels))
        thisaxis = self.dimlabels.index(axisname) 
        thishape[thisaxis] = self.data.shape[thisaxis]
        return thishape
    def circshift(self,axis,amount):
        if amount!=0:
            if abs(amount) > ndshape(self)[axis]:
                ValueError(strm("Trying to circshift by ",amount,
                    "which is bitter than the size of",axis))
            newdata = ndshape(self).alloc(dtype=self.data.dtype)
            newdata[axis,:-amount] = self[axis,amount:]
            newdata[axis,-amount:] = self[axis,:amount]
            self.data = newdata.data
        return self
    #}}}
    #{{{ breaking up and combining axes
    def smoosh(self,dimstocollapse, dimname=0, noaxis=False):
        r'''Collapse (smoosh) multiple dimensions into one dimension.

        Parameters
        ----------
        dimstocollapse : list of strings
            the dimensions you want to collapse to one result dimension
        dimname : None, string, integer (default 0)

            if dimname is:

            * None: create a new (direct product) name,
            * a number: an index to the ``dimstocollapse`` list.  The resulting smooshed dimension will be named ``dimstocollapse[dimname]``. Because the default is the number 0, the new dimname will be the first dimname given in the list.
            * a string: the name of the resulting smooshed dimension (can be part of the ``dimstocollapse`` list or not)

        noaxis : bool
            if set, then just skip calculating the axis for the new dimension,
            which otherwise is typically a complicated record array

        Returns
        -------
        self: nddata
            the dimensions `dimstocollapse` are smooshed into a single dimension,
            whose name is determined by `dimname`.
            The axis for the resulting, smooshed dimension is a structured
            array consisting of two fields that give the labels along the
            original axes.

        ..todo::
            when we transition to axes that are stored using a
            slice/linspace-like format, 
            allow for smooshing to determine a new axes that is standard
            (not a structured array) and that increases linearly.
        '''
        #{{{ first, put them all at the end, in order given here
        retained_dims = list(self.dimlabels)
        logger.debug(strm("old order",retained_dims))
        #{{{ if I'm using a dimension here, be sure to grab its current position
        if dimname is None:
            final_position = -1
            dimname = ' $\\times$ '.join(dimstocollapse)
        else:
            if isinstance(dimname, int):
                dimname = dimstocollapse[dimname]
                final_position = self.axn(dimname)
            elif dimname in self.dimlabels:
                final_position = self.axn(dimname)
            else:
                final_position = -1
        #}}}
        # {{{ store the dictionaries for later use
        axis_coords_dict = self.mkd(self.axis_coords)
        axis_coords_error_dict = self.mkd(self.axis_coords_error)
        axis_coords_units_dict = self.mkd(self.axis_coords_units)
        # }}}
        old_units = []
        for this_name in dimstocollapse:
            this_idx = retained_dims.index(this_name)
            retained_dims.pop(this_idx)
            axis_coords_error_dict.pop(this_name)
            old_units.append(axis_coords_units_dict.pop(this_name))
            axis_coords_dict.pop(this_name)
            if this_idx < final_position:
                final_position -= 1
        new_units = list(set(old_units))
        if len(new_units) > 1:
            new_units = ' '.join(map(str,new_units))
        else:
            new_units = new_units[0]
        # this might be sub-optimal, but put the dims to collapse at the end, and move them back later if we want
        new_order = retained_dims + dimstocollapse
        self.reorder(new_order)
        logger.debug(strm("new order",new_order))
        #}}}
        #{{{ then, reshape the data (and error)
        logger.debug(strm("old shape",self.data.shape))
        new_shape = list(self.data.shape)[:-len(dimstocollapse)]
        logger.debug(strm("dimensions to keep",new_shape))
        dimstocollapse_shapes = array(self.data.shape[-len(dimstocollapse):])
        new_shape += [dimstocollapse_shapes.prod()]
        self.data = self.data.reshape(new_shape)
        if self.get_error() is not None:
            self.set_error(self.get_error().reshape(new_shape))
        logger.debug(strm("new shape",self.data.shape))
        #}}}
        #{{{ now for the tricky part -- deal with the axis labels
        #{{{ in order, make a list of the relevant axis names, dtypes, and sizes
        axes_with_labels = [j for j in dimstocollapse if self.getaxis(j) is not None] # specifically, I am only concerned with the ones I am collapsing that have labels
        if noaxis:
            logger.debug('noaxis was specified')
        else:
            logger.debug('starting construction of the smooshed axis')
            axes_with_labels_haserror = [self.get_error(j) is not None for j in axes_with_labels]
            axes_with_labels_dtype = [(j,self.getaxis(j).dtype) for
                    j in axes_with_labels]# an appropriate spec. for a structured array
            axes_with_labels_size = [self.getaxis(j).size for j in axes_with_labels]
            #}}}
            logger.debug(strm("the dtype that I want is:",axes_with_labels_dtype))
            logger.debug(strm("the axes that have labels are:",axes_with_labels))
            logger.debug(strm("the axes that have labels have sizes:",axes_with_labels_size))
            # {{{ we construct a multidimensional axis
            multidim_axis_error = None
            if len(axes_with_labels_dtype) > 0:
                # create a new axis of the appropriate shape and size
                multidim_axis_label = empty(axes_with_labels_size,
                        dtype=axes_with_labels_dtype)
                if any(axes_with_labels_haserror):
                    multidim_axis_error = empty(axes_with_labels_size,
                            dtype = [(axes_with_labels[j],
                                self.getaxis(axes_with_labels[j]).dtype)
                                for j in range(len(axes_with_labels))
                                if axes_with_labels_haserror[j]])
                # one at a time index the relevant dimension, and load in the information
                full_slice = [slice(None,None,None)]*len(axes_with_labels_dtype)
                for this_index,thisdim in enumerate(axes_with_labels):
                    axis_for_thisdim = self.getaxis(thisdim)
                    if axes_with_labels_haserror[this_index]:
                        axis_error_for_thisdim = self.get_error(thisdim)
                    logger.debug(strm("the axis for",thisdim,"is",axis_for_thisdim))
                    for j in range(axes_with_labels_size[this_index]):
                        this_slice = list(full_slice)
                        this_slice[this_index] = j # set this element
                        multidim_axis_label[thisdim][tuple(this_slice)] = axis_for_thisdim[j]
                        if axes_with_labels_haserror[this_index]:
                            multidim_axis_error[thisdim][tuple(this_slice)] = axis_error_for_thisdim[j]
                logger.debug(strm("shape of multidim_axis_label is now",multidim_axis_label.shape,"(",axes_with_labels,")"))
                logger.debug(strm("multidim_axis_label is:\n",repr(multidim_axis_label)))
                multidim_axis_label = multidim_axis_label.flatten() # then flatten the axis
                logger.debug(strm("shape of multidim_axis_label is now",multidim_axis_label.shape))
                logger.debug(strm("multidim_axis_label is:\n",repr(multidim_axis_label)))
            # }}}
        #{{{ update axis dictionary with the new info
        if noaxis:
            axis_coords_dict[dimname] = None
            axis_coords_error_dict[dimname] = None
        else:
            axis_coords_dict[dimname] = multidim_axis_label
            axis_coords_error_dict[dimname] = multidim_axis_error
        logger.debug(strm("end up with axis_coords_dict (%d)"%len(axis_coords_dict),axis_coords_dict))
        logger.debug(strm("end up with axis_coords_error_dict (%d)"%len(axis_coords_error_dict),axis_coords_error_dict))
        #}}}
        #}}}
        #{{{ make new dimlabels, and where relevant, project the new dictionary onto these dimlabels
        axis_coords_units_dict[dimname] = new_units
        self.dimlabels = retained_dims + [dimname]
        logger.debug(strm("end up with dimlabels",self.dimlabels,"and shape",self.data.shape))
        self.axis_coords = self.fld(axis_coords_dict)
        self.axis_coords_error = self.fld(axis_coords_error_dict)
        self.axis_coords_units = self.fld(axis_coords_units_dict)
        logger.debug(strm("new axis coords (%d)"%len(self.axis_coords),self.axis_coords))
        logger.debug(strm("new axis coords errors (%d)"%len(self.axis_coords_error),self.axis_coords_error))
        logger.debug(strm("new axis coords unitss (%d)"%len(self.axis_coords_units),self.axis_coords_units))
        #}}}
        #{{{ then deal with the units
        #}}}
        #{{{ finally, if I need to, reorder again to put the new dimension where I want it
        #}}}
        return self
    def chunk(self,axisin,*otherargs):
        r'''"Chunking" is defined here to be the opposite of taking a direct product, increasing the number of dimensions by the inverse of the process by which taking a direct product decreases the number of dimensions.  This function chunks axisin into multiple new axes arguments.:
            axesout -- gives the names of the output axes
            shapesout -- optional -- if not given, it assumes equal length -- if given, one of the values can be -1, which is assumed length

        When there are axes, it assumes that the axes of the new dimensions
        are nested -- *e.g.*, it will chunk a dimension with axis: 
        [1,2,3,4,5,6,7,8,9,10]
        into dimensions with axes:
        [0,1,2,3,4], [1,6]

        ..todo::
            Deal with this efficiently when we move to new-style axes
        '''
        if len(otherargs) == 2:
            axesout,shapesout = otherargs
        elif len(otherargs) == 1:
            if isinstance(otherargs[0], list):
                axesout = otherargs[0]
                shapesout = ndshape(self)[axisin]**(1./len(axesout))
                if abs(shapesout-round(shapesout)) > 1e-15: # there is some kind of roundoff error here
                    raise ValueError('''In order for chunk to be called with
                            only a list of axes, the shape of the dimension you are
                            trying to split (here %s) must be an Nth root of
                            the original dimension size (here: %d), where N (here
                            %d) is the number of dimensions you are trying to chunk into'''%(axisin,ndshape(self)[axisin],len(axesout)))
                else:
                    shapesout = round(shapesout)
                shapesout = [shapesout] * len(axesout)
            elif isinstance(otherargs[0], dict):
                axesout,shapesout = list(otherargs[0].keys()),list(otherargs[0].values())
            else:
                raise ValueError("I don't know how to deal with this type!")
        else:
            raise ValueError("otherargs must be one or two arguments!")
        assert not any([j in self.dimlabels for j in axesout if j != axisin]), strm(
                "You are trying to create dimensions",[j for j in axesout if j!=axisin],
                "one of which matches one of the existing labels",self.dimlabels)
        if any([j == -1 for j in shapesout]):
            j = shapesout.index(-1)
            if j < len(shapesout)-1:
                shapesout[j] = int(round(ndshape(self)[axisin]/prod(r_[shapesout[0:j],shapesout[j+1:]])))
            else:
                shapesout[j] = int(round(ndshape(self)[axisin]/prod(shapesout[0:j])))
        if prod(shapesout) != ndshape(self)[axisin]:
            raise ValueError("The size of the axis (%s) you're trying to split (%s) doesn't match the size of the axes you're trying to split it into (%s = %s)"%(repr(axisin),repr(ndshape(self)[axisin]),repr(axesout),repr(shapesout)))
        thisaxis = self.axn(axisin)
        if self.getaxis(axisin) is not None and len(self.getaxis(axisin)) > 0:
            axes_tmp = self.getaxis(axisin).reshape(shapesout)
            new_axes = []
            for j in range(len(axes_tmp.shape)):
                this_slicer = [0]*len(axes_tmp.shape)
                this_slicer[j] = slice(None,None,None)
                new_axes.append(axes_tmp[this_slicer])
        else:
            new_axes = None
        #{{{ if there is a list of axis coordinates, add in slots for the new axes
        if isinstance(self.axis_coords, list):
            if len(self.axis_coords) == 0:
                self.axis_coords = [None] * len(self.dimlabels)
            for j in range(len(axesout)-1):
                self.axis_coords.insert(thisaxis,None)
        if isinstance(self.axis_coords_error, list):
            if len(self.axis_coords_error) == 0:
                self.axis_coords_error = [None] * len(self.dimlabels)
            for j in range(len(axesout)-1):
                self.axis_coords_error.insert(thisaxis,None)
        if isinstance(self.axis_coords_units, list):
            if len(self.axis_coords_units) == 0:
                self.axis_coords_units = [None] * len(self.dimlabels)
            for j in range(len(axesout)-1):
                self.axis_coords_units.insert(thisaxis,None)
        #}}}
        newshape = list(self.data.shape[0:thisaxis]) + shapesout + list(self.data.shape[thisaxis+1:])
        newshape = list(map(int,newshape))
        newnames = list(self.dimlabels[0:thisaxis]) + axesout + list(self.dimlabels[thisaxis+1:])
        self.data = self.data.reshape(newshape)
        orig_axis_units = self.get_units(axisin)
        self.dimlabels = newnames
        if new_axes is not None:
            for j in range(len(axesout)):
                self.setaxis(axesout[j],new_axes[j])
                self.set_units(axesout[j],orig_axis_units)
        return self
    def chunk_auto(self,axis_name,which_field,dimname = None):
        r'''assuming that axis "axis_name" is currently labeled with a structured array, choose one field ("which_field") of that structured array to generate a new dimension
        Note that for now, by definition, no error is allowed on the axes.
        However, once I upgrade to using structured arrays to handle axis and data errors, I will want to deal with that appropriately here.'''
        def check_data(a):
            "we need this because other things expect dimlabels to be a list of strings"
            if isinstance(a.dimlabels,recarray):
                a.dimlabels = [str(j[0]) if len(j) == 1 else j for j in a.dimlabels.tolist()]
            return a
        axis_number = self.axn(axis_name)
        new_axis,indices = unique(self.getaxis(axis_name)[which_field],
                return_inverse = True) # we are essentially creating a hash table for the axis.  According to numpy documentation, the hash indices that this returns should also be sorted sorted.
        logger.debug(strm("(chunk auto) indices look like this:",indices))
        #{{{ check that there are equal numbers of all the unique new_axis
        index_count = array([count_nonzero(indices == j) for j in range(indices.max()+1)])
        if all(index_count == index_count[0]):
            logger.debug(strm("(chunk auto) Yes, there are equal numbers of all unique new_axis! (Each element of the hash table has been indexed the same number of times.)"))
            #}}}
            #{{{ store the old shape and generate the new shape
            current_shape = list(self.data.shape)
            logger.debug(strm("(chunk auto) old shape -- ",current_shape))
            new_shape = insert(current_shape,axis_number + 1,len(new_axis))
            new_shape[axis_number] /= len(new_axis) # the indices of the hash table become the new dimension
            #}}}
            #{{{ actually reorder the data and error -- perhaps a view would be more efficient here
            old_data = self.data
            has_data_error = not (self.get_error() is None)
            self.data = empty(new_shape,dtype = self.data.dtype)
            if has_data_error:
                old_error = self.get_error()
                self.set_error(empty(new_shape,dtype = self.data.dtype))
            #}}}
            #{{{ adjust all the relevant axis information
            #{{{ generate an axis label along the axis I'm chunking that's stripped of the field that I'm creating a dimension from (i.e. chunking off a new dimension based on) -- because I am independently manipulating the data, I don't use self.getaxis()
            x_strip_current_field = self.axis_coords[axis_number][
                    [j for j in
                        self.axis_coords[axis_number].dtype.names
                        if j != which_field]]
            #}}}
            #{{{ reshape the axis coordinate so that it becomes a 2D array with the new dimension chunked off
            self.axis_coords[axis_number] = empty((len(x_strip_current_field)//len(new_axis),len(new_axis)),
                    dtype = x_strip_current_field.dtype)
            if not (self.get_error(axis_name) is None):
                raise ValueError("Until I do the structured array upgrade chunk_auto will not be able to deal with an axis that has errors.")
            #}}}
            #{{{ everything is now ready to sort the data and residual axis into ordered slots
            #{{{ initialize the slices
            copy_to_slice   = len(new_shape)*[slice(None,None,None)] # this is the memory address inside the new data (where stuff goes)
            copy_from_slice = len(current_shape)*[slice(None,None,None)] # this is the memory address inside the old data (where stuff comes from)
            #}}}
            if has_data_error:
                data_error_location = self.get_error()
            for j in range(len(new_axis)): # j is the index in the hash table
                copy_to_slice[axis_number + 1]     = j
                copy_from_slice[axis_number]       = where(indices == j)[0]
                self.data[copy_to_slice]           = old_data[copy_from_slice]
                if has_data_error:
                    data_error_location[copy_to_slice] = old_error[copy_from_slice]
                logger.debug(strm("(chunk auto) ",j,'matches at',x_strip_current_field[copy_from_slice[axis_number]]))
                self.axis_coords[axis_number][:,j] = x_strip_current_field[copy_from_slice[axis_number]]
            #}}}
            logger.debug(strm("(chunk auto) new axis -- ",self.axis_coords[axis_number]))
            logger.debug(strm("(chunk auto) new shape -- ",self.data.shape))
            #{{{ housekeeping for the various axes + data properties -- should perhaps be possible to do this first, then use .getaxis()
            self.dimlabels.insert(axis_number + 1,which_field)
            self.axis_coords.insert(axis_number + 1,new_axis)
            #{{{ by definition, axis can have neither errors nor units associated, for now.
            self.axis_coords_error.insert(axis_number + 1,None)
            self.axis_coords_units.insert(axis_number + 1,None)
            #}}}
            logger.debug(strm('(chunk auto) the dimensions of ',self.dimlabels[axis_number],'are (?? x ',self.dimlabels[axis_number+1],')=',self.axis_coords[axis_number].shape))
            #}}}
            #}}}
            #{{{ deal appropriately with the "remainder axis" (axis_number)
            if dimname is None:
                remainder_axis_name = '_and_'.join(self.axis_coords[axis_number].dtype.names)
            else:
                remainder_axis_name = dimname
            #{{{ if everything is the same along the dimension that I've just
            # created (which is the second dimension), then get rid of the
            # duplicate labels
            test_axis = self.axis_coords[axis_number].T
            logger.debug(strm("(chunk auto) test axis -- ",test_axis))
            test_axis = ascontiguousarray(test_axis).flatten().view([('',test_axis.dtype)]*test_axis.shape[1])
            if all(test_axis == test_axis[0]):
                self.axis_coords[axis_number] = self.axis_coords[axis_number][:,0].reshape(1,-1)
                logger.debug(strm("(chunk auto) collapsed to", self.axis_coords[axis_number]))
            #}}}
            if self.axis_coords[axis_number].shape[0] == 1:# then this is a "valid" axis -- because, for each position of the new axis, there is only one value of the remainder axis
                self.axis_coords[axis_number] = self.axis_coords[axis_number].reshape(-1)
                self.dimlabels[axis_number] = remainder_axis_name
                if len(self.axis_coords[axis_number].dtype) == 1: # only one field, which by the previous line will be named appropriately, so drop the structured array name
                    new_dtype = self.axis_coords[axis_number].dtype.descr[0][1]
                    self.axis_coords[axis_number] = array(self.axis_coords[axis_number],dtype = new_dtype) # probably more efficiently done with a view, but leave alone for now
                return check_data(self)
            else:
                #{{{ generate an index list to label the remainder axis, and generate a new nddata with the actual values (which are not copied across the new dimension that matches which_field)
                remainder_axis_index_list = r_[0:self.axis_coords[axis_number].shape[0]]
                new_data = nddata(self.axis_coords[axis_number],
                        self.axis_coords[axis_number].shape,
                        [remainder_axis_name,which_field])
                self.axis_coords[axis_number] = remainder_axis_index_list
                new_data.labels([remainder_axis_name,which_field],
                        [self.axis_coords[axis_number].copy(),self.axis_coords[axis_number + 1].copy()])
                self.dimlabels[axis_number] = remainder_axis_name + '_INDEX'
                #}}}
                return check_data(self),check_data(new_data)
            #}}}
        else:
            raise ValueError("Along the axis '"+axis_name+"', the field '"+which_field+"' does not represent an axis that is repeated one or more times!  The counts for how many times each element along the field is used is "+repr(index_count))
            return
    def squeeze(self,return_dropped=False):
        r'''squeeze singleton dimensions
        
        Parameters
        ==========
        return_dropped: bool (default False)
           return a list of the dimensions that were dropped as a second argument 
        Returns
        =======
        self

        return_dropped: list
            (optional, only if return_dropped is True)
        '''
        mask = array(self.data.shape) > 1
        logger.debug(strm(list(zip(mask,self.dimlabels))))
        self.data = self.data.squeeze()
        retval = []
        if isinstance(self.axis_coords, list):
            for k,v in [(self.dimlabels[j],self.axis_coords[j]) for j in range(len(self.dimlabels)) if not mask[j]]:
                retval.append(k)
                if v is not None:
                    self.set_prop(k,v[0])
        self.dimlabels = [v for j,v in enumerate(self.dimlabels) if mask[j]]
        if isinstance(self.axis_coords, list):
            self.axis_coords = [v for j,v in enumerate(self.axis_coords) if mask[j]]
        if isinstance(self.axis_coords_error, list):
            self.axis_coords_error = [v for j,v in enumerate(self.axis_coords_error) if mask[j]]
        if isinstance(self.axis_coords_units, list):
            self.axis_coords_units = [v for j,v in enumerate(self.axis_coords_units) if mask[j]]
        if return_dropped:
            return self, retval
        else:
            return self
    #}}}
    #{{{ messing with data -- get, set, and copy
    def __getslice__(self,*args):
        print('getslice! ',args)
    def __setitem__(self,*args):
        righterrors = None
        logger.debug(strm("types of args",list(map(type,args))))
        A = args[0]
        if isinstance(A, nddata):
            logger.debug("initially, rightdata appears to be nddata")
            _,B = self.aligndata(A)
            A = B.data # now the next part will handle this
        if isinstance(A, ndarray):# if selector is an ndarray
            logger.debug("initially, rightdata appears to be ndarray")
            if A.dtype is not dtype('bool'):
                raise ValueError("I don't know what to do with an ndarray subscript that has dtype "+repr(A.dtype))
            if A.shape != self.data.shape:
                temp = array(A.shape) == 1
                if all( array(A.shape)[temp] == array(self.data.shape)[temp]):
                    pass
                else:
                    raise ValueError("The shape of your logical mask "+repr(A.shape)+" and the shape of your data "+repr(self.data.shape)+" are not compatible (matching or singleton) -- I really don't think that you want to do this!")
            self.data[A] = args[1]
            return
        if isinstance(args[1],nddata):
            logger.debug("rightdata appears to be nddata after initial treatment")
            #{{{ reorder so the shapes match
            unshared_indices = list(set(args[1].dimlabels) ^ set(self.dimlabels))
            shared_indices = list(self.dimlabels)
            if 'INDEX' in unshared_indices:
                unshared_indices.remove('INDEX')
            for j in unshared_indices:
                try:
                    shared_indices.remove(j)
                except:
                    raise ValueError(strm("Error trying to remove",j,"from list of shared indices",shared_indices))
            if len(args[1].dimlabels) != len(shared_indices) or (not all([args[1].dimlabels[j] == shared_indices[j] for j in range(0,len(shared_indices))])):
                args[1].reorder(shared_indices)
            #}}}
            rightdata = args[1].data
            righterrors = args[1].get_error()
            #print "DEBUG: and I convert it to",type(rightdata)
        else: # assume it's an ndarray
            logger.debug("rightdata appears to be ndarray after initial treatment")
            rightdata = args[1]
            #{{{ if I just passed a function, assume that I'm applying some type of data-based mask
            if isinstance(args[0], type(emptyfunction)):
                thisfunc = args[0]
                self.data[thisfunc(self.data)] = rightdata
                return
                #}}}
            if (not isinstance(rightdata, ndarray)): # in case its a scalar
                rightdata = array([rightdata])
        slicedict,axesdict,errordict,unitsdict = self._parse_slices(args[0]) # pull left index list from parse slices
        leftindex = self.fld(slicedict)
        rightdata = rightdata.squeeze()
        logger.debug(strm("after squeeze, rightdata has shape",rightdata.shape))
        if len(rightdata.shape) > 0:
            left_shape = shape(self.data[tuple(leftindex)])
            try:
                self.data[tuple(leftindex)] = rightdata.reshape(left_shape) # assign the data
            except:
                raise IndexError(strm('ERROR ASSIGNING NDDATA:\n',
                    'self.data.shape:',self.data.shape,
                    'left index',leftindex,'\n',
                    'rightdata.shape:',rightdata.shape,
                    '--> shape of left slice: ',left_shape))
        else:
            self.data[tuple(leftindex)] = rightdata
        lefterror = self.get_error()
        if lefterror is not None:
            lefterror[tuple(leftindex)] = righterrors.squeeze()
    # {{{ standard trig functions
    def __getattribute__(self,arg):
        fundict = {'exp':exp,
                'sin':sin,
                'cos':cos,
                'tan':tan,
                'sinh':sinh,
                'cosh':cosh,
                'tanh':tanh,
                'log':log,
                'log10':log10,
                }
        if arg in list(fundict.keys()):
            argf = fundict[arg]
            def retfun():
                retval = self.copy()
                retval.data = argf(retval.data)
                return retval
            return retfun
        else:
            return super().__getattribute__(arg)
    @property
    def C(self):
        """shortcut for copy

        btw, what we are doing is analogous to a ruby function with
        functioname!() modify result, and we can use the "out" keyword in
        numpy.
        
        ..todo::
            (new idea)
            This should just set a flag that says "Do not allow this data to be substituted in place,"
            so that if something goes to edit the data in place,
            it instead first makes a copy.

            also here, see `Definition of shallow and deep copy <https://docs.python.org/2/library/copy.html>`_

            (older idea)
            We should offer "N", which generates something like a copy,
            but which is sets the equivalent of "nopop".
            For example, currently, you need to do something like
            ``d.C.argmax('t2')``,
            which is very inefficient, since it copies the whole array.
            So, instead, we should do
            ``d.N.argmax('t2')``, which tells argmax and all other
            functions not to overwrite "self" but to return a new object.
            This would cause things like "run_nopop" to become obsolete.
        """
        return self.copy()
    @C.setter
    def C(self):
        raise ValueError("You can't set the C property -- it's used to generate a copy")
    @property
    def angle(self):
        "Return the angle component of the data"
        retval = self.copy(data=False)
        retval.data = angle(self.data)
        return retval
    @angle.setter
    def angle(self):
        raise ValueError("Can't independently set the angle component yet")
    @property
    def imag(self):
        "Return the imag component of the data"
        retval = self.copy(data=False)
        retval.data = self.data.imag
        return retval
    @imag.setter
    def imag(self):
        raise ValueError("Can't independently set the imag component yet")
    @property
    def real(self):
        "Return the real component of the data"
        retval = self.copy(data=False)
        retval.data = self.data.real
        return retval
    @real.setter
    def real(self):
        raise ValueError("Can't independently set the real component yet")
    # }}}
    def copy(self,data=True):
        r'''Return a full copy of this instance.
        
        Because methods typically change the data in place, you might want to
        use this frequently.

        Parameters
        ----------
        data : boolean
            Default to True.
            False doesn't copy the data -- this is for internal use,
            *e.g.* when you want to copy all the metadata and perform a
            calculation on the data.

            The code for this also provides the definitive list of the
            nddata metadata.
        '''
        if data:
            return deepcopy(self)
        else:
            retval =  nddata(0) # empty
            # {{{ data info
            retval.dimlabels = list(self.dimlabels)
            retval.data = None
            retval.data_error = None
            if hasattr(self,'data_units'):
                retval.data_units = deepcopy(self.data_units)
            if hasattr(self,'data_covariance'):
                retval.data_covariance = deepcopy(self.data_covariance)
            # }}}
            # {{{ axes
            retval.axis_coords = deepcopy(self.axis_coords)
            retval.axis_coords_error = deepcopy(self.axis_coords_error)
            retval.axis_coords_units = deepcopy(self.axis_coords_units)
            # }}}
            retval.other_info = deepcopy(self.other_info)
            return retval
    def set_to(self,otherinst):
        r'''Set data inside the current instance to that of the other instance.

        Goes through the list of attributes specified in copy,
        and assigns them to the element of the current instance.

        This is to be used:

        *   for constructing classes that inherit nddata with additional methods.
        *   for overwriting the current data with the result of a slicing operation
        '''
        self.data = otherinst.data
        self.dimlabels = otherinst.dimlabels
        self.data_error = otherinst.data_error
        if hasattr(otherinst,'data_units'):
            self.data_units = otherinst.data_units
        if hasattr(otherinst,'data_covariance'):
            self.data_covariance = otherinst.data_covariance
        self.axis_coords = otherinst.axis_coords
        self.axis_coords_error = otherinst.axis_coords_error
        self.axis_coords_units = otherinst.axis_coords_units
        self.other_info = otherinst.other_info
        return self
    def like(self,value):
        r'''provide "zeros_like" and "ones_like" functionality

        Parameters
        ==========
        value: float
            1 is "ones_like" 0 is "zeros_like", etc.
        '''
        retval = self.copy(data=False)
        retval.data = empty_like(self.data)
        retval.data[:] = value
        return retval
    def __getitem__(self,args):
        if isinstance(args, type(emptyfunction)):
            #{{{ just a lambda function operates on the data
            thisfunc = args
            newdata = self.copy()
            mask = thisfunc(newdata.data)
            newdata.data = newdata.data[mask]
            if len(newdata.dimlabels) == 1:
                x = newdata.getaxis(newdata.dimlabels[0])
                newdata.setaxis(newdata.dimlabels[0],x[mask])
            else:
                raise ValueError("I don't know how to do this for multidimensional data yet!")
            return newdata
            #}}}
        elif isinstance(args, nddata):
            #{{{ try the nddata mask
            A = args
            if isinstance(A,nddata) and A.data.dtype is dtype("bool"):
                thisshape = ndshape(A)
                nonsingleton = []
                for thisdim in A.dimlabels:
                    if thisshape[thisdim] != 1:
                        nonsingleton.append(thisdim)
                if len(nonsingleton) != 1:
                    raise ValueError("To index with an nddata, you must have only one dimension")
                else:
                    self.setaxis(nonsingleton[0],self.getaxis(nonsingleton[0])[A.data.flatten()])
                _,B = self.aligndata(A)
                A = B.data # now the next part will handle this
                if A.dtype is not dtype('bool'):
                    raise ValueError("I don't know what to do with an ndarray subscript that has dtype "+repr(A.dtype))
                if A.shape != self.data.shape:
                    temp = array(A.shape) == 1
                    if all( array(A.shape)[temp] == array(self.data.shape)[temp]):
                        pass
                    else:
                        raise ValueError("The shape of your logical mask "+repr(A.shape)+" and the shape of your data "+repr(self.data.shape)+" are not compatible (matching or singleton) -- I really don't think that you want to do this!")
                self.data = self.data[A]
                return self
            else:
                errmsg = "you passed a single argument of type "+repr(type(A))
                if isinstance(A, nddata):
                    errmsg += " with dtype "+repr(A.data.dtype)
                errmsg += " -- I don't know what to do with this"
                raise ValueError(errmsg)
            #}}}
        else:
            slicedict,axesdict,errordict,unitsdict = self._parse_slices(args)
            if not isinstance(args, slice) and isinstance(args[1], list) and isinstance(args[0], str) and len(args) == 2:
                return concat([self[args[0],x] for x in args[1]],args[0])
            indexlist = tuple(self.fld(slicedict))
            newlabels = [x for x in self.dimlabels if not isscalar(slicedict[x])] # generate the new list of labels, in order, for all dimensions that are not indexed by a scalar
        #{{{ properly index the data error
        if self.data_error != None:
            try:
                newerror = self.data_error[indexlist]
            except:
                raise ValueError('Problem trying to index data_error'+repr(self.data_error)+' with',repr(indexlist))
        else:
            newerror = None
        #}}}
        if len(self.axis_coords)>0:
            if errordict != None:
                axis_coords_error = [errordict[x] for x in newlabels]
            else:
                axis_coords_error = None
            if unitsdict is not None:
                axis_coords_units = [unitsdict[x] for x in newlabels]
            else:
                axis_coords_units = None
            try:
                sliced_data = self.data[indexlist]
            except Exception as e:
                raise ValueError(strm("the slice values that you've passed",
                    "don't seem to match the size of the data",
                    "the shape of the data is",self.data.shape,
                    "and the index list (the slice indeces passed to the",
                    "underlying numpy data) I generate from this command is",
                    indexlist,
                    "likely, one of the slice indeces is out of bounds for the size of the data"))
            try:
                retval =  nddata(sliced_data,
                        sliced_data.shape,
                        newlabels,
                        axis_coords = [axesdict[x] for x in newlabels],
                        axis_coords_error = axis_coords_error,
                        data_error = newerror,
                        other_info = self.other_info)
            except Exception as e:
                raise ValueError(strm("likely some problem recasting the data when"
                    "trying to initialize a new nddata: shape of"
                    "self.data",self.data.shape,"indexlist",indexlist))
            retval.axis_coords_units = axis_coords_units
            retval.data_units = self.data_units
            return retval
        else:
            retval = nddata(self.data[indexlist],
                    self.data[indexlist].shape,
                    newlabels,
                    other_info = self.other_info)
            retval.axis_coords_units = self.axis_coords_units
            retval.data_units = self.data_units
            return retval
    def _possibly_one_axis(self,*args):
        if len(args) == 1:
            return args[0]
        if len(args) > 1:
            raise ValueError('you can\'t pass more than one argument!!')
        if len(args) == 0:
            if len(self.dimlabels) == 1:
                axes = self.dimlabels
            elif len(self.dimlabels) == 0:
                raise ValueError("You're trying to do something to data with no dimensions")
            else:
                raise ValueError("If you have more than one dimension, you need to tell me which one!!")
        return axes
    def _parse_slices(self,args):
        """This controls nddata slicing:
            it previously took
            \'axisname\',value
            pairs where value was an index or a lambda function.
            Now, it also takes
            \'axisname\':value
            and
            \'axisname\':(value1,value2)
            pairs, where the values give either a single value or an inclusive range on the axis, respectively"""
        logger.debug(strm("about to start parsing slices for data with axis_coords of length",len(self.axis_coords),"and dimlabels",self.dimlabels,"for ndshape of",ndshape(self)))
        #print "DEBUG getitem called with",args
        errordict = None # in case it's not set
        if self.axis_coords_units is not None:
            unitsdict = self.mkd(self.axis_coords_units)
        axesdict = None # in case it's not set
        if isinstance(args, slice):
            args = [args]
        else:
            args = list(args)
        #{{{ to make things easier, convert "slice" arguments to "axis,slice" pairs
        j=0
        trueslice = [] # this lets me distinguish from 'axisname',slice
        while j < len(args):
            if isinstance(args[j], slice):
                this_dim_name = args[j].start
                args.insert(j,this_dim_name)
                trueslice.append(this_dim_name)
                j+=1
            j+=2 # even only
        #}}}
        for j in range(0,len(args),2):
            if isinstance(args[j], str_):
                args[j] = str(args[j]) # on upgrading + using on windows, this became necessary, for some reason I don't understand
        if type(args) in [float,int32,int,double]:
            raise ValueError(strm('You tried to pass just a nddata[',type(args),']'))
        if isinstance(args[0], str):
            #{{{ create a slicedict and errordict to store the slices
            slicedict = dict(list(zip(list(self.dimlabels),[slice(None,None,None)]*len(self.dimlabels)))) #initialize to all none
            if len(self.axis_coords)>0:
                logger.debug(strm("trying to make dictionaries from axis coords of len",len(self.axis_coords),"and axis_coords_error of len",len(self.axis_coords_error),"when dimlabels has len",len(self.dimlabels)))
                axesdict = self.mkd(self.axis_coords)
                if len(self.axis_coords_error)>0:
                    errordict = self.mkd(self.axis_coords_error)
            else:
                logger.debug(strm("length of axis_coords not greater than 0"))
            for x,y in zip(args[0::2],args[1::2]):
                slicedict[x] = y
            #}}}
            #{{{ map the slices onto the axis coordinates and errors
            #print "DEBUG slicedict is",slicedict
            testf = lambda x: x+1
            if len(self.axis_coords)>0:
                for x,y in slicedict.items():
                    #print "DEBUG, type of slice",x,"is",type(y)
                    if isscalar(y):
                        if axesdict[x] is not None:
                            axesdict.pop(x) # pop the axes for all scalar dimensions
                    elif isinstance(y, type(testf)):
                        mask = y(axesdict[x])
                        slicedict[x] = mask
                        if axesdict[x] is not None:
                            axesdict[x] = axesdict[x][mask]
                    else:
                        if isinstance(y, slice) and x in trueslice:
                            #print "DEBUG, I found",y,"to be of type slice"
                            if y.step is not None:
                                raise ValueError("setting the slice step is not currently supported")
                            else:
                                if isinstance(y.stop, tuple): #then I passed a single index
                                    temp = diff(axesdict[x]) 
                                    if not all(temp*sign(temp[0])>0):
                                        raise ValueError(strm("you can only use the range format on data where the axis is in consecutively increasing or decreasing order, and the differences that I see are",temp*sign(temp[0])))
                                    del temp
                                    if len(y.stop) > 2:
                                        raise ValueError("range with more than two values not currently supported")
                                    elif len(y.stop) == 1:
                                        temp_low = y.stop[0]
                                        temp_high = inf
                                        temp_high_value = inf
                                    else:
                                        temp_low = y.stop[0]
                                        temp_high = y.stop[1]
                                        temp_high_value = y.stop[1]
                                        if temp_low is None:
                                            temp_low = -inf
                                        if temp_high is None:
                                            temp_high = inf
                                        if temp_low > temp_high:
                                            temp_low,temp_high = temp_high,temp_low
                                    #print "DEBUG: slice values",temp_low,'to',temp_high
                                    if temp_low == inf:
                                        temp_low = axesdict[x].argmax()
                                    elif temp_low == -inf:
                                        temp_low = axesdict[x].argmin()
                                    else:
                                        temp_low = abs(axesdict[x] - temp_low).argmin()
                                    if temp_high == inf:
                                        temp_high = axesdict[x].argmax()
                                    elif temp_high == -inf:
                                        temp_high = axesdict[x].argmin()
                                    else:
                                        temp_high = abs(axesdict[x] - temp_high).argmin()
                                    if temp_high + 1 < len(axesdict[x]):
                                        #print "DEBUG: I test against value",axesdict[x][temp_high + 1]
                                        if axesdict[x][temp_high + 1] <= temp_high_value:
                                            temp_high += 1
                                    #print "DEBUG: evaluate to indices",temp_low,'to',temp_high,'out of',len(axesdict[x])
                                    if temp_high-temp_low == 0:
                                        raise ValueError('The indices '+repr(y)+' on axis '+x+' slices to nothing!  The limits of '+x+' are '+repr(axesdict[x].min())+':'+repr(axesdict[x].max()))
                                    slicedict[x] = slice(temp_low,temp_high,None)
                                    y = slicedict[x]
                                else: #then I passed a single index
                                    temp = abs(axesdict[x] - y.stop).argmin()
                                    #slicedict[x] = slice(temp,temp+1,None)
                                    slicedict[x] = temp
                                    y = slicedict[x]
                        if axesdict[x] == []:
                            axesdict[x] = None
                        if axesdict[x] is not None:
                            try:
                                axesdict[x] = axesdict[x][y]
                            except Exception as e:
                                raise ValueError("axesdict is "+repr(axesdict)+"and I want to set "+repr(x)+" subscript to its "+repr(y)+" value"+explain_error(e))
                if errordict != None and errordict != array(None):
                    for x,y in slicedict.items():
                        if errordict[x] != None:
                            if isscalar(y):
                                errordict.pop(x)
                            elif isinstance(y, type(emptyfunction)):
                                mask = y(axesdict[x])
                                errordict[x] = errordict[x][mask]
                            else:
                                try:
                                    errordict[x] = errordict[x][y] # default
                                except:
                                    raise IndexError(strm('Trying to index',
                                            errordict,'-->',x,'=',errordict[x],'with',y,
                                            'error started as',self.axis_coords_error))
            if unitsdict != None and unitsdict != array(None):
                for x,y in slicedict.items():
                    if unitsdict[x] != None:
                        if isscalar(y):
                            unitsdict.pop(x)
            return slicedict,axesdict,errordict,unitsdict
            #}}}
        else:
            raise ValueError(strm('label your freaking dimensions! (type of args[0] is ',
                type(args[0]),'and it should be str!)'))
    #}}}
    #{{{ hdf5 write
    def hdf5_write(self, h5path, directory='.'):
        r"""Write the nddata to an HDF5 file.

        `h5path` is the name of the file followed by the node path where
        you want to put it -- it does **not** include the directory where
        the file lives.
        The directory can be passed to the `directory` argument.
        
        Parameters
        ----------
        h5path : str
            The name of the file followed by the node path where
            you want to put it -- it does **not** include the directory where
            the file lives.
            (Because HDF5 files contain an internal directory-like group
            structure.)
        directory : str
            the directory where the HDF5 file lives.
        """
        for thisax in self.dimlabels:
            if self.getaxis(thisax) is None or len(self.getaxis(thisax)) == 0:
                raise ValueError(strm("The axis",thisax,"appears not to have a label!  I refuse to save data to HDF5 if you do not label all your axes!!"))
        #{{{ add the final node based on the name stored in the nddata structure
        if h5path[-1] != '/': h5path += '/' # make sure it ends in a slash first
        try:
            thisname = self.get_prop('name')
        except:
            raise ValueError(strm("You're trying to save an nddata object which",
                    "does not yet have a name, and you can't do this! Run",
                    "yourobject.name('setname')"))
        if isinstance(thisname, str):
            h5path += thisname
        else:
            raise ValueError(strm("problem trying to store HDF5 file; you need to",
                "set the ``name'' property of the nddata object to a string",
                "first!"))
        h5file,bottomnode = h5nodebypath(h5path, directory=directory) # open the file and move to the right node
        try:
            #print 'DEBUG 1: bottomnode is',bottomnode
            #}}}
            #{{{ print out the attributes of the data
            myattrs = normal_attrs(self)
            #{{{ separate them into data and axes
            mydataattrs = list(filter((lambda x: x[0:4] == 'data'),myattrs))
            myotherattrs = list(filter((lambda x: x[0:4] != 'data'),myattrs))
            myotherattrs = [x for x in myotherattrs if x not in ['C','sin','cos','exp','log10']]
            myaxisattrs = list(filter((lambda x: x[0:4] == 'axis'),myotherattrs))
            myotherattrs = list(filter((lambda x: x[0:4] != 'axis'),myotherattrs))
            logger.debug(strm(lsafe('data attributes:',list(zip(mydataattrs,[type(self.__getattribute__(x)) for x in mydataattrs]))),'\n\n'))
            logger.debug(strm(lsafe('axis attributes:',list(zip(myaxisattrs,[type(self.__getattribute__(x)) for x in myaxisattrs]))),'\n\n'))
            logger.debug(strm(lsafe('other attributes:',list(zip(myotherattrs,[type(self.__getattribute__(x)) for x in myotherattrs]))),'\n\n'))
            #}}}
            #}}}
            #{{{ write the data table
            if 'data' in mydataattrs:
                if 'data_error' in mydataattrs and self.get_error() is not None and len(self.get_error()) > 0:
                    thistable = rec.fromarrays([self.data,self.get_error()],names='data,error')
                    mydataattrs.remove('data_error')
                else:
                    thistable = rec.fromarrays([self.data],names='data')
                mydataattrs.remove('data')
                datatable = h5table(bottomnode,'data',thistable)
                #print 'DEBUG 2: bottomnode is',bottomnode
                #print 'DEBUG 2: datatable is',datatable
                logger.debug(strm("Writing remaining axis attributes\n\n"))
                if len(mydataattrs) > 0:
                    h5attachattributes(datatable,mydataattrs,self)
            else:
                raise ValueError("I can't find the data object when trying to save the HDF5 file!!")
            #}}}
            #{{{ write the axes tables
            if 'axis_coords' in myaxisattrs:
                if len(self.axis_coords) > 0:
                    #{{{ create an 'axes' node
                    axesnode = h5child(bottomnode, # current node
                            'axes', # the child
                            create = True)
                    #}}}
                    for j,axisname in enumerate(self.dimlabels): # make a table for each different dimension
                        myaxisattrsforthisdim = dict([(x,self.__getattribute__(x)[j])
                            for x in list(myaxisattrs) if len(self.__getattribute__(x)) > 0]) # collect the attributes for this dimension and their values
                        logger.debug(strm(lsafe('for axis',axisname,'myaxisattrsforthisdim=',myaxisattrsforthisdim)))
                        if 'axis_coords' in list(myaxisattrsforthisdim.keys()) and myaxisattrsforthisdim['axis_coords'] is not None:
                            if 'axis_coords_error' in list(myaxisattrsforthisdim.keys()) and myaxisattrsforthisdim['axis_coords_error'] is not None and len(myaxisattrsforthisdim['axis_coords_error']) > 0: # this is needed to avoid all errors, though I guess I could use try/except
                                thistable = rec.fromarrays([myaxisattrsforthisdim['axis_coords'],myaxisattrsforthisdim['axis_coords_error']],names='data,error')
                                myaxisattrsforthisdim.pop('axis_coords_error')
                            else:
                                thistable = rec.fromarrays([myaxisattrsforthisdim['axis_coords']],names='data')
                            myaxisattrsforthisdim.pop('axis_coords')
                        datatable = h5table(axesnode,axisname,thistable)
                        #print 'DEBUG 3: axesnode is',axesnode
                        logger.debug(strm("Writing remaining axis attributes for",axisname,"\n\n"))
                        if len(myaxisattrsforthisdim) > 0:
                            h5attachattributes(datatable,list(myaxisattrsforthisdim.keys()),list(myaxisattrsforthisdim.values()))
            #}}}
            #{{{ Check the remaining attributes.
            logger.debug(strm(lsafe('other attributes:',list(zip(myotherattrs,[type(self.__getattribute__(x)) for x in myotherattrs]))),'\n\n'))
            logger.debug(strm("Writing remaining other attributes\n\n"))
            if len(myotherattrs) > 0:
                #print 'DEBUG 4: bottomnode is',bottomnode
                test = repr(bottomnode) # somehow, this prevents it from claiming that the bottomnode is None --> some type of bug?
                h5attachattributes(bottomnode,
                    [j for j in myotherattrs if not self._contains_symbolic(j)],
                    self)
                warnlist = [j for j in myotherattrs if (not self._contains_symbolic(j)) and isinstance(self.__getattribute__(j), dict)]
                #{{{ to avoid pickling, test that none of the attributes I'm trying to write are dictionaries or lists
                if len(warnlist) > 0:
                    print("WARNING!!, attributes",warnlist,"are dictionaries!")
                warnlist = [j for j in myotherattrs if (not self._contains_symbolic(j)) and isinstance(self.__getattribute__(j), list)]
                if len(warnlist) > 0:
                    print("WARNING!!, attributes",warnlist,"are lists!")
                #}}}
                logger.info(strm(lsafe('other attributes:',list(zip(myotherattrs,[type(self.__getattribute__(x)) for x in myotherattrs]))),'\n\n'))
            #}}}
        finally:
            h5file.close()
    #}}}
class testclass:
    def __getitem__(self,*args,**kwargs):
        print("you called __getitem__ with args",args,"and kwargs",kwargs)
        return
    def __getattribute__(self,*args,**kwargs):
        print("you called __getattribute__ with args",args,"and kwargs",kwargs)
        return
class nddata_hdf5 (nddata):
    def __repr__(self):
        if hasattr(self,'_node_children'):
            return repr(self.datanode)
        else:
            return nddata.__repr__(self)
        atexit.register(self._cleanup)
    def _cleanup(self):
        if hasattr(self,'_node_children'):
            self.h5file.close()
            del self.h5file
            del self.datanode
        return
    def _init_datanode(self,datanode,**kwargs):
        datadict = h5loaddict(datanode)
        #{{{ load the data, and pop it from datadict
        try:
            datarecordarray = datadict['data']['data'] # the table is called data, and the data of the table is called data
            mydata = datarecordarray['data']
        except:
            raise ValueError("I can't find the nddata.data")
        try:
            kwargs.update({'data_error':datarecordarray['error']})
        except:
            logger.debug(strm("No error found\n\n"))
        datadict.pop('data')
        #}}}
        #{{{ be sure to load the dimlabels
        mydimlabels = [j.decode('utf-8') for j in datadict['dimlabels']]
        if len(mydimlabels) == 1:
            if len(mydimlabels[0]) == 1:
                mydimlabels = list([mydimlabels[0][0]]) # for some reason, think I need to do this for length 1
        #}}}
        #{{{ load the axes and pop them from datadict
        datadict.pop('dimlabels')
        if 'axes' in list(datadict.keys()):
            myaxiscoords = [None]*len(mydimlabels)
            myaxiscoordserror = [None]*len(mydimlabels)
            logger.info(strm("about to read out the various axes:",list(datadict['axes'].keys())))
            for axisname in list(datadict['axes'].keys()):
                try:
                    axisnumber = mydimlabels.index(axisname)
                except AttributeError as e:
                    raise AttributeError(strm('mydimlabels is not in the right format!\nit looks like this:\n',
                        mydimlabels,type(mydimlabels))+explain_error(e))
                except ValueError as e:
                    raise ValueError(strm('mydimlabels is not in the right format!\nit looks like this:\n',
                        mydimlabels,type(mydimlabels))+explain_error(e))
                recordarrayofaxis = datadict['axes'][axisname]['data']
                myaxiscoords[axisnumber] = recordarrayofaxis['data']
                if 'error' in recordarrayofaxis.dtype.names:
                    myaxiscoordserror[axisnumber] = recordarrayofaxis['error']
                datadict['axes'][axisname].pop('data')
                for k in list(datadict['axes'][axisname].keys()):
                    logger.debug(strm("Warning, attribute",k,"of axis table",axisname,"remains, but the code to load this is not yet supported"))
                datadict['axes'].pop(axisname)
            kwargs.update({"axis_coords":myaxiscoords})
            kwargs.update({"axis_coords_error":myaxiscoordserror})
        elif len(mydimlabels)>1:
            raise ValueError("The current version uses the axis labels to"
                    "figure out the shape of the data\nBecause you stored"
                    "unlabeled data, I can\'t figure out the shape of the"
                    "data!!")
            # the reshaping this refers to is done below
        #}}}
        logger.info(strm("about to initialize data with shape",mydata.shape,"labels",mydimlabels,"and kwargs",kwargs))
        nddata.__init__(self,
                mydata,
                mydata.shape,
                mydimlabels,
                **kwargs)
        #{{{ reshape multidimensional data to match the axes
        if len(mydimlabels)>1:
            det_shape = []
            for thisdimlabel in mydimlabels:
                try:
                    temp = self.getaxis(thisdimlabel)
                except:
                    temp = -1 # no axis is given
                if isinstance(temp, ndarray):
                    temp = len(temp)
                det_shape.append(temp)
            try:
                self.data = self.data.reshape(tuple([len(self.getaxis(x)) for x in mydimlabels]))
            except:
                raise RuntimeError(strm("The data is of shape", self.data.shape,
                    "and I try to reshape it into", tuple([len(self.getaxis(x))
                        for x in mydimlabels]), "corresponding to the dimensions",mydimlabels,"--> this fails!"))
        #}}}
        for remainingattribute in list(datadict.keys()):
            self.__setattr__(remainingattribute,datadict[remainingattribute])
        self.h5file.close()
        del self.h5file
        del self.datanode
        return
    def __init__(self,pathstring,directory='.'):
        self.pathstring = pathstring
        #try:
        self.h5file,self.datanode = h5nodebypath(pathstring,
                check_only=True, directory=directory)
        #except BaseException  as e:
        #    raise IndexError("I can't find the node "+pathstring+explain_error(e))
        print("about to call _init_datanode")
        self._init_datanode(self.datanode)
        atexit.register(self._cleanup)
#}}}

class ndshape (ndshape_base):
    r'''The ndshape class, including the allocation method''' 
    def alloc(self,dtype='complex128',labels = False,format = 0):
        r'''Use the shape object to allocate an empty nddata object.

        Parameters
        ----------
        labels : 
            Needs documentation
        format : 0, 1, or None
            What goes in the allocated array.
            `None` uses numpy empty.
        '''
        try:
            if format == 0:
                try:
                    emptyar = zeros(tuple(self.shape),dtype=dtype)
                except TypeError:
                    raise TypeError("You passed a type of "+repr(dtype)+", which was likely not understood (you also passed a shape of "+repr(tuple(self.shape))+")")
            elif format == 1:
                emptyar = ones(tuple(self.shape),dtype=dtype)
            elif format is None:
                emptyar = empty(tuple(self.shape),dtype=dtype)
            else:
                emptyar = format*ones(tuple(self.shape),dtype=dtype)
        except TypeError as e:
            raise TypeError(strm('Wrong type for self.shape',list(map(type,self.shape)),'this probably means that you swapped the size and name arguments -- ',self.shape,'should be numbers, not names'))
        retval = nddata(emptyar,self.shape,self.dimlabels)
        if labels:
            retval.labels(self.dimlabels,[double(r_[0:x]) for x in self.shape])
        return retval

#{{{subplot_dim
class subplot_dim():
    def __init__(self,firstdim,seconddim):
        self.num = r_[firstdim,seconddim,0]
    def set(self,args,x='',g=True,y='',t='',a=''):
        if isinstance(args, int):
            number = args
            ax = subplot(*tuple(self.num+r_[0,0,number]))
            xlabel(x)
            ylabel(y)
            title(t)
            grid(g)
        elif (isinstance(args, tuple)) and (len(args) is 3):
            # the second value passed is 
            whichsmall = args[2]
            break_into = args[1]
            number = args[0]
            mydims = self.num*r_[1,break_into,1]+r_[
                    0,0,break_into*(number-1)+whichsmall]
            try:
                ax = subplot(*tuple(mydims))
            except:
                print('failed trying subplots: ', mydims)
                raise
            xlabel(x)
            ylabel(y)
            title(t)
            grid(g)
        else:
            print("problem, need to pass either 1 or 3 arguments to set")
            print('type of args: ',type(args))
        return ax
#}}}
def fa(input,dtype='complex128'):# make a fortran array
    return array(input,order='F',dtype=dtype) # will need transpose reverses the dimensions, since the bracketing still works in C order (inner is last index), but F tells it to store it appropriately in memory
def ndgrid(*input):
    thissize = list([1])
    thissize = thissize * len(input)
    output = list()
    for j in range(0,len(input)):
        tempsize = copy(thissize)
        tempsize[j] = input[j].size
        output.append(input[j].reshape(tempsize))
    return output
def pinvr(C,alpha):
    U,S,V = svd(C,full_matrices=0)
    #print 'U S V shapes:'
    #print U.shape
    #print S.shape
    #print V.shape
    if any(~isfinite(U)):
        raise ValueError('pinvr error, U is not finite')
    if any(~isfinite(V)):
        raise ValueError('pinvr error, V is not finite')
    if any(~isfinite(S)):
        raise ValueError('pinvr error, S is not finite')
    S = diag(S / (S**2 + alpha**2))
    if any(~isfinite(S)):
        raise ValueError('pinvr error, problem with S/(S^2+alpha^2) --> set your regularization higher')
    return dot(conj(transpose(V)),
            dot(S,conj(transpose(U))))
def sech(x):
    return 1./cosh(x)
def spectrogram(waveform,f_start,f_stop,npoints_fdom=40,tdom_div=2):
    #npoints_tdom = int(round(double(waveform.len)/double(npoints_fdom)))*npoints_tdom_mult
    npoints_tdom = waveform.len/tdom_div # this seems to be more legible than above 
    resolution = diff(waveform.x[0:2])

    sigma = abs(f_start-f_stop)/double(npoints_fdom)
    #print "sigma = %f resolution = %f"%(sigma,resolution)
    if sigma<4*resolution:
        sigma = 4*resolution

    waveform.def_filter(sigma,npoints_tdom)# define the filter and number of points for the spectrogram windowing (define the filter such that the points are spaced sigma apart)

    # go through and apply the filter for some range of points

    f_axis = linspace(f_start,f_stop,npoints_fdom)

    specgram = zeros((npoints_fdom,npoints_tdom),dtype="complex128")

    for j in range(0,npoints_fdom):

        t_axis, specgram[j,:] = waveform.do_filter(f_axis[j])
        #plot(t_axis,abs(specgram[j,:])) # leave this in for testing what it does in the fdom
    #image(specgram,y=f_axis/1e6,x=t_axis*1e6) # now do an imagehsv (see if we can make imagerybw) plot of the resulting spectrogram
    imshow(abs(specgram),extent=(t_axis[0]*1e6,t_axis[-1]*1e6,f_axis[-1]/1e6,f_axis[0]/1e6)) # now do an imagehsv (see if we can make imagerybw) plot of the resulting spectrogram
    return gca()
image = this_plotting.image.image
def colormap(points,colors,n=256):
    r = interp(linspace(0,1,n),points,colors[:,0].flatten())
    g = interp(linspace(0,1,n),points,colors[:,1].flatten())
    b = interp(linspace(0,1,n),points,colors[:,2].flatten())
    return reshape(r_[r,g,b],(3,n)).T
def myfilter(x,center = 250e3,sigma = 100e3):
    x = (x-center)**2
    x /= sigma**2
    return exp(-x)
#}}}

#{{{ fitdata
class fitdata(nddata):
<<<<<<< HEAD
r''' Inherits from an nddata and enables curve fitting through use of a sympy expression.
''' 
=======
r''' Inherits from an nddata and enables curve fitting through use of a sympy expression.'''
>>>>>>> 8ddb2e27
    def __init__(self,*args,**kwargs):
        #{{{ manual kwargs
        fit_axis = None
        if 'fit_axis' in list(kwargs.keys()):
            fit_axis = kwargs.pop('fit_axis')
        #}}}
        if isinstance(args[0],nddata):
            myattrs = normal_attrs(args[0])
            for j in range(0,len(myattrs)):
                self.__setattr__(myattrs[j],args[0].__getattribute__(myattrs[j]))
            #nddata.__init__(self,
            #        args[0].data,
            #        args[0].data.shape,
            #        args[0].dimlabels,
            #        axis_coords = args[0].axis_coords,
            #        data_error = args[0].data_error,
            #        axis_coords_error = args[0].axis_coords_error,
            #        axis_coords_units = args[0].axis_coords_units,
            #        data_units = args[0].data_units,
            #        other_info = args[0].other_info,
            #        **kwargs)
        else:
            #self.__base_init(*args,**kwargs)
            nddata.__init__(self,*args,**kwargs)
        if fit_axis is None:
            if len(self.dimlabels) == 1:
                fit_axis = self.dimlabels[0]
            else:
                raise IndexError("I can't figure out the fit axis!")
        self.fit_axis = fit_axis
        #{{{ in the class, only store the forced values and indices they are set to
        self.set_to = None
        self.set_indices = None
        self.active_indices = None
        #}}}
        return
    @property
    def function_string(self):
        retval = sympy.latex(self.symbolic_expr).replace('$','')
        return r'$f(%s)='%(sympy.latex(self.fit_axis)) + retval + r'$'
    @function_string.setter
    def function_string(self):
        raise ValueError("You cannot set the string directly -- change the functional_form property instead!")
    @property
    def functional_form(self):
        print("Getting symbolic function")
        return self.symbolic_expr
    @functional_form.setter
    def functional_form(self,sym_expr):
    r''' The functional form, given as a sympy expression, to which you would like to fit the data.
    '''
        assert issympy(sym_expr), "for now, the functional form must be a sympy expression!"
        self.symbolic_expr = sym_expr
        #{{{ adapted from fromaxis, trying to adapt the variable
        symbols_in_expr = self.symbolic_expr.atoms(sympy.Symbol)
        #logger.debug(strm('identified this as a sympy expression (',self.symbolic_expr,') with symbols',symbols_in_expr))
        print('identified this as a sympy expression (',self.symbolic_expr,') with symbols',symbols_in_expr)
        symbols_in_expr = set(map(str,symbols_in_expr))
        # the next are the parameters
        self.fit_axis = set(self.dimlabels) & symbols_in_expr
        if len(self.fit_axis) == 0:
            raise ValueError("I can't find any variables that might correspond to a dimension you want to fit along."
                    "The variables are", symbols_in_expr,
                    "and the dimensions are", self.dimlabels)
        elif len(self.fit_axis) > 1:
            raise ValueError("currently only 1D fitting is supported, though this should be easy"
                    "to change -- I see potential fit axes %s"%str(self.fit_axis))
        # the next line gives the parameters
        self.symbolic_vars = symbols_in_expr-self.fit_axis
        #}}}
        self.fit_axis = list(self.fit_axis)[0]
        # redefine as real to avoid weird piecewise derivatives
        self.fit_axis_sym = sympy.var(self.fit_axis,real=True) 
        self.symbolic_vars = list(self.symbolic_vars)
        self.symbolic_vars.sort() # so I get consistent behavior
        self.symbolic_vars = [sympy.var(j,real=True) for j in self.symbolic_vars]
        self.symbol_list = [str(j) for j in self.symbolic_vars]
        args = self.symbolic_vars + [self.fit_axis]
        self.fitfunc_multiarg = sympy.lambdify(tuple(args), self.symbolic_expr, modules=mat2array)
        def raw_fn(p,x):
            assert len(p)==len(self.symbolic_vars), "length of parameter passed to fitfunc_raw doesn't match number of symbolic parameters"
            return self.fitfunc_multiarg(
                    *tuple([p[j] for j in range(len(self.symbolic_vars))] + [x]))
        self.fitfunc_raw = raw_fn
        # leave the gradient for later
    def copy(self): # for some reason, if I don't override this with the same thing, it doesn't override
        namelist = []
        vallist = []
        for j in dir(self):
            if self._contains_symbolic(j):
                namelist.append(j)
                vallist.append(self.__getattribute__(j))
                self.__delattr__(j)
        new = deepcopy(self)
        for j in range(0,len(namelist)):
            new.__setattr__(namelist[j],vallist[j])
        for j in range(0,len(namelist)):
            self.__setattr__(namelist[j],vallist[j])
        return new
    def gen_indices(self,this_set,set_to):
        r'''pass this this_set and this_set\_to parameters, and it will return:
        indices,values,mask
        indices --> gives the indices that are forced
        values --> the values they are forced to
        mask --> p[mask] are actually active in the fit'''
        if not isinstance(this_set, list):
            this_set = [this_set]
        if not isinstance(set_to, list):
            set_to = [set_to]
        if len(this_set) != len(set_to):
            raise ValueError(strm('length of this_set=', this_set,
                'and set_to', set_to, 'are not the same!'))
        set_indices = list(map(self.symbol_list.index,this_set)) # calculate indices once for efficiency
        active_mask = ones(len(self.symbol_list),dtype = bool)
        active_mask[set_indices] = False # generate the mask of indices that are actively fit
        return set_indices,set_to,active_mask
    def remove_inactive_p(self,p):
        return p[self.active_mask]
    def add_inactive_p(self,p):
        if self.set_indices != None:
            #{{{ uncollapse the function
            temp = p.copy()
            p = zeros(len(self.symbol_list))
            p[self.active_mask] = temp
            #}}}
            p[self.set_indices] = self.set_to # then just set the forced values to their given values
        return p
    def fitfunc(self,p,x):
        r"this wraps fitfunc_raw (which gives the actual form of the fit function) to take care of forced variables"
        p = self.add_inactive_p(p)
        return self.fitfunc_raw(p,x)
    def errfunc(self,p,x,y,sigma):
        '''just the error function'''
        fit = self.fitfunc(p,x)
        #normalization = sum(1.0/sigma)
        #print 'DEBUG: y=',y,'\nfit=',fit,'\nsigma=',sigma,'\n\n'
        sigma[sigma == 0.0] = 1
        try:
            retval = (y-fit)/sigma #* normalization
            #print 'DEBUG: retval=',retval,'\n\n'
        except ValueError as e:
            raise ValueError(strm('your error (',shape(sigma),
                    ') probably doesn\'t match y (',
                    shape(y),') and fit (',shape(fit),')')
                    + explain_error(e))
        return retval
    def pinv(self,*args,**kwargs):
        retval = self.linear(*args,**kwargs)
        y = retval.data
        yerr = retval.get_error()
        x_axis = retval.dimlabels[0]
        x = retval.getaxis(x_axis)
        nopowerindex = argmax(x)
        mask = logical_not(r_[0:len(x)] == nopowerindex)
        y = y[mask]
        yerr = yerr[mask]
        x = x[mask]
        L = c_[x.reshape((-1,1)),ones((len(x),1))]
        retval = dot(pinv(L,rcond = 1e-17),y)
        logger.debug(r'\label{fig:pinv_figure_text}y=',y,'yerr=',yerr,'%s='%x_axis,x,'L=',L)
        logger.debug('\n\n')
        logger.debug('recalc y = ',dot(L,retval))
        logger.debug('recalc E = ',1.0-1.0/dot(L,retval))
        logger.debug('actual E = ',self.data)
        return retval
    def linear(self,*args,**kwargs):
        r'''return the linear-form function, either smoothly along the fit function, or on the raw data, depending on whether or not the taxis argument is given
        can take optional arguments and pass them on to eval'''
        #print "DEBUG called linear"
        if len(args) == 1:
            taxis = self._taxis(args[0]) # handle integer as well
            return self.linfunc(taxis,self.eval(taxis,**kwargs).data) # if we pass an argument, return the function across the entire time axis passed
        else:
            return self.linfunc(self.getaxis(self.fit_axis),self.data,yerr = self.get_error(),xerr = self.get_error(self.fit_axis)) # otherwise, return the raw data
    def output(self,*name):
        r'''give the fit value of a particular symbol, or a dictionary of all values.

        Parameters
        ----------
        name: str (optional)
            name of the symbol.
            If no name is passed, then output returns a dictionary of the
            resulting values.
        Returns
        -------
        retval: dict or float
            Either a dictionary of all the values, or the value itself.
        '''
        if not hasattr(self,'fit_coeff') or self.fit_coeff is None:
            return None
        p = self.fit_coeff.copy()
        if self.set_indices != None:
            #{{{ uncollapse the function
            temp = p.copy()
            p = zeros(len(self.symbol_list))
            p[self.active_mask] = temp
            #}}}
            p[self.set_indices] = self.set_to # then just set the forced values to their given values
            #print "DEBUG trying to uncollapse in fitfunc w/ ",self.symbol_list,"; from",temp,"to",p
        # this should also be generic
        if len(name) == 1:
            try:
                return p[self.symbol_list.index(name[0])]
            except:
                raise ValueError(strm("While running output: couldn't find",
                    name,"in",self.symbol_list))
        elif len(name) == 0:
            return {self.symbol_list[j]:p[j] for j in range(len(p))}
        else:
            raise ValueError(strm("You can't pass",len(name),"arguments to .output()"))
    def _pn(self,name):
        return self.symbol_list.index(name)
    def _active_symbols(self):
        if not hasattr(self,'active_symbols'):
            if self.set_indices != None:
                self.active_symbols = [x for x in self.symbol_list if self.active_mask[self._pn(x)]]
            else:
                self.active_symbols = list(self.symbol_list)
        return self.active_symbols
    def _pn_active(self,name):
        return self._active_symbols().index(name)
    def covar(self,*names):
        r'''give the covariance for the different symbols'''
        if len(names) == 1:
            names = [names[0],names[0]]
        if self.covariance is not None:
            return self.covariance[self._pn_active(names[0]),
                    self._pn_active(names[1])].copy()
        else:
            return None
    def covarmat(self,*names):
        if (len(names) == 1) and (names[0] is 'recarray'):
            if hasattr(self,'active_mask'):
                active_symbols = [x for x in self.symbol_list if self.active_mask[self._pn(x)]]
            else:
                active_symbols = list(self.symbol_list)
            if len(active_symbols) != self.covariance.shape[0]:
                raise ValueError(strm('length of active symbols',active_symbols,
                    'doesnt match covariance matrix size(',
                    self.covariance.shape[0],')!'))
            recnames = ['labels'] + active_symbols
            recdata = []
            for j in range(0,self.covariance.shape[0]): 
                thisdata = [active_symbols[j]] + list(double(self.covariance[j,:].copy())) # the first index is the row
                recdata.append(make_rec(thisdata,recnames))
            return r_[tuple(recdata)]
        if len(names) > 0:
            indices = list(map(self._pn_active,names)) # slice out only these rows and columns
            return self.covariance[r_[indices],:][:,r_[indices]].copy()
        else:
            try:
                return self.covariance.copy()
            except:
                return zeros([len(self.fit_coeff)]*2,dtype = 'double')
    def latex(self):
        r'''show the latex string for the function, with all the symbols substituted by their values'''
        # this should actually be generic to fitdata
        p = self.fit_coeff
        retval = self.function_string
        printfargs = []
        allsymb = []
        locations = []
        # {{{ I replace the symbols manually
        #     Note that I came back and tried to use sympy to do this,
        #     but then realize that sympy will automatically simplify,
        #     e.g. numbers in the denominator, so it ends up changing the
        #     way the function looks.  Though this is a pain, it's
        #     better.
        for j in range(0,len(self.symbol_list)):
            symbol = sympy.latex(self.symbolic_vars[j]).replace('$','')
            logger.debug(strm('DEBUG: replacing symbol "',symbol,'"'))
            location = retval.find(symbol)
            while location != -1:
                if retval[location-1] == '-':
                    newstring = retval[:location-1]+dp(-1*p[j])+retval[location+len(symbol):] # replace the symbol in the written function with the appropriate number
                else:
                    newstring = retval[:location]+dp(p[j])+retval[location+len(symbol):] # replace the symbol in the written function with the appropriate number
                logger.debug(strm(r"trying to replace",
                    retval[location:location+len(symbol)]))
                retval = newstring
                locations += [location]
                allsymb += [symbol]
                location = retval.find(symbol)
        # }}}
        logger.debug(strm(r"trying to generate",self.function_string,
            '\n',retval,'\n',[allsymb[x] for x in argsort(locations)],
            '\n',printfargs))
        return retval
    def settoguess(self):
        'a debugging function, to easily plot the initial guess'
        self.fit_coeff = real(self.guess())
        return self
    def _taxis(self,taxis):
        r'You can enter None, to get the fit along the same range as the data, an integer to give the number of points, or a range of data, which will return with 300 points'
        if taxis is None:
            taxis = self.getaxis(self.fit_axis).copy()
        elif isinstance(taxis, int):
            taxis = linspace(self.getaxis(self.fit_axis).min(),
                    self.getaxis(self.fit_axis).max(),
                    taxis)
        elif not isscalar(taxis) and len(taxis) == 2:
            taxis = linspace(taxis[0],taxis[1],300)
        return taxis
    def eval(self,taxis,set_what = None,set_to = None):
        r'''after we have fit, evaluate the fit function along the axis taxis
        set_what and set_to allow you to forcibly set_what a specific symbol to a
        specific value --> however, this does not affect the class, but only
        the return value'''
        if isinstance(set_what, dict):
            set_to = list(set_what.values())
            set_what = list(set_what.keys())
        taxis = self._taxis(taxis)
        if hasattr(self,'fit_coeff') and self.fit_coeff is not None:
            p = self.fit_coeff.copy()
        else:
            p = array([NaN]*len(self.symbol_list))
        #{{{ LOCALLY apply any forced values
        if set_what != None:
            if self.set_indices != None:
                raise ValueError("you're trying to set_what indices in an eval"
                        " function for a function that was fit constrained; this"
                        " is not currently supported")
            set_indices,set_to,active_mask = self.gen_indices(set_what,set_to)
            p[set_indices] = set_to
        #}}}
        #{{{ make a new, blank array with the fit axis expanded to fit taxis
        newdata = ndshape(self)
        newdata[self.fit_axis] = size(taxis)
        newdata = newdata.alloc()
        newdata.set_plot_color(self.get_plot_color())
        #}}}
        #{{{ keep all axis labels the same, except the expanded one
        newdata.axis_coords = list(newdata.axis_coords)
        newdata.labels([self.fit_axis],list([taxis]))
        #}}}
        newdata.data[:] = self.fitfunc(p,taxis).flatten()
        return newdata
    def makereal(self):
        self.data = real(self.data)
        return
    def rename(self,previous,new):
        if previous == self.fit_axis:
            self.fit_axis = new
        nddata.rename(self,previous,new)
        return self
    def fit(self,set_what = None, set_to = None, force_analytical = False, silent = False):
        r'''actually run the fit'''
        if not silent: print("\n")
        if not silent: print(r'\resizebox*{!}{3in}{\begin{minipage}{\linewidth}')
        if isinstance(set_what, dict):
            set_to = list(set_what.values())
            set_what = list(set_what.keys())
        x = self.getaxis(self.fit_axis)
        if iscomplex(self.data.flatten()[0]):
            if not silent: print((lsafen('Warning, taking only real part of fitting data!')))
        y = real(self.data)
        sigma = self.get_error()
        if sigma is None:
            if not silent: print('{\\bf Warning:} You have no error associated with your plot, and I want to flag this for now\n\n')
            warnings.warn('You have no error associated with your plot, and I want to flag this for now',Warning)
            sigma = ones(shape(y))
        p_ini = [1.0,1.0,1.0] # hard-coded for debug
        #p_ini = real(array(self.guess())) # need the numpy format to allow boolean mask
        if set_what != None:
            self.set_indices,self.set_to,self.active_mask = self.gen_indices(set_what,set_to)
            p_ini = self.remove_inactive_p(p_ini)
        leastsq_args = (self.errfunc, p_ini)
        leastsq_kwargs = {'args':(x,y,sigma),
                    'full_output':True}# 'maxfev':1000*(len(p_ini)+1)}
        if hasattr(self,'has_grad') and self.has_grad == True:
            leastsq_kwargs.update({'Dfun':self.parameter_gradient})
        if 'Dfun' in list(leastsq_kwargs.keys()):
            if not silent: print("yes, Dfun passed with arg",leastsq_kwargs['Dfun'])
        p_out,cov,infodict,mesg,success = leastsq(*leastsq_args,**leastsq_kwargs)
        #try:
        #   p_out,cov,infodict,mesg,success = leastsq(*leastsq_args,**leastsq_kwargs)
        ##{{{ just give various explicit errors
        #except TypeError as err:
        #    if not isinstance(x, ndarray) and not isinstance(y, ndarray):
        #        raise TypeError(strm('leastsq failed because the two arrays',
        #            "aren\'t of the right",
        #            'type','type(x):',type(x),'type(y):',type(y)))
        #    else:
        #        if any(shape(x) != shape(y)):
        #            raise RuntimeError(strm('leastsq failed because the two arrays do'
        #                    "not match in size size",
        #                    'shape(x):',shape(x),
        #                    'shape(y):',shape(y)))
        #    raise TypeError(strm('leastsq failed because of a type error!',
        #        'type(x):',showtype(x),'type(y):',showtype(y),
        #        'type(sigma)',showtype(sigma),'shape(x):',shape(x),
        #        'shape(y):',shape(y),'shape(sigma)',shape(sigma),
        #        'p_ini',type(p_ini),p_ini))
        #except ValueError as err:
        #    raise ValueError(strm('leastsq failed with "',err,
        #        '", maybe there is something wrong with the input:',
        #        self))
        #except Exception as e:
        #    raise ValueError('leastsq failed; I don\'t know why'+explain_error(e))
        ##}}}
        if success not in [1,2,3,4]:
            #{{{ up maximum number of evals
            if mesg.find('maxfev'):
                leastsq_kwargs.update({ 'maxfev':50000 })
                p_out,cov,infodict,mesg,success = leastsq(*leastsq_args,**leastsq_kwargs)
                if success != 1:
                    if mesg.find('two consecutive iterates'):
                        if not silent: print(r'{\Large\color{red}{\bf Warning data is not fit!!! output shown for debug purposes only!}}','\n\n')
                        if not silent: print(r'{\color{red}{\bf Original message:}',lsafe(mesg),'}','\n\n')
                        infodict_keys = list(infodict.keys())
                        infodict_vals = list(infodict.values())
                        if 'nfev' in infodict_keys:
                            infodict_keys[infodict_keys.index('nfev')] = 'nfev, number of function calls'
                        if 'fvec' in infodict_keys:
                            infodict_keys[infodict_keys.index('fvec')] = 'fvec, the function evaluated at the output'
                        if 'fjac' in infodict_keys:
                            infodict_keys[infodict_keys.index('fjac')] = 'fjac, A permutation of the R matrix of a QR factorization of the final approximate Jacobian matrix, stored column wise. Together with ipvt, the covariance of the estimate can be approximated.'
                        if 'ipvt' in infodict_keys:
                            infodict_keys[infodict_keys.index('ipvt')] = 'ipvt, an integer array of length N which defines a permutation matrix, p, such that fjac*p = q*r, where r is upper triangular with diagonal elements of nonincreasing magnitude.  Column j of p is column ipvt(j) of the identity matrix'
                        if 'qtf' in infodict_keys:
                            infodict_keys[infodict_keys.index('qtf')] = 'qtf, the vector (transpose(q)*fvec)'
                        for k,v in zip(infodict_keys,infodict_vals):
                            if not silent: print(r'{\color{red}{\bf %s:}%s}'%(k,v),'\n\n')
                        #self.fit_coeff = None
                        #self.settoguess()
                        #return
                    else:
                        raise RuntimeError(strm('leastsq finished with an error message:',mesg))
                    #}}}
            else:
                raise RuntimeError(strm('leastsq finished with an error message:',mesg))
        else:
            if not silent: print(r'{\color{blue}')
            if not silent: print(lsafen("Fit finished successfully with a code of %d and a message ``%s''"%(success,mesg)))
            if not silent: print(r'}')
            if not silent: print("\n")
        self.fit_coeff = p_out # note that this is stored in HIDDEN form
        dof = len(x) - len(p_out)
        if hasattr(self,'symbolic_x') and force_analytical:
            self.covariance = self.analytical_covariance()
        else:
            if force_analytical: raise RuntimeError(strm("I can't take the analytical",
                "covariance!  This is problematic."))
            if cov is None:
                if not silent: print(r'{\color{red}'+lsafen('cov is none! why?!, x=',x,'y=',y,'sigma=',sigma,'p_out=',p_out,'success=',success,'output:',p_out,cov,infodict,mesg,success),'}\n')
            self.covariance = cov
        if self.covariance is not None:
            try:
                self.covariance *= sum(infodict["fvec"]**2)/dof # scale by chi_v "RMS of residuals"
            except TypeError as e:
                raise TypeError(strm("type(self.covariance)",type(self.covariance),
                    "type(infodict[fvec])",type(infodict["fvec"]),
                    "type(dof)",type(dof)))
        #print lsafen("DEBUG: at end of fit covariance is shape",shape(self.covariance),"fit coeff shape",shape(self.fit_coeff))
        if not silent: print(r'\end{minipage}}')
        return
    def bootstrap(self,points,swap_out = exp(-1.0),seedval = 10347,minbounds = {},maxbounds = {}):
        print(r'\begin{verbatim}')
        seed(seedval)
        fitparameters = list(self.symbol_list)
        recordlist = array([tuple([0]*len(fitparameters))]*points,
                {'names':tuple(fitparameters),'formats':tuple(['double']*len(fitparameters))}) # make an instance of the recordlist
        for runno in range(0,points):
            success = False # because sometimes this doesn't work
            while success is False:
                thiscopy = self.copy()
                #{{{ discard datapoints
                origsizecheck = double(size(thiscopy.data))
                mask = thiscopy.random_mask(thiscopy.fit_axis,threshold = swap_out)
                thiscopy.data = thiscopy.data[mask]
                derr = thiscopy.get_error()
                x = thiscopy.getaxis(thiscopy.fit_axis)
                x = x[mask] # note that x is probably no longer a pointer
                derr = derr[mask]
                #print 'DEBUG: size of data after cut',double(size(thiscopy.data))/origsizecheck,' (expected ',1.-swap_out,')'
                #}}}
                #{{{ now extend
                number_to_replace = origsizecheck - thiscopy.data.size
                #print 'DEBUG: number_to_replace',number_to_replace
                random_indices = int32((rand(number_to_replace)*(thiscopy.data.size-1.0)).round())
                thiscopy.data = r_[thiscopy.data,thiscopy.data.copy()[random_indices]]
                thiscopy.labels([thiscopy.fit_axis],[r_[x,x.copy()[random_indices]]])
                thiscopy.set_error(r_[derr,derr.copy()[random_indices]])
                #print 'DEBUG: size of data after extension',double(size(thiscopy.data))/origsizecheck
                #}}}
                try:
                    thiscopy.fit()
                    success = True
                    if len(minbounds) > 0:
                        for k,v in minbounds.items():
                            if thiscopy.output(k) < v:
                                success = False
                    if len(maxbounds) > 0:
                        for k,v in maxbounds.items():
                            if thiscopy.output(k) > v:
                                success = False
                except:
                    #print 'WARNING, didn\'t fit'
                    success = False
                # here, use the internal routines, in case there are constraints, etc
                if success is True:
                    for name in thiscopy.symbol_list: # loop over all fit coeff
                        recordlist[runno][name] = thiscopy.output(name)
        print(r'\end{verbatim}')
        return recordlist # collect into a single recordlist array
#}}}
def sqrt(arg):
    if isinstance(arg,nddata):
        return arg**0.5
    elif isinstance(arg,sympy.symbol.Symbol):
        return sympy.sqrt(arg)
    else:
        return np_sqrt(arg)

# {{{ determine the figure style, and load the appropriate modules
if _figure_mode_setting == 'latex':
    from .fornotebook import *
    figlist_var = figlistl
elif _figure_mode_setting == 'standard':
    def obsn(*x): #because this is used in fornotebook, and I want it defined
        print(''.join(x),'\n')
    def obs(*x): #because this is used in fornotebook, and I want it defined
        print(''.join(map(repr,x)))
    def lrecordarray(*x,**kwargs):
        return repr(x) # if I'm not using tex, it's easier to not use the formatting
    def lsafe(*string,**kwargs):
        "replacement for normal lsafe -- no escaping"
        if len(string) > 1:
            lsafewkargs = lambda x: lsafe(x,**kwargs)
            return ' '.join(list(map(lsafewkargs,string)))
        else:
            string = string[0]
        #{{{ kwargs
        spaces = False
        if 'spaces' in list(kwargs.keys()):
            spaces = kwargs.pop('spaces')
        if 'wrap' in list(kwargs.keys()):
            wrap = kwargs.pop('wrap')
        else:
            wrap = None
        #}}}
        if not isinstance(string, str):
            string = repr(string)
        if wrap is True:
            wrap = 60
        if wrap is not None:
            string = '\n'.join(textwrap.wrap(string,wrap))
        return string
    figlist_var = figlist
else:
    raise ValueError("I don't understand the figures mode "+_figure_mode_setting)
# }}}<|MERGE_RESOLUTION|>--- conflicted
+++ resolved
@@ -6862,12 +6862,7 @@
 
 #{{{ fitdata
 class fitdata(nddata):
-<<<<<<< HEAD
-r''' Inherits from an nddata and enables curve fitting through use of a sympy expression.
-''' 
-=======
 r''' Inherits from an nddata and enables curve fitting through use of a sympy expression.'''
->>>>>>> 8ddb2e27
     def __init__(self,*args,**kwargs):
         #{{{ manual kwargs
         fit_axis = None
