--- conflicted
+++ resolved
@@ -107,11 +107,7 @@
 rcParams['axes.grid'] = False
 rcParams['font.size'] = 18
 rcParams['image.cmap'] = 'jet'
-<<<<<<< HEAD
-rcParams['figure.figsize']=(7*(1+sqrt(5))/2,7)
-=======
 rcParams['figure.figsize']=(7*(1+np.sqrt(5))/2,7)
->>>>>>> b3a2b53e
 mat2array = [{'ImmutableMatrix': np.array}, 'numpy']# for sympy returns arrays rather than the stupid matrix class
 logger = logging.getLogger('pyspecdata.core')
 #{{{ constants
@@ -1295,17 +1291,10 @@
         widthexp = np.floor(np.log(width)/np.log(10.))-1
         scalefactor = 10**widthexp
         width /= scalefactor
-<<<<<<< HEAD
-        majorLocator = mticker.MaxNLocator(nbins='auto', steps=[1,5,10])
-        #majorFormatter = FormatStrFormatter('%0.'+'%d'%precision[0]+'f'+labelstring[0])# labelstring can be used, for instance, for pi
-        #ax.xaxis.set_major_formatter(majorFormatter)
-        minorLocator = mticker.MaxNLocator(min_n_ticks=5, nbins=5,steps=[1,5,10])
-=======
         majorLocator = defaultMajorLocator()
         #majorFormatter = FormatStrFormatter('%0.'+'%d'%precision[0]+'f'+labelstring[0])# labelstring can be used, for instance, for pi
         #ax.xaxis.set_major_formatter(majorFormatter)
         minorLocator = defaultMinorLocator()
->>>>>>> b3a2b53e
         ax.xaxis.set_major_locator(majorLocator)
         #for the minor ticks, use no labels; default NullFormatter
         ax.xaxis.set_minor_locator(minorLocator)
@@ -1325,13 +1314,8 @@
                     majorLocator = mticker.LogLocator(10)
                     minorLocator = mticker.LogLocator(10,subs=r_[0:11])
                 else:
-<<<<<<< HEAD
-                    majorLocator = mticker.MaxNLocator(nbins='auto', steps=[1,5,10])
-                    minorLocator = mticker.MaxNLocator(nbins=5,steps=[1,5,10])
-=======
                     majorLocator = defaultMajorLocator()
                     minorLocator = defaultMinorLocator()
->>>>>>> b3a2b53e
             else:
                 majorLocator = mticker.MultipleLocator(fixed_y_locator[4::5])
                 minorLocator = mticker.FixedLocator(fixed_y_locator)
