--- conflicted
+++ resolved
@@ -3407,11 +3407,6 @@
         The value of the property (can by any type) or `None` if the property doesn't exist.
         '''
         if propname is None:
-<<<<<<< HEAD
-            return list(self.other_info.keys())
-        if propname not in list(self.other_info.keys()):
-            return None
-=======
             return self.other_info.keys()
         if propname not in self.other_info.keys():
             if '.' in propname or '*' in propname or '[' in propname:
@@ -3425,7 +3420,6 @@
                 return self.other_info[matches[0]]
             else:
                 return None
->>>>>>> df018a91
         return self.other_info[propname]
     def name(self,*arg):
         r"""args:
@@ -4114,9 +4108,6 @@
             Return the raw (ndarray) numerical index, rather than the corresponding axis value.
             Note that the result returned is still, however, an nddata (rather than numpy ndarray) object.
         """
-<<<<<<< HEAD
-        if (isinstance(axes, str)):
-=======
         raw_index = process_kwargs([("raw_index",False)],kwargs)
         if len(axes) == 0:
             raw_indices = dict(zip(self.dimlabels,
@@ -4126,7 +4117,6 @@
             else:
                 return dict([(k,self.getaxis(k)[v]) for k,v in raw_indices.iteritems()])
         if (type(axes) is str):
->>>>>>> df018a91
             axes = [axes]
         for j in range(0,len(axes)):
             try:
@@ -4905,15 +4895,9 @@
         return self
     def invinterp(self,axis,values,**kwargs):
         'interpolate axis values given data values'
-<<<<<<< HEAD
-        copy = False
-        if 'copy' in list(kwargs.keys()):
-            copy = kwargs.pop('copy')
-=======
         copy = process_kwargs([('copy',False),
             ], kwargs, pass_through=True)
         
->>>>>>> df018a91
         if isscalar(values):
             values = r_[values]
         origdata = self.data.copy()
