r'''Provides the core components of pyspecdata.
Currently, this is a very large file that we will slowly break down into separate modules or packages.

The classes :class:`nddata`, :class:`nddata_hdf`, :class:`ndshape`, the
function :func:`plot`, and the class :class:`fitdata`
are the core components of the N-Dimensional processing routines.
Start by familiarizing yourself with those.

The :class:`figlist` is the base class for "Figure lists."
Figure lists allows you to organize plots and text and to refer to plots
by name, rather than number.
They are designed so that same code can be used seamlessly from within
ipython, jupyter, a python script, or a python environment within latex
(JMF can also distribute latex code for this -- nice python based
installer is planned).
The user does not initialize the figlist class directly,
but rather initializes ``figlist_var``.
At the end of this file,
there is a snippet of code that sets
``figlist_var`` to choice that's appropriate for the working environment
(*i.e.*, python, latex environment, *etc.)

There are many helper and utility functions that need to be sorted an documented by JMF,
and can be ignored.
These are somewhat wide-ranging in nature.
For example, :func:`box_muller` is a helper function (based on numerical recipes) used by :func:`nddata.add_noise`,
while h5 functions are helper functions for using pytables in a fashion that
will hopefull be intuitive to those familiar with SQL, etc.
'''
from .datadir import _my_config
from sys import exc_info
from os import listdir,environ
from os.path import sep as path_sep
# {{{ determine the figure style, and load the appropriate modules
_figure_mode_setting = _my_config.get_setting('figures', section='mode', environ='pyspecdata_figures')
if _figure_mode_setting is None:
    print("Warning!  Figure mode is not set, so I'm going to set it to standard by default!!!")
    _figure_mode_setting = 'standard'
    _my_config.set_setting('mode','figures','standard')
if _figure_mode_setting == 'latex':
    environ['ETS_TOOLKIT'] = 'qt4'
    import matplotlib; matplotlib.use('Agg')
# }}} -- continued below
from .general_functions import inside_sphinx
if not inside_sphinx():
    from pylab import *
else:
    pi = 3.14
from types import FunctionType as function
import textwrap
import atexit
import matplotlib
import matplotlib.transforms as mtransforms
from distutils.version import LooseVersion
from numpy import sqrt as np_sqrt
from numpy.lib.recfunctions import rename_fields,drop_fields
from mpl_toolkits.mplot3d import axes3d
from matplotlib.collections import PolyCollection
from matplotlib.colors import LightSource
from matplotlib.lines import Line2D
from scipy.interpolate import griddata as scipy_griddata
import tables
import warnings
import re
from inspect import ismethod
from numpy.core import rec
from matplotlib.pyplot import cm
import tables
from copy import deepcopy 
import traceback
import sympy
from scipy.optimize import leastsq
from scipy.signal import fftconvolve
import scipy.sparse as sparse
import numpy.lib.recfunctions as recf
from inspect import getargspec
from scipy.interpolate import interp1d
from scipy.interpolate import UnivariateSpline
from .datadir import getDATADIR,log_fname
from . import fourier as this_fourier
from . import axis_manipulation
from . import nnls as this_nnls
from . import plot_funcs as this_plotting
from .general_functions import *
from .ndshape import ndshape_base
#rc('image',aspect='auto',interpolation='bilinear') # don't use this, because it gives weird figures in the pdf
rc('image',aspect='auto',interpolation='nearest')
#rcParams['text.usetex'] = True
rc('font', family='Arial')# I need this to render unicode
rcParams['xtick.direction'] = 'out'
rcParams['xtick.major.size'] = 12
rcParams['xtick.minor.size'] = 6
rcParams['ytick.direction'] = 'out'
rcParams['ytick.major.size'] = 12
rcParams['ytick.minor.size'] = 6
#rcParams['lines.linewidth'] = 3.0
rcParams['legend.fontsize'] = 12
rcParams['axes.grid'] = False
rcParams['font.size'] = 18
rcParams['image.cmap'] = 'jet'
rcParams['figure.figsize']=(16,12)
if inside_sphinx():
    mat2array = []
else:
    mat2array = [{'ImmutableMatrix': array}, 'numpy']# for sympy returns arrays rather than the stupid matrix class
logger = logging.getLogger('pyspecdata.core')
#{{{ constants
k_B = 1.380648813e-23
mu_0 = 4e-7*pi
mu_B = 9.27400968e-24#Bohr magneton
epsilon_0 = 8.854187817e-12
hbar = 6.6260695729e-34/2./pi
N_A = 6.02214179e23
gammabar_H = 4.258e7
gammabar_e = 2.807e10 # this is for a nitroxide
#}}}
def apply_oom(average_oom,numbers,prev_label=''):
    """scale numbers by the order of magnitude average_oom and change the name of the units accordingly

    Parameters
    ----------
    average_oom: int or float
        the average order of magnitude to use
    numbers: ndarray
        The numbers to be scaled by average_oom.
        The array is modified in-place.
    prev_label: str
        a string representing the units

    Returns
    -------
    new_label: str
        prev_label is prefixed by the appropriate SI prefix
    """
    average_oom = int(average_oom/3.0)*3
    oom_names =   ['T' , 'G' , 'M' , 'k' , '' , 'm' , '\\mu ' , 'n' , 'p']
    oom_values = r_[12 , 9   , 6   , 3   , 0  , -3  , -6 , -9  , -12]
    eq = oom_values == average_oom
    if not any(eq):
        if all(average_oom < oom_values):
            oom_index = len(oom_values)-1
        elif all(average_oom > oom_values):
            oom_index = 0
        else:
            raise ValueError(strm("you passed",average_oom,"which I can't find a prefix for"))
    else:
        oom_index = nonzero(eq)[0][0]
<<<<<<< HEAD
    orig_dtype = numbers.dtype
    oom = oom_values[oom_index]
    #numbers[:] = numbers.astype(float)
    numbers[:] /= (10**oom)
    numbers = numbers.astype(orig_dtype) 
=======
    if numbers.dtype in ['int32','int64']:
        # this is not necessary unless we have an integer type
        logger.warning("you are trying to determine the SI prefix of a"
                "set of numbers that are described by integers.  This is"
                "probably not a good idea!!")
        new_values = numbers / 10.**oom_values[oom_index]
        numbers[:] = new_values.astype(numbers.dtype)
    else:
        numbers[:] /= 10.**oom_values[oom_index]
>>>>>>> c9aea91f
    return oom_names[oom_index]+prev_label
def mybasicfunction(first_figure = None):
    r'''this gives the format for doing the image thing
note also
nextfigure(fl,'name')
and
nextfigure({'lplotproperty':value})
'''
    fl = figlistini_old(first_figure)
    return figlistret(first_figure,figurelist,other)

def issympy(x):
    'tests if something is sympy (based on the module name)'
    return isinstance(x,sympy.Expr)

#{{{ function trickery
def mydiff(data,axis = -1):
    '''this will replace diff with a version that has the same number of indices, with the last being the copy of the first'''
    newdata = zeros(shape(data),dtype = data.dtype)
    indices = [slice(None,None,None)]*len(data.shape)
    indices[axis] = slice(None,-1,None)
    newdata[indices] = diff(data,axis = axis)
    #setfrom = list(indices)
    #indices[axis] = -1
    #setfrom[axis] = 0
    #newdata[indices] = newdata[setfrom]
    return newdata
#}}}
def normal_attrs(obj):
    myattrs = [x for x in dir(obj) if not ismethod(obj.__getattribute__(x))]
    myattrs = [x for x in myattrs if not x[0:2] == '__']
    # next line filters out properties
    myattrs = [x for x in myattrs if x not in ['C','angle','imag','real']]
    return myattrs
def showtype(x):
    if isinstance(x, ndarray):
        return ndarray,x.dtype
    else:
        return type(x)
def emptyfunction():
    pass
#{{{ structured array helper functions
def make_bar_graph_indices(mystructarray,list_of_text_fields,
        recursion_depth = 0,
        spacing = 0.1):
    r"This is a recursive function that is used as part of textlabel_bargraph; it does NOT work without the sorting given at the beginning of that function"
    #{{{ if there are still text fields left, then break down the array further, otherwise, just return the indices for this subarray
    if len(list_of_text_fields) > 0:
        unique_values = unique(mystructarray[list_of_text_fields[0]])# the return_index argument doesn't do what it's supposed to all the time, so I have to manually find the start indices, as given in the following line
        start_indices = [nonzero(mystructarray[list_of_text_fields[0]] == val)[0][0] for val in unique_values]
        # find the structured array for the unique value
        index_values = []
        label_values = []
        start_indices = r_[start_indices,len(mystructarray)] # I add this so I can do the next step
        logger.debug(strm('recursion depth is',recursion_depth,'and I am analyzing',list_of_text_fields[0],': '))
        logger.debug(strm('I found these unique values:',unique_values,'at these start indices:',start_indices[:-1]))
        for k in range(0,len(start_indices)-1):
            logger.debug(strm('recursion depth is',recursion_depth,'and I am analyzing',list_of_text_fields[0],': '))
            logger.debug(strm('trying to extract unique value',unique_values[k],'using the range',start_indices[k],start_indices[k+1]))
            logger.debug(strm('which has this data'))
            indiv_struct_array = mystructarray[start_indices[k]:start_indices[k+1]]
            logger.debug(strm(lsafen(indiv_struct_array)))
            these_index_values,these_labels = make_bar_graph_indices(indiv_struct_array,list_of_text_fields[1:],recursion_depth = recursion_depth+1)
            index_values.append(these_index_values)
            label_values.append([str(unique_values[k])+','+j for j in these_labels])
        #{{{ scale the result of each call down to the equal size (regardless of number of elements), shift by the position in this array, and return
        logger.debug(strm('recursion depth is',recursion_depth,'and I just COMPLETED THE LOOP, which gives a list of index values like this',index_values))
        max_indices = max(array(list(map(len,index_values)),dtype='double'))# the maximum width of the array inside
        index_values = [x+(max_indices-len(x))/2.0 for x in index_values]# if the bar is less than max indices, shift it over, so it's still in the center
        logger.debug(strm('recursion depth is',recursion_depth,'and I centered each set like this',index_values))
        index_values = [x/max_indices*(1-spacing)+(1-spacing)/2 for x in index_values]# scale down, so the width from left edge of bar to right edge of largest bar runs 0--> 1
        logger.debug(strm('recursion depth is',recursion_depth,'and I scaled down so each runs zero to one*(1-spacing) (centered) like this',index_values))
        # this adds an index value, and also collapses down to a single dimension list
        retval_indices = [x+num for num,val in enumerate(index_values) for x in val]
        # now collapse labels down to a single dimension
        retval_labels = [k for j in label_values for k in j]
        logger.debug(strm('recursion depth is',recursion_depth,'and I am passing up indices',retval_indices,'and labels',retval_labels))
        return retval_indices,retval_labels
        #}}}
    else:
        logger.debug(strm('recursion depth is',recursion_depth))
        N = len(mystructarray)
        logger.debug(strm('hit innermost (no text labels left) and passing up a list of indices that looks like this:',r_[0:N]))
        return r_[0:N],['']*N
    #}}}
def textlabel_bargraph(mystructarray,othersort = None,spacing = 0.1,ax = None,tickfontsize = 8):
    if ax is None:
        thisfig = gcf()
        ax = thisfig.add_axes([0.2,0.5,0.8,0.5])
        try:
            ax.tick_params(axis = 'both',which = 'major',labelsize = tickfontsize)
            ax.tick_params(axis = 'both',which = 'minor',labelsize = tickfontsize)
        except:
            print('Warning, in this version I can\'t set the tick params method for the axis')
    #{{{ find the text fields, put them first, and sort by them
    mystructarray = mystructarray.copy()
    list_of_text_fields = [str(j[0]) for j in mystructarray.dtype.descr if j[1][0:2] == '|S']
    mystructarray = sorted(mystructarray[list_of_text_fields + [x[0]
        for x in mystructarray.dtype.descr
        if x[0] not in list_of_text_fields]])
    logger.debug(strm('test --> now, it has this form:',lsafen(mystructarray)))
    #}}}
    error_fields = [str(j) for j in mystructarray.dtype.names if j[-6:] == '_ERROR']
    if len(error_fields) > 0:
        mystructarray_errors = mystructarray[error_fields]
        logger.debug("found error fields:",mystructarray_errors)
    mystructarray = mystructarray[[str(j) for j in mystructarray.dtype.names if j not in error_fields]]
    if othersort is not None:
        list_of_text_fields.append(othersort)
    logger.debug(strm('list of text fields is',lsafen(list_of_text_fields)))
    indices,labels = make_bar_graph_indices(mystructarray,list_of_text_fields,spacing = spacing)
    temp = list(zip(indices,labels))
    logger.debug(strm('(indices,labels) (len %d):'%len(temp),lsafen(temp)))
    logger.debug(strm('I get these labels (len %d):'%len(labels),labels,'for the data (len %d)'%len(mystructarray),lsafen(mystructarray)))
    indices = array(indices)
    indiv_width = min(diff(indices))*(1-spacing)
    remaining_fields = [x for x in mystructarray.dtype.names if x not in list_of_text_fields] # so they are in the right order, since set does not preserve order
    logger.debug(strm('The list of remaining (i.e. non-text) fields is',lsafen(remaining_fields)))
    colors = ['b','g','r','c','m','k']
    rects = []
    for j,thisfield in enumerate(remaining_fields):
        field_bar_width = indiv_width/len(remaining_fields)
        thiserror = None
        if thisfield+'_ERROR' in error_fields:
            thiserror = mystructarray_errors[thisfield+'_ERROR']
        try:
            rects.append(ax.bar(indices+j*field_bar_width,
                    mystructarray[thisfield],
                    field_bar_width,color = colors[j],
                    yerr = thiserror,#just to test
                    ecolor = 'k',
                    label = '$%s$'%thisfield))
        except Exception as e:
            raise RuntimeError(strm('Problem with bar graph: there are %d indices, but %d pieces of data'%(len(indices),
                len(mystructarray[thisfield])),
                'indices:', indices, 'data',mystructarray[thisfield])+explain_error(e))
    ax.set_xticks(indices+indiv_width/2)
    ax.set_xticklabels(labels)
    ax.legend([j[0] for j in rects],
            ['$%s$'%j for j in remaining_fields],loc = 'best')
    return
def lookup_rec(A,B,indexpair):
    r'''look up information about A in table B (i.e. chemical by index, etc)
    indexpair is either the name of the index
    or -- if it's differently named -- the pair of indices
    given in (A,B) respectively
    
    This will just drop any fields in B that are also in A,
    and the output uses the first indexname
    
    note that it it seems like the join_rec function above may be more efficient!!'''
    raise RuntimeError('You should now use decorate_rec!!')
    if type(indexpair) not in [tuple,list]:
        indexpair = (indexpair,indexpair)
    Bini = copy(B)
    B = recf.drop_fields(B,( set(B.dtype.names) & set(A.dtype.names) ) - {indexpair[1]}) # indexpair for B gets dropped later anyways
    joined = []
    for j in A:
        matchedrows =  B[B[indexpair[1]] == j[indexpair[0]]]
        for matchedrow in matchedrows:
            joined.append((j,matchedrow))
    if len(joined) == 0:
        raise IndexError(strm('Unable to find any matches between',
            A[indexpair[0]], 'and', B[indexpair[1]], '!'))
    whichisindex = joined[0][1].dtype.names.index(indexpair[1])
    allbutindex = lambda x: list(x)[0:whichisindex]+list(x)[whichisindex+1:]
    joined = concatenate([array(tuple(list(j[0])+allbutindex(j[1])),
                    dtype = dtype(j[0].dtype.descr+allbutindex(j[1].dtype.descr))).reshape(1) for j in joined])
    return joined
def reorder_rec(myarray,listofnames,first = True):
    try:
        indices_to_move = [myarray.dtype.names.index(j) for j in listofnames]
    except Exception as e:
        stuff_not_found = [j for j in listofnames if j not in myarray.dtype.names]
        if len(stuff_not_found) > 0:
            raise IndexError(strm(stuff_not_found,'is/are in the list you passed,',
            'but not one of the fields, which are', myarray.dtype.names))
        else:
            raise RuntimeError('unknown problem' + explain_error(e))
    old_type = list(myarray.dtype.descr)
    new_type = [old_type[j] for j in indices_to_move] + [old_type[j] for j in range(0,len(old_type)) if j not in indices_to_move]
    new_list_of_data = [myarray[j[0]] for j in new_type]
    return rec.fromarrays(new_list_of_data,dtype = new_type)
def lambda_rec(myarray,myname,myfunction,*varargs):
    r'''make a new field "myname" which consists of "myfunction" evaluated with the fields given by "myargs" as arguments
    the new field is always placed after the last argument name
    if myname is in myargs, the original row is popped'''
    if len(varargs) == 1:
        myargs = varargs[0]
    elif len(varargs) == 0:
        myargs = [myname]
    else:
        raise IndexError("For the fourth argument, you must pass either a list"
                " with the names of the arguments, or nothing (to use the field"
                " itself as an argument)")
    myargs = autostringconvert(myargs)
    if isinstance(myargs, str):
        myargs = (myargs,)
    if not isinstance(myargs, tuple):
        myargs = tuple(myargs)
    argdata = list(map((lambda x: myarray[x]),myargs))
    try:
        newrow = myfunction(*tuple(argdata))
    except TypeError:
        newrow = array([myfunction(*tuple([x[rownumber] for x in argdata])) for rownumber in range(0,len(argdata[0]))])
    if isinstance(newrow, list) and isinstance(newrow[0], str):
        newrow = array(newrow,dtype = '|S100')
    try:
        new_field_type = list(newrow.dtype.descr[0])
    except AttributeError as e:
        raise IndexError(strm("evaluated function on", argdata, "and got back",
            newrow, "which appears not to be a numpy array")+explain_error(e))
    new_field_type[0] = myname
    starting_names = myarray.dtype.names
    #{{{ make the dtype
    new_dtype = list(myarray.dtype.descr)
    #{{{ determine if I need to pop one of the existing rows due to a name conflict
    eliminate = None
    if myname in myargs:
        eliminate = myname
        insert_before = starting_names.index(myname) # if we are replacing, we want it in the same place
        new_dtype = [j for j in new_dtype if j[0] != eliminate]
    #}}}
    # if we haven't already eliminated, determine where to put it
    if eliminate is None:
        insert_before = starting_names.index(myargs[-1])+1
    # insert the new field where it goes
    new_dtype.insert(insert_before,tuple(new_field_type))
    #}}}
    #{{{ separate starting_names and ending_names
    if eliminate is None:
        ending_names = starting_names[insert_before:]
        starting_names = starting_names[:insert_before]
    else: # if I'm eliminating, I don't want to include the eliminated one
        ending_names = starting_names[insert_before+1:]
        starting_names = starting_names[:insert_before]
    #}}}
    return rec.fromarrays([myarray[x] for x in starting_names if x != eliminate]+[newrow]+[myarray[x] for x in ending_names if x != eliminate],dtype = new_dtype)
def join_rec(xxx_todo_changeme, xxx_todo_changeme1):
    (A,a_ind) = xxx_todo_changeme
    (B,b_ind) = xxx_todo_changeme1
    raise RuntimeError('You should now use decorate_rec!!')
def decorate_rec(xxx_todo_changeme2, xxx_todo_changeme3,drop_rows = False):
    r'''Decorate the rows in A with information in B --> if names overlap,
    keep the ones in A
    b_ind and a_ind can be either a single key, or a list of keys;
    if more than one element in B matches that in A, include both options!!'''
    (A,a_ind) = xxx_todo_changeme2
    (B,b_ind) = xxx_todo_changeme3
    dropped_rows = None
    # first find the list of indices that give us the data we want
    #{{{ process the arguments
    if (isinstance(b_ind, str)) and (isinstance(a_ind, str)):
        b_ind = [b_ind]
        a_ind = [a_ind]
    if ((isinstance(b_ind, list)) and (isinstance(a_ind, list))) and (len(b_ind) == len(a_ind)):
        pass
    else:
        raise ValueError('If you call a list for b_ind and/or a_ind, they must match in length!!!')
    if any([x not in B.dtype.names for x in b_ind]):
        problem_index = [x for x in b_ind if x not in B.dtype.names]
        raise ValueError(repr(problem_index)+' not in second argument, which has fields'+repr(B.dtype.names)+'!!!')
    if any([x not in A.dtype.names for x in a_ind]):
        problem_index = [x for x in a_ind if x not in A.dtype.names]
        raise ValueError(repr(problem_index)+' not in first argument, which has fields'+repr(A.dtype.names)+'!!!')
    #}}}
    B_reduced = B[b_ind] # a version of B reduced to only include the keys
    B_reduced = reorder_rec(B_reduced,b_ind)# again, because it doesn't do this just based on the indexing
    A_reduced = A[a_ind] # same for A
    A_reduced = reorder_rec(A_reduced,a_ind)# again, because it doesn't do this just based on the indexing
    # now, I need to generate a mapping from the b_ind to a_ind
    field_mapping = dict(list(zip(b_ind,a_ind)))
    # now I change the names so they match and I can compare them
    B_reduced.dtype.names = tuple([field_mapping[x] for x in B_reduced.dtype.names])
    #{{{ now find the list of indices for B that match each value of A
    old_B_reduced_names,old_B_reduced_types = tuple(zip(*tuple(B_reduced.dtype.descr)))
    B_reduced.dtype = dtype(list(zip(A_reduced.dtype.names,old_B_reduced_types)))
    if A_reduced.dtype != B_reduced.dtype:
        B_reduced.dtype = dtype(list(zip(old_B_reduced_names,old_B_reduced_types)))
        raise TypeError(strm('The datatype of A_reduced=', A_reduced.dtype,
            'and B_reduced=', B_reduced.dtype,
            'are not the same,  which is going to create problems!'))
    try:
        list_of_matching = [nonzero(B_reduced == j)[0] for j in A_reduced]
    except Exception as e:
        raise RuntimeError(strm('When trying to decorate,  A_reduced=', A_reduced,
            'with B_reduced=', B_reduced,
            'one or more of the following is an empty tuple,  which is wrong!:',
            [nonzero(B_reduced == j) for j in A_reduced])+explain_error(e))
    logger.debug(strm("(decorate\\_rec):: original list of matching",list_of_matching))
    length_of_matching = array([len(j) for j in list_of_matching])
    logger.debug(strm("(decorate\\_rec):: length of matching is",length_of_matching))
    if any(length_of_matching == 0):
        if drop_rows:
            if drop_rows == 'return':
                dropped_rows = A[length_of_matching == 0].copy()
            else:
                dropped_rows = A_reduced[length_of_matching == 0]
                print(r'{\color{red}Warning! decorate\_rec dropped fields in the first argument',lsafen(repr(list(zip(A_reduced.dtype.names * len(dropped_rows),dropped_rows.tolist())))),r'}')
            #{{{ now, remove all trace of the dropped fields
            A = A[length_of_matching != 0]
            list_of_matching = [j for j in list_of_matching if len(j)>0]
            length_of_matching = [len(j) for j in list_of_matching]
            #}}}
        else:
            raise ValueError(strm('There is no data in the second argument that has',
                b_ind,'fields to match the',a_ind,
                'fields of the first argument for the following records:',
                A_reduced[length_of_matching == 0],
                "if this is correct, you can set the drop_rows = True",
                "keyword argument to drop these fields"))
    # now, do a neat trick of stackoverflow to collapse a nested list
    # this gives just the indices in B that match the values of A
    list_of_matching = [j for i in list_of_matching for j in i]
    #}}}
    logger.debug(strm("(decorate\\_rec):: list of matching is",list_of_matching))
    # now grab the data for these rows
    add_data = B[list_of_matching]
    #{{{ finally, smoosh the two sets of data together
    #{{{ Now, I need to replicate the rows that have multiple matchesjk
    if any(length_of_matching > 1):
        index_replication_vector = [k for j in range(0,len(length_of_matching))
                for k in [j]*length_of_matching[j]]
        retval = A[index_replication_vector]
    else:
        retval = A.copy()
    #}}}
    #{{{ add the new fields
    new_dtypes = [j for j in B.dtype.descr if j[0] not in A.dtype.names]
    logger.debug(strm("(decorate\\_rec):: new dtypes:",repr(new_dtypes)))
    try:
        retval = newcol_rec(retval,new_dtypes)
    except Exception as e:
        raise ValueError(strm("Problem trying to add new columns with the dtypes",
            new_dtypes)+explain_error(e))
    #}}}
    logger.debug(strm("(decorate\\_rec):: add data:",repr(add_data)))
    for name in dtype(new_dtypes).names:
        logger.debug(strm("(decorate\\_rec):: trying to add data for",name,':',add_data[name][:]))
        retval[name][:] = add_data[name][:]
    #}}}
    if drop_rows == 'return':
        return retval,dropped_rows
    else:
        return retval
def newcol_rec(A,new_dtypes):
    r'''add new, empty (i.e. random numbers) fields to A, as given by new_dtypes
    --> note that there are deeply nested numpy functions to do this, but the options are confusing, and I think the way these work is efficient'''
    if isinstance(new_dtypes, dtype):
        new_dtypes = new_dtypes.descr
    elif isinstance(new_dtypes, tuple):
        new_dtypes = [new_dtypes]
    elif isinstance(new_dtypes, list):
        if not isinstance(new_dtypes[0], tuple):
            new_dtypes = [tuple(new_dtypes)]
    retval = empty(A.shape,dtype = A.dtype.descr + new_dtypes)
    for name in A.dtype.names:
        retval[name][:] = A[name][:]
    return retval
def applyto_rec(myfunc,myarray,mylist):
    r'apply myfunc to myarray with the intention of collapsing it to a smaller number of values'
    if not isinstance(mylist, list) and isinstance(mylist, str):
        mylist = [mylist]
    combined = []
    j = 0
    #{{{ make the list "combined", which I later concatenate
    while len(myarray) > 0:
        thisitem = myarray[0] # always grab the first row of what's left
        #{{{ initialize the empty new row
        if j == 0:
            newrow = thisitem.reshape(1)
        newrow = newrow.copy()
        #}}}
        #{{{ make a mask for all items that are identified as the same data
        # and copy the identical data to newrow
        mask = myarray[mylist[0]] == thisitem[mylist[0]]
        newrow[mylist[0]] = thisitem[mylist[0]]
        for k in range(1,len(mylist)):
            mask &= myarray[mylist[k]] == thisitem[mylist[k]]
            newrow[mylist[k]] = thisitem[mylist[k]]
        #}}}
        logger.debug(strm(lsafen('(applyto rec): for row %d, I select these:'%j)))
        myarray_subset = myarray[mask]
        logger.debug(strm(lsafen('(applyto rec): ',repr(myarray_subset))))
        other_fields = set(mylist)^set(thisitem.dtype.names)
        logger.debug(strm(lsafen('(applyto rec): other fields are:',other_fields)))
        for thisfield in list(other_fields):
            try:
                newrow[thisfield] = myfunc(myarray_subset[thisfield])
            except Exception as e:
                raise ValueError(strm("error in applyto_rec:  You usually get this",
                    "when one of the fields that you have NOT passed in the",
                    "second argument is a string.  The fields and types",
                    "are:",repr(myarray_subset.dtype.descr)) + explain_error(e))
        logger.debug(strm(lsafen("(applyto rec): for row %d, I get this as a result:"%j,newrow)))
        combined.append(newrow) # add this row to the list
        myarray = myarray[~mask] # mask out everything I have used from the original matrix
        logger.debug(strm(lsafen("(applyto rec): the array is now",repr(myarray))))
        j += 1
    #}}}
    combined = concatenate(combined)
    logger.debug(strm(lsafen("(applyto rec): final result",repr(combined),"has length",len(combined))))
    return combined
def meanstd_rec(myarray,mylist,standard_error = False):
    r'this is something like applyto_rec, except that it applies the mean and creates new rows for the "error," where it puts the standard deviation'
    if not isinstance(mylist, list) and isinstance(mylist, str):
        mylist = [mylist]
    combined = []
    other_fields = set(mylist)^set(myarray.dtype.names)
    logger.debug(strm('(meanstd_rec): other fields are',lsafen(other_fields)))
    newrow_dtype = [[j,('%s_ERROR'%j[0],)+j[1:]] if j[0] in other_fields else [j] for j in myarray.dtype.descr]
    newrow_dtype = [k for j in newrow_dtype for k in j]
    logger.debug(strm(lsafen('(meanstd rec): other fields are:',other_fields)))
    #{{{ make the list "combined", which I later concatenate
    j = 0
    while len(myarray) > 0:
        thisitem = myarray[0] # always grab the first row of what's left
        #{{{ initialize the empty new row
        newrow = zeros(1,dtype = newrow_dtype)
        #}}}
        #{{{ make a mask for all items that are identified as the same data
        # and copy the identical data to newrow
        mask = myarray[mylist[0]] == thisitem[mylist[0]]
        newrow[mylist[0]] = thisitem[mylist[0]]
        for k in range(1,len(mylist)):
            mask &= myarray[mylist[k]] == thisitem[mylist[k]]
            newrow[mylist[k]] = thisitem[mylist[k]]
        #}}}
        logger.debug(strm(lsafen('(meanstd rec): for row %d, I select these:'%j)))
        myarray_subset = myarray[mask]
        logger.debug(strm(lsafen('(meanstd rec): ',repr(myarray_subset))))
        for thisfield in list(other_fields):
            try:
                newrow[thisfield] = mean(myarray_subset[thisfield])
                if standard_error:
                    newrow[thisfield+"_ERROR"] = std(myarray_subset[thisfield])/sqrt(len(myarray_subset[thisfield]))
                else:
                    newrow[thisfield+"_ERROR"] = std(myarray_subset[thisfield])
            except:
                raise RuntimeError("error in meanstd_rec:  You usually get this",
                        "when one of the fields that you have NOT passed in the",
                        "second argument is a string.  The fields and types",
                        "are:",repr(myarray_subset.dtype.descr))
            #print 'for field',lsafe(thisfield),'I find',lsafen(newrow[thisfield])
        logger.debug(strm(lsafen("(meanstd rec): for row %d, I get this as a result:"%j,newrow)))
        combined.append(newrow) # add this row to the list
        myarray = myarray[~mask] # mask out everything I have used from the original matrix
        logger.debug(strm(lsafen("(meanstd rec): the array is now",repr(myarray))))
        j += 1
    #}}}
    combined = concatenate(combined)
    logger.debug(strm(lsafen("(meanstd rec): final result",repr(combined),"has length",len(combined))))
    return combined
def make_rec(*args,**kwargs):
    r'input,names or a single argument, which is a dictionary\nstrlen = 100 gives length of the strings (which need to be specified in record arrays)\nyou can also specify (especially useful with the dictionary format) the list order = [str1,str2,...] which orders the output records with the field containing str1 first, then the field containing str2, then any remaining fields'
    strlen,order,zeros_like = process_kwargs([('strlen',100),
        ('order',None),
        ('zeros_like',False)],kwargs)
    if len(args) == 1 and (isinstance(args[0], dict)):
        names = list(args[0].keys())
        input = list(args[0].values())
    elif len(args) == 2:
        input = args[0]
        names = args[1]
    else:
        raise ValueError(strm("I don't understand the arguments you passed to",
                "make_rec!!!\nshould be (list of values, list of field names),",
                "or a dictionary"))
    #{{{ apply the order kwarg
    if order is not None:
        newindices = []
        for orderitem in order:
            newindices += [j for j,k in enumerate(names) if (k.find(orderitem)>-1 and j not in newindices)]
        newindices += [j for j,k in enumerate(names) if j not in newindices]
        names = [names[j] for j in newindices]
        input = [input[j] for j in newindices]
    #}}}
    if not (isinstance(input, list) and isinstance(names, list)):
        raise TypeError('you must enter a list for both')
    types = list(map(type,input))
    shapes = list(map(shape,input))
    if all([j == shapes[0] for j in shapes]):
        if shapes[0] == ():# if it's one dimensional
            equal_shapes = False
            shapes = [(1)]*len(shapes)
        else:
            equal_shapes = True
            shape_of_array = shapes[0]
            shapes = [()]*len(shapes)
    else:
        equal_shapes = False
    for j,k in enumerate(input):
        if isinstance(k, list) and equal_shapes:
            k = k[0]
        if isinstance(k, str):
            types[j] = '|S%d'%strlen
        if isinstance(k, ndarray):
            types[j] = k.dtype
    try:
        mydtype = dtype(list(zip(names,types,shapes)))
    except Exception as e:
        raise ValueError(strm('problem trying to make names',names,' types',
            types,'shapes',shapes)+explain_error(e))
    if zeros_like:
        retval = zeros(zeros_like,dtype = mydtype)
        return retval
    if equal_shapes:
        retval = empty(shape_of_array,dtype = mydtype)
        for j,thisname in enumerate(names):
            try:
                retval[thisname][:] = input[j][:]
            except Exception as e:
                raise RuntimeError("error trying to load input for '"+thisname
                        +"' of shape "+repr(shape(input[j]))+" into retval field of shape "
                        +repr(shape(retval[thisname])))
        return retval
    else:
        try:
            return array([tuple(input)],dtype = mydtype)
        except:
            raise ValueError(strm('problem trying to assign data of type',list(map(type,input)),
                '\nvalues',input,'\nonto',mydtype,'\ndtype made from tuple:',
                list(zip(names,types,shapes))))
#{{{ convert back and forth between lists, etc, and ndarray
def make_ndarray(array_to_conv,name_forprint = 'unknown'): 
    if type(array_to_conv) in [int,int32,double,float,complex,complex128,float,bool,bool_]: # if it's a scalar
        pass
    elif isinstance(array_to_conv, str):
        pass
    elif type(array_to_conv) in [list,ndarray] and len(array_to_conv) > 0:
        array_to_conv = rec.fromarrays([array_to_conv],names = 'LISTELEMENTS') #list(rec.fromarrays([b])['f0']) to convert back
    elif type(array_to_conv) in [list,ndarray] and len(array_to_conv) is 0:
        array_to_conv = None
    elif array_to_conv is  None:
        pass
    else:
        raise TypeError(strm('type of value (',type(array_to_conv),') for attribute name',
            name_forprint,'passed to make_ndarray is not currently supported'))
    return array_to_conv
def unmake_ndarray(array_to_conv,name_forprint = 'unknown'): 
    r'Convert this item to an ndarray'
    if (isinstance(array_to_conv, recarray)) or (isinstance(array_to_conv, ndarray) and array_to_conv.dtype.names is not None and len(array_to_conv.dtype.names)>0):
        #{{{ if it's a record/structured array, it should be either a list or dictionary
        if 'LISTELEMENTS' in array_to_conv.dtype.names:
            if array_to_conv.dtype.names == tuple(['LISTELEMENTS']):
                retval = list(array_to_conv['LISTELEMENTS'])
            else:
                raise ValueError(strm('Attribute',name_forprint,
                    'is a recordarray with a LISTELEMENTS field, but it',
                    'also has other dimensions:',array_to_conv.dtype.names,
                    'not',tuple(['LISTELEMENTS'])))
        elif len(array_to_conv)==1:
            thisval = dict(list(zip(a.dtype.names,a.tolist()[0])))
        else: raise ValueError('You passed a structured array, but it has more',
                "than one dimension, which is not yet supported\nLater, this",
                'should be supported by returning a dictionary of arrays')
        #}}}
    elif isinstance(array_to_conv, ndarray) and len(array_to_conv)==1:
        #{{{ if it's a length 1 ndarray, then return the element
        retval = array_to_conv.tolist()
        logger.debug(strm(name_forprint,"=",type(array_to_conv),"is a numpy array of length one"))
        #}}}
    elif type(array_to_conv) in [string_,int32,float64,bool_]:
        #{{{ map numpy strings onto normal strings
        retval = array_to_conv.tolist()
        logger.debug(strm("name_forprint","=",type(array_to_conv),"is a numpy scalar"))
        #}}}
    elif isinstance(array_to_conv, list):
        #{{{ deal with lists
        logger.debug(strm(name_forprint,"is a list"))
        typeofall = list(map(type,array_to_conv))
        if all([x is string_ for x in typeofall]):
            logger.debug(strm(name_forprint,"=",typeofall,"are all numpy strings"))
            retval = list(map(str,array_to_conv))
        else:
            logger.debug(strm(name_forprint,"=",typeofall,"are not all numpy string"))
            retval = array_to_conv
        #}}}
    else:
        logger.debug(strm(name_forprint,"=",type(array_to_conv),"is not a numpy string or record array"))
        retval = array_to_conv
    return retval
#}}}
#}}}
def emptytest(x): # test is it is one of various forms of empty
   if type(x) in [list,array]:
       if len(x) == 0:
           return True
       elif x is array(None):
           return True
       elif len(x) > 0:
           return False
       #don't want the following, because then I may need to pop, etc
       #if type(x) is list and all(map(lambda x: x is None,x)): return True
   if size(x) is 1 and x is None: return True
   if size(x) is 0: return True
   return False
def lsafen(*string,**kwargs):
    "see lsafe, but with an added double newline"
    string = list(string)
    string += ['\n\n']
    return lsafe(*tuple(string),**kwargs)
def lsafe(*string,**kwargs):
    "Output properly escaped for latex"
    if len(string) > 1:
        lsafewkargs = lambda x: lsafe(x,**kwargs)
        return ' '.join(list(map(lsafewkargs,string)))
    else:
        string = string[0]
    #{{{ kwargs
    spaces = False
    if 'spaces' in list(kwargs.keys()):
        spaces = kwargs.pop('spaces')
    if 'wrap' in list(kwargs.keys()):
        wrap = kwargs.pop('wrap')
    else:
        wrap = None
    #}}}
    if not isinstance(string, str):
        string = str(string)
    if wrap is True:
        wrap = 60
    if wrap is not None:
        string = '\n'.join(textwrap.wrap(string,wrap))
    string = string.replace('\\','\\textbackslash ')
    if spaces:
        string = string.replace(' ','\\ ')
    string = string.replace('\n\t','\n\n\\quad ')
    string = string.replace('\t','\\quad ')
    string = string.replace('_',r'\_')
    string = string.replace('{',r'\{')
    string = string.replace('}',r'\}')
    string = string.replace('$$',r'ACTUALDOUBLEDOLLAR')
    string = string.replace(']',r'$]$')
    string = string.replace('[',r'$[$')
    string = string.replace('<',r'$<$')
    string = string.replace('>',r'$>$')
    string = string.replace('$$',r'')
    string = string.replace('ACTUALDOUBLEDOLLAR',r'$$')
    string = string.replace('^',r'\^')
    string = string.replace('#',r'\#')
    string = string.replace('%',r'\%')
    string = string.replace('&',r'\&')
    string = string.replace('+/-',r'\ensuremath{\pm}')
    string = string.replace('|',r'$|$')
    return string
#{{{ errors
def explain_error(e):
    '''Allows you to wrap existing errors with more explanation

    For example:

    >    except BaseException  as e:
    >        raise IndexError("I can't find the node "+pathstring+explain_error(e))
    >                + '\n'.join(['>\t'+j for j in str(e).split('\n')]))# this indents
    '''
    exc_type,exc_obj,exc_tb = exc_info()
    #code_loc = strm(os.path.relpath(exc_tb.tb_frame.f_code.co_filename,os.getcwd()), 'line', exc_tb.tb_lineno)
    code_loc = strm(exc_tb.tb_frame.f_code.co_filename, 'line', exc_tb.tb_lineno)
    return ('\n> Original error (%s -- %s):\n'%(exc_type,code_loc)
            + '\n'.join(['>\t'+j
                for j in str(e).split('\n')]))# this indents
class CustomError(Exception):
    def __init__(self, *value, **kwargs):
        raise NotImplementedError("You should get rid of CustomError and use explain_error instead")
        return
def copy_maybe_none(input):
    if input is None:
        return None
    else:
        if isinstance(input, list):
            return list(map(copy,input))
        else:
            return input.copy()
def maprep(*mylist):
    mylist = list(mylist)
    for j in range(0,len(mylist)):
        if not isinstance(mylist[j], str):
            mylist[j] = mylist[j].__repr__()
    return ' '.join(mylist)
#}}}
#{{{ HDF5 functions
#{{{ helper function for HDF5 search
def gensearch(labelname,format = '%0.3f',value = None,precision = None):
    'obsolete -- use h5gensearch'
    if value is None:
        raise ValueError('You must pass a value to gensearch')
    if precision is None:
        precision = value*0.01 # the precision is 1% of the value, if we don't give an argument
    searchstring_high = '(%s < %s + (%s))'%tuple([labelname]+[format]*2)
    #print "\n\nDEBUG check format:\\begin{verbatim}",searchstring_high,r'\end{verbatim}'
    searchstring_high = searchstring_high%(value,precision)
    #print "\n\nDEBUG after substitution with",value,precision,":\\begin{verbatim}",searchstring_high,r'\end{verbatim}'
    searchstring_low = '(%s > %s - (%s))'%tuple([labelname]+[format]*2)
    searchstring_low = searchstring_low%(value,precision)
    return searchstring_low + ' & ' + searchstring_high
def h5searchstring(*args,**kwargs):
    '''generate robust search strings
    :parameter fieldname,value:
    search AROUND a certain value (overcomes some type conversion issues) optional arguments are the format specifier and the fractional precision:
    **OR**
    :parameter field_and_value_dictionary:
    generate a search string that matches one or more criteria'''
    format,precision = process_kwargs([('format','%g'),
        ('precision',0.01)],
        kwargs)
    if len(args) == 2:
        fieldname,value = args
    elif len(args) == 1 and isinstance(args[0], dict):
        dict_arg = args[0]
        condlist = []
        for k,v in dict_arg.items():
            condlist.append(h5searchstring(k,v,format = format,precision = precision))
        return ' & '.join(condlist)
    else:
        raise ValueError("pass either field,value pair or a dictionary!")
    if isinstance(value, str):
        raise ValueError("string matching in pytables is broken -- search by hand and then use the index")
    precision *= value
    searchstring_high = '(%s < %s + (%s))'%tuple([fieldname]+[format]*2)
    #print "\n\nDEBUG check format:\\begin{verbatim}",searchstring_high,r'\end{verbatim}'
    searchstring_high = searchstring_high%(value,precision)
    #print "\n\nDEBUG after substitution with",value,precision,":\\begin{verbatim}",searchstring_high,r'\end{verbatim}'
    searchstring_low = '(%s > %s - (%s))'%tuple([fieldname]+[format]*2)
    searchstring_low = searchstring_low%(value,precision)
    return '(' + searchstring_low + ' & ' + searchstring_high + ')'
#}}}
def h5loaddict(thisnode):
    #{{{ load all attributes of the node
    retval = dict([(x,thisnode._v_attrs.__getattribute__(x))
        for x in thisnode._v_attrs._f_list('user')])
    #}}}
    for k,v in retval.items():#{{{ search for record arrays that represent normal lists
        retval[k]  = unmake_ndarray(v,name_forprint = k)
    if isinstance(thisnode, tables.table.Table):#{{{ load any table data
        logger.debug(strm("It's a table\n\n"))
        if 'data' in list(retval.keys()):
            raise AttributeError('There\'s an attribute called data --> this should not happen!')
        retval.update({'data':thisnode.read()})
    elif isinstance(thisnode, tables.group.Group):
        #{{{ load any sub-nodes as dictionaries
        mychildren = thisnode._v_children
        for thischild in list(mychildren.keys()):
            if thischild in list(retval.keys()):
                raise AttributeError('There\'s an attribute called ',thischild,' and also a sub-node called the',thischild,'--> this should not happen!')
            retval.update({thischild:h5loaddict(mychildren[thischild])})
        #}}}
    else:
        raise AttributeError(strm("I don't know what to do with this node:",thisnode))
    #}}}
    return retval
def h5child(thisnode,childname,clear = False,create = None):
    r'''grab the child, optionally clearing it and/or (by default) creating it'''
    #{{{ I can't create and clear at the same time
    if create and clear:
        raise ValueError("You can't call clear and create at the same time!\nJust call h5child twice, once with clear, once with create")
    if create is None:
        if clear == True:
            create = False
        else:
            create = True
    #}}}
    h5file = thisnode._v_file
    try:
        childnode = h5file.get_node(thisnode,childname)
        logger.debug(strm('found',childname))
        if clear:
            childnode._f_remove(recursive = True)
            childnode = None
    except tables.NoSuchNodeError as e:
        if create is False and not clear:
            raise RuntimeError('Trying to grab a node that does not exist with create = False'+explain_error(e))
        elif clear:
            childnode = None
        else:
            childnode = h5file.create_group(thisnode,childname)
            logger.debug('created',childname)
    return childnode
def h5remrows(bottomnode,tablename,searchstring):
    if isinstance(searchstring, dict):
        searchstring = h5searchstring(searchstring)
    try:
        thistable = bottomnode.__getattr__(tablename)
        counter = 0
        try:
            data = thistable.read_where(searchstring).copy()
        except Exception as e:
            raise RuntimeError(strm('Problem trying to remove rows using search string',
                searchstring, 'in', thistable, explain_error(e)))
        for row in thistable.where(searchstring):
            if len(thistable) == 1:
                thistable.remove()
                counter += 1
            else:
                try:
                    thistable.remove_rows(row.nrow - counter,row.nrow - counter + 1) # counter accounts for rows I have already removed.
                except:
                    print("you passed searchstring",searchstring)
                    print("trying to remove row",row)
                    print("trying to remove row with number",row.nrow)
                    print(help(thistable.remove_rows))
                    raise RuntimeError("length of thistable is "+repr(len(thistable))+" calling remove_rows with "+repr(row.nrow-counter))
                counter += 1
        return counter,data
    except tables.NoSuchNodeError:
        return False,None
def h5addrow(bottomnode,tablename,*args,**kwargs):
    '''add a row to a table, creating it if necessary, but don\'t add if the data matches the search condition indicated by `match_row`
    `match_row` can be either text or a dictionary -- in the latter case it's passed to h5searchstring
    '''
    match_row,only_last = process_kwargs([('match_row',None),('only_last',True)],kwargs)
    try: # see if the table exists
        mytable = h5table(bottomnode,tablename,None)
        tableexists = True
    except RuntimeError: # if table doesn't exist, create it
        newindex = 1
        tableexists = False
    if tableexists:
        #{{{ auto-increment "index"
        newindex = mytable.read()['index'].max() + 1
        #}}}
        # here is where I would search for the existing data
        if match_row is not None:
            if isinstance(match_row, dict):
                match_row = h5searchstring(match_row)
            logger.debug("trying to match row according to",lsafen(match_row))
            mytable.flush()
            try:
                matches = mytable.read_where(match_row)
            except NameError as e:
                raise NameError(' '.join(map(str,
                    [e,'\nYou passed',match_row,'\nThe columns available are',mytable.colnames,"condvars are",condvars])))
            except ValueError as e:
                raise NameError(' '.join(map(str,
                    [e,'\nYou passed',match_row,'\nThe columns available are',mytable.colnames])))
            if len(matches) > 0:
                if only_last:
                    logger.debug(strm(r'\o{',lsafen(len(matches),"rows match your search criterion, returning the last row"),'}'))
                    return mytable,matches['index'][-1]
                else:
                    return mytable,matches['index'][:]
            else:
                logger.debug("I found no matches")
    if len(args) == 1 and (isinstance(args[0], dict)):
        listofnames,listofdata = list(map(list,list(zip(*tuple(args[0].items())))))
    elif len(args) == 2 and isinstance(args[0], list) and isinstance(args[1], list):
        listofdata = args[0]
        listofnames = args[1]
    else:
        raise TypeError('h5addrow takes either a dictionary for the third argument or a list for the third and fourth arguments')
    try:
        listofdata = [newindex] + listofdata
    except:
        raise TypeError('newindex is'+repr(newindex)+'listofdata is'+repr(listofdata))
    listofnames = ['index'] + listofnames
    myrowdata = make_rec(listofdata,listofnames)
    if tableexists:
        try:
            mytable.append(myrowdata)
        except ValueError as e:
            print(lsafen("I'm about to flag an error, but it looks like there was an issue appending",myrowdata))
            tabledforerr = mytable.read()
            raise AttributeError(strm('Compare names and values table data vs. the row you are trying to add\n',
                '\n'.join(map(repr,list(zip(list(mytable.read().dtype.fields.keys()),
                list(mytable.read().dtype.fields.values()),
                list(myrowdata.dtype.fields.keys()),
                list(myrowdata.dtype.fields.values())))))),explain_error(e))
        mytable.flush()
    else:
        recorddata = myrowdata
        try:
            mytable = h5table(bottomnode,
                    tablename,
                    recorddata)
        except Exception as e:
            raise RuntimeError(strm('Error trying to write record array:',
                repr(recorddata),'from listofdata',listofdata,'and names',listofnames,
                explain_error(e)))
        mytable.flush()
    return mytable,newindex
def h5table(bottomnode,tablename,tabledata):
    'create the table, or if tabledata is None, just check if it exists'
    #{{{ save but don't overwrite the table
    h5file = bottomnode._v_file
    if tablename not in list(bottomnode._v_children.keys()):
        if tabledata is not None:
            if isinstance(tabledata, dict):
                tabledata = make_rec(tabledata)
            datatable = h5file.create_table(bottomnode,tablename,tabledata) # actually write the data to the table
        else:
            raise RuntimeError(' '.join(map(str,['You passed no data, so I can\'t create table',tablename,'but it doesn\'t exist in',bottomnode,'which has children',list(bottomnode._v_children.keys())])))
    else:
        if tabledata is not None:
            raise ValueError(strm('You\'re passing data to create the table,',tablename,' but the table already exists!'))
        else:
            pass
    return bottomnode._v_children[tablename]
    #}}}
def h5nodebypath(h5path,force = False,only_lowest = False,check_only = False,directory='.'):
    r'''return the node based on an absolute path, including the filename'''
    logger.debug(strm("DEBUG: called h5nodebypath on",h5path))
    h5path = h5path.split('/')
    #{{{ open the file / check if it exists
    logger.debug(strm(lsafen('h5path=',h5path)))
    logger.debug(strm('the h5path is',h5path))
    if h5path[0] in listdir(directory):
        logger.debug(strm('DEBUG: file exists\n\n'))
        log_fname('data_files',h5path[0],directory)
    else:
        if check_only:
            errmsg = log_fname('missing_data_files',h5path[0],directory,err=True)
            raise AttributeError("You're checking for a node in a file (%s) that does not exist"%(h5path[0])
                    +'\n'
                    +errmsg)
        logger.debug(strm('DEBUG: file does not exist\n\n'))
    mode = 'a'
    #if check_only: mode = 'r'
    logger.debug(strm('so I look for the file',h5path[0],'in directory',directory))
    try:
        h5file = tables.open_file(os.path.join(directory,h5path[0]),mode = mode,title = 'test file')
    except IOError as e:
        raise IOError('I think the HDF5 file has not been created yet, and there is a bug pytables that makes it freak out, but you can just run again.'+explain_error(e))
    #}}}
    currentnode = h5file.get_node('/') # open the root node
    logger.debug(strm("I have grabbe node",currentnode,"of file",h5file,'ready to step down search path'))
    for pathlevel in range(1,len(h5path)):#{{{ step down the path
            clear = False
            create = True
            if only_lowest or check_only:
                create = False
            if pathlevel == len(h5path)-1: # the lowest level
                if only_lowest:
                    create = True
                if force:
                    clear = True
            safetoleaveopen = False
            try:
                currentnode = h5child(currentnode, # current node
                        h5path[pathlevel], # the child
                        create = create,
                        clear = clear)
                logger.debug(strm(lsafen("searching for node path: descended to node",currentnode)))
                logger.debug(strm("searching for node path: descended to node",currentnode))
            except BaseException as e:
                logger.debug(strm(lsafen("searching for node path: got caught searching for node",h5path[pathlevel])))
                logger.debug(strm("searching for node path: got caught searching for node",h5path[pathlevel]))
                h5file.close()
                #print lsafen("DEBUG: Yes, I closed the file")
                raise IndexError(strm('Problem trying to load node ',h5path,explain_error(e)))
            #}}}
    return h5file,currentnode
def h5attachattributes(node,listofattributes,myvalues):
    listofattributes = [j for j in listofattributes # need to exclude the properties
            if j not in ['angle','real','imag']]
    if node is None:
        raise IndexError('Problem!, node passed to h5attachattributes: ',node,'is None!')
    h5file = node._v_file
    if isinstance(myvalues,nddata):
        attributevalues = [myvalues.__getattribute__(x) for x in listofattributes]
    elif isinstance(myvalues, list):
        attributevalues = myvalues
    else:
        raise TypeError("I don't understand the type of myvalues, which much be a list or a nddata object, from which the attribute values are retrieved")
    listout = list(listofattributes)
    for j,thisattr in enumerate(listofattributes):
        thisval = attributevalues[j]
        if type(thisval) in [dict]:
            dictnode = h5child(node,
                    thisattr,
                    clear = True)
            dictnode = h5child(node,
                    thisattr,
                    create = True)
            h5attachattributes(dictnode,
                    list(thisval.keys()),
                    list(thisval.values()))
            thisval = None
            listout.remove(thisattr)
        else:
            # {{{ pytables hates <U24 which is created from unicode
            if type(thisval) in [list,tuple]:
                if any([isinstance(x,str) for x in thisval]):
                    logger.debug(strm("going to convert",thisval,"to strings"))
                    thisval = [str(x) if isinstance(x,str) else x for x in thisval]
                    logger.debug(strm("now it looks like this:",thisval))
            thisval = make_ndarray(thisval,name_forprint = thisattr)
            # }}}
        if thisval is not None:
            try:
                node._v_attrs.__setattr__(thisattr,thisval)
            except Exception as e:
                raise RuntimeError("PyTables freaks out when trying to attach attribute "+repr(thisattr)+" with value "+repr(thisval)+"\nOriginal error was:\n"+str(e))
            listout.remove(thisattr)
    listofattributes[:] = listout # pointer
def h5inlist(columnname,mylist):
    'returns rows where the column named columnname is in the value of mylist'
    if isinstance(mylist, slice):
        if mylist.start is not None and mylist.stop is not None:
            return "(%s >= %g) & (%s < %g)"%(columnname,mylist.start,columnname,mylist.stop)
        elif mylist.stop is not None:
            return "(%s < %g)"%(columnname,mylist.stop)
        elif mylist.start is not None:
            return "(%s > %g)"%(columnname,mylist.start)
        else:
            raise ValueError()
    if isinstance(mylist, ndarray):
        mylist = mylist.tolist()
    if not isinstance(mylist, list):
        raise TypeError("the second argument to h5inlist must be a list!!!")
    if any([type(x) in [double,float64] for x in mylist]):
        if all([type(x) in [double,float64,int,int32,int64] for x in mylist]):
            return '('+'|'.join(["(%s == %g)"%(columnname,x) for x in mylist])+')'
    elif all([type(x) in [int,int,int32,int64] for x in mylist]):
        return '('+'|'.join(["(%s == %g)"%(columnname,x) for x in mylist])+')'
    elif all([isinstance(x, str) for x in mylist]):
        return '('+'|'.join(["(%s == '%s')"%(columnname,x) for x in mylist])+')'
    else:
        raise TypeError("I can't figure out what to do with this list --> I know what to do with a list of numbers or a list of strings, but not a list of type"+repr(list(map(type,mylist))))
def h5join(firsttuple,secondtuple,
    additional_search = '',
    select_fields = None,
    pop_fields = None):
    #{{{ process the first argument as the hdf5 table and indices, and process the second one as the structured array to join onto
    if not ((isinstance(firsttuple, tuple)) and (isinstance(secondtuple, tuple))):
        raise ValueError('both the first and second arguments must be tuples!')
    if not ((len(firsttuple) == 2) and (len(secondtuple) == 2)):
        raise ValueError('The length of the first and second arguments must be two!')
    tablenode = firsttuple[0]
    tableindices = firsttuple[1]
    logger.debug(strm('h5join tableindices looks like this:',tableindices))
    if not isinstance(tableindices, list):
        tableindices = [tableindices]
    logger.debug(strm('h5join tableindices looks like this:',tableindices))
    mystructarray = secondtuple[0].copy()
    mystructarrayindices = secondtuple[1]
    if not isinstance(mystructarrayindices, list):
        mystructarrayindices = [mystructarrayindices]
    #}}}
    #{{{ generate a search string to match potentially more than one key
    search_string = []
    if len(tableindices) != len(mystructarrayindices):
        raise ValueError('You must pass either a string or a list for the second element of each tuple!\nIf you pass a list, they must be of the same length, since the field names need to line up!')
    # this can't use h5inlist, because the and needs to be on the inside
    #{{{ this loop creates a list of lists, where the inner lists are a set of conditions that need to be satisfied
    # this is actually not causing  any trouble right now, but needs to be fixed, because of the way that it's doing the type conversion
    for thistableindex,thisstructarrayindex in zip(tableindices,mystructarrayindices):
        if thisstructarrayindex not in mystructarray.dtype.names:
            raise ValueError(repr(thisstructarrayindex)+" is not in "+repr(mystructarray.dtype.names))
        if isinstance(mystructarray[thisstructarrayindex][0],str):
            search_string.append(["(%s == '%s')"%(thistableindex,x) for x in mystructarray[thisstructarrayindex]])
        elif type(mystructarray[thisstructarrayindex][0]) in [int,double,float,float64,float32,int32,int64]:
            search_string.append(["(%s == %s)"%(thistableindex,str(x)) for x in mystructarray[thisstructarrayindex]])
            #print 'a g mapping for',[x for x in mystructarray[thisstructarrayindex]],'gives',search_string[-1],'\n\n'
        else:
            raise TypeError("I don't know what to do with a structured array that has a row of type"+repr(type(mystructarray[thisstructarrayindex][0])))
    #}}}
    search_string = [' & '.join(x) for x in zip(*tuple(search_string))] # this "and"s together the inner lists, since all conditions must be matched
    search_string = '('+'|'.join(search_string)+')' # then, it "or"s the outer lists, since I want to collect data for all rows of the table
    #}}}
    if len(additional_search) > 0:
        additional_search = " & (%s)"%additional_search
        search_string = search_string + additional_search
    logger.debug(strm('\n\nh5join generated the search string:',lsafen(search_string)))
    retval = tablenode.read_where(search_string)
    #{{{ then join the data together
    # here I'm debugging the join function, again, and again, and agin
    try:
        retval = decorate_rec((retval,tableindices),(mystructarray,mystructarrayindices)) # this must be the problem, since the above looks fine
    except Exception as e:
        raise Exception(strm('Some problems trying to decorate the table',
            retval, 'of dtype', retval.dtype, 'with the structured array',
            mystructarray, 'of dtype', mystructarray.dtype, explain_error(e)))
    if pop_fields is not None:
        if select_fields is not None:
            raise ValueError("It doesn't make sense to specify pop_fields and select_fields at the same time!!")
        select_fields = list(set(retval.dtype.names) ^ set(pop_fields))
    if select_fields is not None:
        logger.debug(strm('\n\nh5join original indices',lsafen(retval.dtype.names)))
        try:
            retval = retval[select_fields]
        except ValueError as e:
            raise ValueError(strm('One of the fields', select_fields, 'is not in',
                retval.dtype.names, explain_error(e)))
    #}}}
    return retval
#}}}
#{{{ indices to slice
#}}}
#{{{ old grid and tick
def gridandtick(ax,rotation=(0,0),precision=(2,2),
        labelstring=('',''),gridcolor=r_[0,0,0],
        formatonly = False,fixed_y_locator = None,
        logarithmic = False,use_grid = True,
        spines = None,y = True):
    #{{{ taken from matplotlib examples
    def adjust_spines(ax,spines):
        xlabel = ax.get_xlabel()
        ylabel = ax.get_ylabel()
        for loc, spine in list(ax.spines.items()):
            if loc in spines:
                spine.set_position(('outward',5)) # outward by 5 points
                spine.set_smart_bounds(True)
            else:
                spine.set_color('none') # don't draw spine
        # turn off ticks where there is no spine
        if 'left' in spines:
            ax.yaxis.set_ticks_position('left')
        else:
            # no yaxis ticks
            ax.yaxis.set_ticks([],minor = False)
        if 'bottom' in spines:
            ax.xaxis.set_ticks_position('bottom')
        else:
            # no xaxis ticks
            ax.xaxis.set_ticks([],minor = False)
        ax.set_xlabel(xlabel)
        ax.set_ylabel(ylabel)
    #}}}
    if spines is not None:
        adjust_spines(ax,spines = spines)
    if not formatonly:
        #{{{x ticks
        # determine the size
        width = abs(diff(ax.get_xlim()))
        if width==0:
            raise ValueError('x axis width is zero')
        widthexp = floor(log(width)/log(10.))-1
        scalefactor = 10**widthexp
        width /= scalefactor
        majorLocator = MultipleLocator(5*scalefactor)
        #majorFormatter = FormatStrFormatter('%0.'+'%d'%precision[0]+'f'+labelstring[0])# labelstring can be used, for instance, for pi
        #ax.xaxis.set_major_formatter(majorFormatter)
        minorLocator   = MultipleLocator(1*scalefactor)
        ax.xaxis.set_major_locator(majorLocator)
        #for the minor ticks, use no labels; default NullFormatter
        ax.xaxis.set_minor_locator(minorLocator)
        #}}}
        if y:
            #{{{ y ticks
            width = abs(diff(ax.get_ylim()))
            if width==0:
                raise ValueError('y axis width is zero')
            widthexp = floor(log(width)/log(10.))-1
            scalefactor = 10**widthexp
            width /= scalefactor
            if fixed_y_locator is None:
                if logarithmic:
                    majorLocator = LogLocator(10)
                else:
                    majorLocator   = MultipleLocator(5*scalefactor)
            else:
                majorLocator   = MultipleLocator(fixed_y_locator[4::5])
            #majorFormatter = FormatStrFormatter('%0.'+'%d'%precision[1]+'f'+labelstring[1])# labelstring can be used, for instance, for pi
            #ax.yaxis.set_major_formatter(majorFormatter)
            if fixed_y_locator is None:
                if logarithmic:
                    minorLocator = LogLocator(10,subs=r_[0:11])
                else:
                    minorLocator   = MultipleLocator(1*scalefactor)
            else:
                minorLocator   = FixedLocator(fixed_y_locator)
            ax.yaxis.set_major_locator(majorLocator)
            #for the minor ticks, use no labels; default NullFormatter
            ax.yaxis.set_minor_locator(minorLocator)
            #}}}
    ax.yaxis.grid(use_grid,which='major',color=gridcolor,alpha=0.15,linestyle='-')
    ax.yaxis.grid(use_grid,which='minor',color=gridcolor,alpha=0.125,linestyle='-')
    ax.xaxis.grid(use_grid,which='minor',color=gridcolor,alpha=0.125,linestyle='-')
    labels = ax.get_xticklabels()
    setp(labels,rotation=rotation[0],fontsize=10)
    if y:
        labels = ax.get_yticklabels()
        setp(labels,rotation=rotation[1],fontsize=10)
    fig = gcf()
    fig.autofmt_xdate()
    return
def gridon(gridcolor=r_[0,0,0]):
    grid(True,which='major',color=gridcolor,alpha=0.1,linestyle='-')
    grid(True,which='minor',color=gridcolor,alpha=0.05,linestyle='-')
#}}}
#{{{ a better version?
def othergridandtick(ax,rotation=(0,0),precision=(2,2),labelstring=('',''),gridcolor=r_[0,0,0],y = True,x = True,spines = None):
    #{{{ taken from matplotlib examples
    def adjust_spines(ax,spines):
        xlabel = ax.get_xlabel()
        ylabel = ax.get_ylabel()
        for loc, spine in list(ax.spines.items()):
            if loc in spines:
                spine.set_position(('outward',5)) # outward by 5 points
                spine.set_smart_bounds(True)
            else:
                spine.set_color('none') # don't draw spine
        # turn off ticks where there is no spine
        if 'left' in spines:
            ax.yaxis.set_ticks_position('left')
        else:
            # no yaxis ticks
            ax.yaxis.set_ticks([],minor = False)
        if 'bottom' in spines:
            ax.xaxis.set_ticks_position('bottom')
        else:
            # no xaxis ticks
            ax.xaxis.set_ticks([],minor = False)
        ax.set_xlabel(xlabel)
        ax.set_ylabel(ylabel)
    #}}}
    if spines is not None:
        adjust_spines(gca(),spines = spines)
    if x:
        #{{{x ticks
        # determine the size
        ax.xaxis.set_major_locator(MaxNLocator(10)) # could use multiplelocator if it keeps try to do multiples of 2
        ax.xaxis.set_minor_locator(MaxNLocator(50))
        #}}}
    if y:
        #{{{ y ticks
        ax.yaxis.set_major_locator(MaxNLocator(10))
        ax.yaxis.set_minor_locator(MaxNLocator(50))
        #}}}
    grid(True,which='major',color=gridcolor,alpha=0.2,linestyle='-')
    grid(True,which='minor',color=gridcolor,alpha=0.1,linestyle='-')
    if x:
        labels = ax.get_xticklabels()
        setp(labels,rotation=rotation[0],fontsize=10)
    if y:
        labels = ax.get_yticklabels()
        setp(labels,rotation=rotation[1],fontsize=10)
    return
#}}}
#{{{ plot wrapper
global OLDplot
OLDplot = plot
global myplotfunc
myplotfunc = OLDplot
def whereblocks(a):
    """returns contiguous chunks where the condition is true
    but, see the "contiguous" method, which is more OO"""
    parselist = where(a)[0]
    jumps_at = where(diff(parselist)>1)[0]+1
    retlist = []
    lastjump = 0
    for jump in jumps_at:
        retlist += [parselist[lastjump:jump]]
        lastjump = jump
    retlist += [parselist[lastjump:]]
    return retlist
def autolegend(*args,**kwargs):
    #lg = legend(legendstr,'best'),loc = 2, borderaxespad = 0.)
    match_colors = False
    if 'match_colors' in list(kwargs.keys()):
        match_colors = kwargs.pop('match_colors')
    alpha = 0.45
    if 'alpha' in list(kwargs.keys()):
        alpha = kwargs.pop('alpha')
    if 'ax' in list(kwargs.keys()):
        ax_list = [kwargs.pop('ax')]
    else:
        ax_list = [gca()]
    if 'ax2' in list(kwargs.keys()):
        ax_list.append(kwargs.pop('ax2'))
    for ax in ax_list:
        if len(args)==0:
            lg = ax.legend(**kwargs)
        elif len(args)==1:
            lg = ax.legend(args[0],**kwargs)
        else:
            lg = ax.legend(args[0],args[1],**kwargs)
        if lg is None:
            raise ValueError("Warning! you called autolegend, but you don't seem to have anything labeled!!")
        else:
            lg.get_frame().set_alpha(alpha)
    if match_colors:
        for line, txt in zip(lg.get_lines(), lg.get_texts()): # from http://stackoverflow.com/questions/13828246/matplotlib-text-color-code-in-the-legend-instead-of-a-line 
                    txt.set_color(line.get_color())  
                    txt.set_alpha(line.get_alpha())  
    return lg
def autopad_figure(pad = 0.2,centered = False,figname = 'unknown'):
    #{{{ solve the axis issue --> this does just the left
    fig = gcf()
    ax = gca()
    labelsets = [] 
    #labelsets.append(('left',ax.get_yticklabels()))
    #labelsets.append(('left',ax.get_yticklines()))
    #labelsets.append(('right',ax.get_yticklines()))
    labelsets.append(('left',[ylabel(ax.get_ylabel())]))
    #labelsets.append(('bottom',ax.get_xticklabels()))
    #labelsets.append(('bottom',ax.get_xticklines()))
    if len(ax.get_xlabel()) > 0:
        labelsets.append(('bottom',[xlabel(ax.get_xlabel())]))
    #labelsets.append(('top',ax.get_xticklines()))
    if len(ax.get_title()) > 0:
        pass #labelsets.append(('top',[title(ax.get_title())]))
    compto = {}
    def on_draw(event):
        # find the sum of the widths of all things labeled with a 'y'
        spkwargs = {}
        compto['bottom'] = fig.subplotpars.bottom
        compto['left'] = fig.subplotpars.left
        compto['right'] = fig.subplotpars.right
        compto['top'] = fig.subplotpars.top
        for axisn in ['left','bottom','top','right']:
            bboxes = []
            labellist = [x[1] for x in labelsets if x[0] is axisn]
            for labels in labellist:
                for label in labels:
                    if isinstance(label, Line2D):
                        pass # just rely on the pad
                        #if any(map(lambda x: x == label.get_transform(),[ax.transData,ax.transAxes,fig.transFigure,None])):
                        #    print 'found it'
                        #else:
                        #    print 'didn not find it'
                        #bbox = label.get_window_extent(fig.canvas).inverse_transformed(ax.transData).inverse_transformed(fig.transFigure)
                    else:
                        try:
                            bbox = label.get_window_extent()
                        except Exception as e:
                            warnings.warn("I wasn't able to run autopad on figure"+figname+"\nGetting window extent throws error"+str(e))
                    # the figure transform goes from relative coords->pixels and we
                    # want the inverse of that
                    bboxes.append(bbox)
                # this is the bbox that bounds all the bboxes, again in relative
                # figure coords
            l = 0 
            if len(labellist):
                bbox = mtransforms.Bbox.union(bboxes)
                bboxi = bbox.inverse_transformed(fig.transFigure)
                if axisn in ['left','right']:
                    l = bboxi.width
                if axisn in ['top','bottom']:
                    l = bboxi.height
            l += pad
            if axisn in ['top','right']:
                l = 1-l
                if compto[axisn] > l:
                    spkwargs.update({axisn:l})
            else:
                if compto[axisn] < l:
                    spkwargs.update({axisn:l})
        if len(spkwargs) > 0:
            if centered and 'left' in list(spkwargs.keys()) and 'right' in list(spkwargs.keys()):
                big = max(r_[spkwargs['left'],1-spkwargs['right']])
                spkwargs.update({'left':big,'right':1-big})
            try:
                fig.subplots_adjust(**spkwargs) # pad a little
            except:
                raise RuntimeError('failed to adjust subplots spwargs = ',spkwargs)
            #print "adjusted to",spkwargs
            fig.canvas.draw()# recurse
        return False
    fig.canvas.mpl_connect('draw_event', on_draw)
    fig.subplots_adjust(left = 0, right = 1, top = 1, bottom =0)
    fig.canvas.draw()# it needs this to generate the 'renderers'
    fig.canvas.mpl_connect('draw_event', on_draw)
    fig.canvas.draw()
    return
    #}}}
def expand_x(*args):
    r'''expand the axes.  If an argument is passed, then it refers to the position relative to the current coordinates.  Values can be:
        :0: set this side of the axis to 0
        :None: leave this side of the axis alone
        :a double: rescale the distance from the center of the axis to this side by this number'''
    # this is matplotlib code to expand the x axis
    ax = gca()
    xlims = array(ax.get_xlim())
    width = abs(diff(xlims))
    thismean = mean(xlims)
    if len(args) > 0:
        if len(args) == 1 and isinstance(args, tuple):
            args = args[0]
        for j in range(2):
            if args[j] is None:
                pass
            elif args[j] is 0:
                xlims[j] = 0
            else:
                xlims[j] = args[j]*(xlims[j]-thismean) + thismean
    else:
        xlims[0] -= width/10
        xlims[1] += width/10
    ax.set_xlim(xlims)
def expand_y(*args):
    r'''expand the axes.  If an argument is passed, then it refers to the position relative to the current coordinates.  Values can be:
        :0: set this side of the axis to 0
        :None: leave this side of the axis alone
        :a double: rescale the distance from the center of the axis to this side by this number'''
    # this is matplotlib code to expand the x axis
    ax = gca()
    ylims = array(ax.get_ylim())
    width = abs(diff(ylims))
    thismean = mean(ylims)
    if len(args) > 0:
        if len(args) == 1 and isinstance(args, tuple):
            args = args[0]
        for j in range(2):
            if args[j] is None:
                pass
            elif args[j] is 0:
                ylims[j] = 0
            else:
                ylims[j] = args[j]*(ylims[j]-thismean) + thismean
    else:
        ylims[0] -= width/10
        ylims[1] += width/10
    ax.set_ylim(ylims)
def plot_label_points(x,y,labels,**kwargs_passed):
    kwargs = {'alpha':0.5,'color':'g','ha':'left','va':'center','rotation':0,'size':14}
    kwargs.update(kwargs_passed)
    for j in range(0,len(labels)):
        text(x[j],y[j],labels[j],**kwargs)
def addlabels(labelstring,x,y,labels):
    r'obsolete -- use plot_label_points'
    for j in range(0,len(labels)):
        text(x[j],y[j],labelstring%labels[j],alpha=0.5,color='g',ha='left',va='top',rotation=0)
def plot_color_counter(*args,**kwargs):
    """Try not to use this function any more -- the version-to-version support for capturing and setting color cycles in matplotlib is very very bad.  (And, the cycler object in newer versions of matplolib is confusing.) So, just import `cycle` from `itertools`, and use it to build a cycle that you directly call to set your properties.

    .. note::
        previous description:

        if passed an argument: make it so that the next line will have the properties given by the argument

        if not passed an argument: just return the current plot properties,so that I can cycle back to it"""
    ax = process_kwargs([('ax',gca())],kwargs)
    if len(args)>0:
        if LooseVersion(matplotlib.__version__) >= LooseVersion("1.5"):
            # {{{ find the element before the one we want
            retval = args[0]
            penultimate = next(ax._get_lines.prop_cycler)
            j = next(ax._get_lines.prop_cycler)
            not_in_list_counter = 1000.
            while j != args[0]:
                penultimate = j
                j = next(ax._get_lines.prop_cycler)
                not_in_list_counter -= 1
                if not_in_list_counter == 0:
                    raise ValueError("the value isn't in the cycler!")
            # }}}
            # {{{ now, set to the element before
            not_in_list_counter = 1000.
            while j != penultimate:
                j = next(ax._get_lines.prop_cycler)
                not_in_list_counter -= 1
                if not_in_list_counter == 0:
                    raise ValueError("the value isn't in the cycler!")
            # }}}
        else:
            try:
                ax._get_lines.count = args[0] # set the value of the color counter
            except:
                ax._get_lines.color_cycle = args[0] # set the value of the color counter
            retval = args[0]
    else:
        if LooseVersion(matplotlib.__version__) >= LooseVersion("1.5"):
            # {{{ I want to return the current element of the cycle
            one_too_far = next(ax._get_lines.prop_cycler)
            j = next(ax._get_lines.prop_cycler)
            not_in_list_counter = 1000.
            while j != one_too_far:
                penultimate = j
                j = next(ax._get_lines.prop_cycler)
                not_in_list_counter -= 1
                if not_in_list_counter == 0:
                    raise ValueError("the value isn't in the cycler!")
            retval = penultimate
            # }}}
        else:
            try: # this is different depending on the version of.core
                retval = ax._get_lines.count
            except:
                retval = ax._get_lines.color_cycle
    return retval
def contour_plot(xvals,yvals,zvals,color = 'k',alpha = 1.0,npts = 300,**kwargs):
    if 'inline_spacing' in list(kwargs.keys()):
        inline_spacing = kwargs.pop('inline_spacing')
    else:
        inline_spacing = 20
    xi = linspace(xvals.min(),xvals.max(),npts)
    yi = linspace(yvals.min(),yvals.max(),npts)
    #{{{ show the diffusivity
    #plot(array(xvals),array(yvals),'k')# to show where everything is
    zi = scipy_griddata((xvals,yvals),
        zvals,
        (xi[None,:],yi[:,None]))
    zi_min = zi[isfinite(zi)].min()
    zi_max = zi[isfinite(zi)].max()
    levels = r_[zi_min:zi_max:40j]
    CS = contour(xi,yi,zi,levels,colors = color,
            alpha = 0.25*alpha)
    oldspacing = levels[1]-levels[0]
    levels = r_[zi_min:zi_max:oldspacing*5]
    try:
        CS = contour(xi,yi,zi,levels,colors = color,
            alpha = alpha,**kwargs)
    except Exception as e:
        raise Exception(strm("Is there something wrong with your levels?:",levels,"min z",zi_min,"max z",zi_max,explain_error(e)))
    clabel(CS,fontsize = 9,inline = 1,
        #fmt = r'$k_\sigma/k_{\sigma,bulk} = %0.2f$',
        fmt = r'%0.2f',
        use_clabeltext = True,
        inline_spacing = inline_spacing,
        alpha = alpha)
    #}}}
def plot_updown(data,axis,color1,color2,symbol = '',**kwargs):
    if symbol == '':
        symbol = 'o'
    change = r_[1,diff(data.getaxis(axis))]
    changemask = change > 0
    if 'force_color' in list(kwargs.keys()) and kwargs['force_color'] == True:
        if hasattr(data,'other_info'):
            if 'plot_color' in data.get_prop():
                data.other_info.pop('plot_color')
    plot(data[axis,changemask],color1+symbol,**kwargs)
    if len(kwargs) > 0 and 'label' in list(kwargs.keys()): kwargs.pop('label') # if I'm doing a legend, I want it on the first
    plot(data[axis,~changemask],color2+symbol,**kwargs)
    return
def nextfigure(figurelist,name):
    'obsolete -- now use class'
    if isinstance(figurelist,figlist_var):
        figurelist.next(name)
        return figurelist
    else:
        print('Boo! not a new style name!')
    logger.debug(strm(lsafe('DEBUG figurelist, called with',name)))
    if name in figurelist:
        fig = figure(figurelist.index(name)+1)
        logger.debug(strm(lsafen('in',figurelist,'at figure',figurelist.index(name)+1,'switched figures')))
    else:
        fig = figure(len(figurelist)+1)
        fig.add_subplot(111)
        logger.debug(strm(lsafen('added, figure',len(figurelist)+1,'because not in figurelist',figurelist)))
        figurelist.append(name)
    return figurelist
def figlistret(first_figure,figure_list,*args,**kwargs):
    if 'basename' in list(kwargs.keys()):
        basename = kwargs['basename']
    else:
        basename = thisjobname()
    if first_figure is None:
        figure_list.show(basename+'.pdf')
        return args
    else:
        args += (figure_list,)
        if len(args) == 1:
            return args[0]
        else:
            return args
def figlistini(first_figure):
    r"""processes a figure list argument:
    typically, you want to have a figure_list keyword argument for every function, which is by default set to None, then call this on the argument -- it always returns a figure list, creating a new one if required
    similarly, somewhere I have another guy that processes the output, so that if it's set to None, it will by default dump and show the figure list,
    and not return a figure list in the output"""
    if first_figure is None:
        return figlist_var() 
    else:
        return first_figure
def figlistini_old(first_figure):
    if isinstance(first_figure,figlist_var):
        return first_figure
    else:
        print("Boo, not a new style name! (initialize)")
    logger.debug(strm(lsafe('DEBUG: initialize figlist')))
    if first_figure is None:
        logger.debug(strm(lsafen('empty')))
        return []
    else:
        logger.debug(strm(lsafen(first_figure.figurelist)))
        return first_figure
class figlist(object):
    r"""
    Attributes
    ----------
    basename : str
        A basename that can be changed to generate different sets of figures with different basenames.
        For example, this is useful if you are looping over different sets of data,
        and generating the same set of figures for each set of data (which would correspond to a basename).
    figurelist : list
        A list of the figure names
    figdict : dict
        A dictionary containing the figurelist and the figure numbers or objects that they correspond to.
        Keys of this dictionary must be elements of `figurelist`.
    propdict : dict
        Maintains various properties for each element in figurelist.
        Keys of this dictionary must be elements of `figurelist`.
    """
    def __init__(self,*arg,**kwargs):
        r"""Initialize a figure list, which can be used to generate a series of
        figures from the command line or prompt.  Then the same code (if
        `figlist_var` is used) can be included inside a ``python`` environment
        in a latex document.

        Parameters
        ----------
        black : double
            A fractional number giving how "black" "black" is. Typically 1.0 is
            actually too dark and makes things hard to see.
        mlab : object
            If you want to use mayavi, this should be the mlab (module?)
        file_name : str
            This is the argument passed to :func:`self.show`, and used to
            construct the file names.
        """
        self.black, self.env, self.mlab, self.file_name, self.line_spacing = process_kwargs([
            ('black',0.9),
            ('env',''),
            ('mlab','BLANK'),
            ('file_name','BLANK'),
            ('line_spacing','BLANK'),
            ],
                kwargs, pass_through=True)
        if len(kwargs) > 0:
            self.lplot_kwargs = kwargs
        if self.mlab == 'BLANK': del self.mlab
        if self.file_name == 'BLANK': del self.file_name
        if self.line_spacing == 'BLANK': del self.line_spacing
        logger.debug('DEBUG: initialize figlist')
        if len(arg) == 0:
            self.figurelist = []
        else:
            self.figurelist = arg[0]
        if len(kwargs) > 0:
            self.figurelist.append(kwargs)
        self.units = {}
        self.autolegend_list = {}
        self.twinx_list = {}
        self.basename = None
        return
    def twinx(self,autopad = False,orig = False,color = None):
        #self.figurelist.insert(self.get_fig_number(self.current)-1,{'autopad':False}) #doesn't work because it changes the figure number; I can get the number with fig = gcf(); fig.number, but I can't set it; it would be best to switch to using a list that contains all the figure numbers to match all their names -- or alternatively, note that matplotlib allows you to give them names, though I don't know how that works
        if self.current in list(self.twinx_list.keys()):
            ax1,ax2 = self.twinx_list[self.current]
            if color is not None:
                if 'twinx_color' not in list(self.propdict[self.current].keys()):
                        ax2.tick_params(axis = 'y',colors = color)
                        ax2.yaxis.label.set_color(color)
                        ax2.spines['right'].set_color(color)
                        self.propdict[self.current]['twinx_color'] = color
                else:
                    if color != self.propdict[self.current]['twinx_color']:
                        raise ValueError("conflicting values for the twinx color have been given!!")
        else:
            if autopad: autopad_figure()
            ax1 = gca()
            twinx()
            ax2 = gca()
            self.twinx_list[self.current] = (ax1,ax2)
            if color is not None:
                ax2.tick_params(axis = 'y',colors = color)
                ax2.yaxis.label.set_color(color)
                ax2.spines['right'].set_color(color)
                self.propdict[self.current]['twinx_color'] = color
        if orig:
            sca(ax1)
            return ax1
        else:
            sca(ax2)
            return ax2
    def use_autolegend(self,value = None):
        'No argument sets to true if it\'s not already set'
        if value is None:
            if not self.current in list(self.autolegend_list.keys()):
                self.autolegend_list.update({self.current:True})
            else: #leave it alone
                return
        else: #passed an explicit value
            self.autolegend_list.update({self.current:value})
            return
    def push_marker(self):
        """save the current plot to a "stack" so we can return to it with "pop_marker" """
        if hasattr(self,'current'): # if not, this is the first plot
            if not hasattr(self,'pushlist'):
                self.pushlist = []
            if not hasattr(self,'pushbasenamelist'):
                self.pushbasenamelist = []
            self.pushlist.append(self.current)
            self.pushbasenamelist.append(self.basename)
        return
    def pop_marker(self):
        """use the plot on the top of the "stack" (see push_marker) as the current plot"""
        if hasattr(self,'pushlist') and len(self.pushlist) > 0: # otherwise, we called push with no current plot
            if hasattr(self,'pushbasenamelist'):
                self.basename = self.pushbasenamelist.pop()
            self.next(self.pushlist.pop())
        return
    def get_num_figures(self):
        cleanlist = [x for x in self.figurelist if isinstance(x, str)]
        return len(cleanlist)
    def get_fig_number(self,name):
        cleanlist = [x for x in self.figurelist if isinstance(x, str)]
        try:
            return cleanlist.index(name)+1
        except ValueError:
            raise ValueError(strm("You are looking for",name,
                "which isn't in the list of figures",cleanlist))
    def next(self,input_name, legend=False,
            boundaries=None, twinx=None, fig=None,
            **kwargs):
        r"""Switch to the figure given by input_name, which is used not only as
        a string-based name for the figure, but also as a default title and as
        a base name for resulting figure files.

        **In the future, we actually want this to track the appropriate axis object!**

        Parameters
        ----------
        legend : bool
            If this is set, a legend is created *outside* the figure.
        twinx : {0,1}
            :1: plots on an overlayed axis (the matplotlib twinx) whose y axis
                is labeled on the right when you set this for the first time, you
                can also set a `color` kwarg that controls the coloring of the
                right axis. 
            :0: used to switch back to the left (default) axis
        boundaries :
            **need to add description**
        kwargs : dict
            Any other keyword arguments are passed to the matplotlib (mayavi)
            figure() function that's used to switch (create) figures.
        """
        # {{{ basic setup
        if not hasattr(self,'figdict'):
            self.figdict = {} # the dictionary of the various figures
        if not hasattr(self,'propdict'):
            self.propdict = {} # the properties belonging to those same figures
        logger.debug(strm("for plot",input_name,"basename is",self.basename))
        if (self.basename is not None #basename for groups of figures
                # I need to check that the basename hasn't already been added
                and not input_name.startswith(self.basename)):
            name = self.basename + ' ' + input_name
        else:
            logger.debug(strm("not using a basename",self.basename is not None))
            name = input_name
        # }}}
        if name.find('/') > 0:
            raise ValueError("don't include slashes in the figure name, that's just too confusing")
        logger.debug(strm('called with',name))
        if name in self.figurelist:# figure already exists
            if hasattr(self,'mlab'):
                # with this commit, I removed the kwargs and bgcolor, not sure why
                fig = self.mlab.figure(self.get_fig_number(name))
                fig.scene.render_window.aa_frames = 20
                fig.scene.anti_aliasing_frames = 20
            else:
                logging.debug(strm("I'm changing to figure",self.get_fig_number(name),"for",name))
                fig = self.figdict[name]
                figure(self.figdict[name].number)
            self.current = name
            #logging.debug(strm('in',self.figurelist,'at figure',self.get_fig_number(name),'switched figures'))
            if boundaries is not None:
                if 'boundaries' not in list(self.propdict[self.current].keys()) or self.propdict[self.current]['boundaries'] != boundaries:
                    raise ValueError("You're giving conflicting values for boundaries")
            if legend:
                if 'legend' not in list(self.propdict[self.current].keys()) or self.propdict[self.current]['legend'] != legend:
                    raise ValueError("You're giving conflicting values for legend")
        else:# figure doesn't exist yet
            num_figs_before_add = self.get_num_figures()
            self.current = name
            if self.current not in list(self.propdict.keys()):
                self.propdict[self.current] = {}
            if boundaries == False:
                self.propdict[self.current]['boundaries'] = False
                self.setprops(boundaries = False)
            if legend:
                self.propdict[self.current]['legend'] = True
                if 'figsize' not in list(kwargs.keys()):
                    kwargs.update({'figsize':(12,6)})
                if hasattr(self,'mlab'):
                    fig = self.mlab.figure(num_figs_before_add+1,bgcolor = (1,1,1),**kwargs)
                    fig.scene.render_window.aa_frames = 20
                    fig.scene.anti_aliasing_frames = 20
                else:
                    fig = figure(num_figs_before_add+1,**kwargs)
                fig.add_axes([0.075,0.2,0.6,0.7]) # l b w h
                self.use_autolegend('outside')
            else:
                self.propdict[self.current]['legend'] = False
                if fig is None:
                    if hasattr(self,'mlab'):
                        fig = self.mlab.figure(num_figs_before_add+1,bgcolor = (1,1,1),**kwargs)
                        fig.scene.render_window.aa_frames = 20
                        fig.scene.anti_aliasing_frames = 20
                    else:
                        fig = figure(num_figs_before_add+1,**kwargs)
                if twinx is not None:
                    fig.add_subplot(111)
            logger.debug(strm('added figure',len(self.figurelist)+1,'because not in figurelist',self.figurelist))
            self.figurelist.append(name)
            self.figdict.update({self.current:fig})
            if boundaries == False:
                self.setprops(boundaries = True)# set this back
        if twinx is not None:
            self.propdict[self.current]['twinx'] = True
            if twinx == 0:
                self.twinx(orig = True)
                fig = gcf()
            elif twinx == 1:
                self.twinx()
                fig = gcf()
            else:
                raise ValueError('If you pass twinx, pass 0 for the original or 1 for the right side')
            self.figdict.update({self.current:fig})
        return fig
    def plot(self,*args,**kwargs):
        r"""
        Parameters
        ----------
        linestyle: {':','--','.','etc.'}
            the style of the line
        plottype: {'semilogy','semilogx','loglog'}
            Select a logarithmic plotting style.
        nosemilog: True
            Typically, if you supply a log-spaced axis,
            a semilogx plot will be automatically selected.
            This overrides that behavior.
            Defaults to False.
        """
        if 'label' in kwargs.keys() or 'label_format_string' in kwargs.keys():
            self.use_autolegend()
        human_units = True
        if 'human_units' in list(kwargs.keys()):
            human_units = kwargs.pop('human_units')
        if human_units:
            firstarg = self.check_units(args[0],0,1) # check units, and if need be convert to human units, where x is the first dimension and y is the last
        else:
            firstarg = args[0]
        if 'label' not in list(kwargs.keys()) and isinstance(args[0],nddata):
            thisname = args[0].name()
            if thisname is not None:
                kwargs['label'] = thisname
        retval = plot(*tuple((firstarg,)+args[1:]),**kwargs)#just a placeholder for now, will later keep units + such
        ax = gca()
        if ax.get_title() is None or len(ax.get_title()) == 0:
            try:
                title(self.current)
            except:
                title('untitled')
        return retval
    def phaseplot_finalize(self):
        ("Performs plot decorations that are typically desired for a manual phasing"
        " plot.  This assumes that the ``y``-axis is given in units of half-cycles"
        " ($\pi$ radians).")
        ax = gca()
        ylim(-1,1)
        gridandtick(ax)
        ylabel(r'$\phi / \pi$')
        # now show the pi/2 lines
        axhline(y = 0.5,color = 'r',alpha = 0.5,linewidth = 2)
        axhline(y = -0.5,color = 'r',alpha = 0.5,linewidth = 2)
        return
    def check_units(self, testdata, x_index, y_index):
        logger.debug(strm("-"*30))
        logger.debug(strm("called check_units for figure",self.current))
        if isinstance(testdata,nddata):
            logger.debug(strm("(check_units) it's nddata"))
            testdata = testdata.copy().human_units()
            if len(testdata.dimlabels) > 1:
                logger.debug(strm("(check_units) more than one dimension"))
                if not hasattr(self,'current'):
                    raise ValueError("give your plot a name (using .next()) first! (this is used for naming the PDF's etc)")
                if self.current in list(self.units.keys()):
                        theseunits = (testdata.get_units(testdata.dimlabels[x_index]),testdata.get_units(testdata.dimlabels[y_index]))
                        if theseunits != self.units[self.current] and theseunits[0] != self.units[self.current]:
                                raise ValueError("the units don't match (old units %s and new units %s)! Figure out a way to deal with this!"%(theseunits,self.units[self.current]))
                else:
                    if isinstance(testdata,nddata):
                        self.units[self.current] = (testdata.get_units(testdata.dimlabels[x_index]),testdata.get_units(testdata.dimlabels[y_index]))
            else:
                logger.debug(strm("(check_units) only one dimension"))
                if not hasattr(self,'current'):
                    self.next('default')
                if self.current in list(self.units.keys()):
                    theseunits = (testdata.get_units(testdata.dimlabels[x_index]))
                    testunits = self.units[self.current]
                    if theseunits != testunits:
                        if isinstance(testunits, tuple) and testunits[1] is None:
                            pass
                        else:
                            raise ValueError("the units don't match (old units %s and new units %s)! Figure out a way to deal with this!"%(self.units[self.current],theseunits))
                else:
                    self.units[self.current] = (testdata.get_units(testdata.dimlabels[x_index]))
        logger.debug(strm("-"*30))
        return testdata
    def adjust_spines(self,spines):
        ax = gca()
        #{{{ taken from matplotlib examples
        for loc, spine in list(ax.spines.items()):
            if loc in spines:
                spine.set_position(('outward',10)) # outward by 10 points
                spine.set_smart_bounds(True)
            else:
                spine.set_color('none') # don't draw spine

        # turn off ticks where there is no spine
        if 'left' in spines:
            ax.yaxis.set_ticks_position('left')
        else:
            # no yaxis ticks
            ax.yaxis.set_ticks([])

        if 'bottom' in spines:
            ax.xaxis.set_ticks_position('bottom')
        else:
            # no xaxis ticks
            ax.xaxis.set_ticks([])
        #}}}
    def grid(self):
        ax = gca()
        if self.black:
            gridandtick(ax,gridcolor = r_[0.5,0.5,0.5])
        else:
            gridandtick(ax,gridcolor = r_[0,0,0])
        return
    image = this_plotting.image.fl_image
    def marked_text(self,marker,input_text="",sep='\n'):
        """Creates a named `marker` where we can place text.   If `marker`
        has been used, goes back and places text there."""
        if not hasattr(self,'textdict'):
            self.textdict = {}
        if marker in list(self.textdict.keys()):
            idx = self.textdict[marker]
            self.figurelist[idx]['print_string'] = (
                    self.figurelist[idx]['print_string']
                    + sep + input_text )
        else:
            self.setprops(print_string=input_text)
            idx = len(self.figurelist)-1
            self.textdict[marker] = idx
    def text(self,mytext):
        self.setprops(print_string = mytext)
    def setprops(self,**kwargs):
        self.figurelist.append(kwargs)
    def show_prep(self):
        for k,v in list(self.autolegend_list.items()):
            kwargs = {}
            if v:
                if isinstance(v, str):
                    if v[0:7] == 'colored':
                        kwargs.update(dict(match_colors = True))
                        v = v[7:]
                        if v == '':
                            v = True
                    if v == 'outside':
                        kwargs.update(dict(bbox_to_anchor=(1.05,1),loc = 2,borderaxespad=0.))
                self.next(k)
                logger.debug(strm("I am about to assign a legend for ",k,". Is it in the figurelist?:",k in self.figurelist))
                logger.debug(strm("print out the legend object:",gca().legend()))
                try:
                    autolegend(**kwargs)
                except:
                    try:
                        self.twinx(orig = True)
                    except Exception as e:
                        raise Exception(strm('error while trying to run twinx to place legend for',k,'\n\tfiglist is',self.figurelist,explain_error(e)))
                    try:
                        autolegend(**kwargs)
                    except Exception as e:
                        raise Exception(strm('error while trying to run autolegend function for',k,'\n\tfiglist is',self.figurelist,explain_error(e)))
    def show(self,*args,**kwargs):
        self.basename = None # must be turned off, so it can cycle through lists, etc, on its own
        if 'line_spacing' in list(kwargs.keys()): kwargs.pop('line_spacing')# for latex only
        if len(kwargs) > 0:
            raise ValueError("didn't understand kwargs "+repr(kwargs))
        logger.debug(strm("before show_prep, figlist is",self.figurelist))
        logger.debug(strm("before show_prep, autolegend list is",self.autolegend_list))
        self.show_prep()
        #{{{ just copy from fornnotebook to get the print string functionality
        kwargs = {}
        for figname in self.figurelist:
            logger.debug(strm("showing figure"+lsafen(figname)))
            if isinstance(figname, dict):
                kwargs.update(figname)
                if 'print_string' in kwargs:
                    print('\n\n')
                    print(kwargs.pop('print_string'))
                    print('\n\n')
        #}}}
        if len(args) == 1:
            if (args[0][:-4] == '.pdf') or (args[0][:-4] == '.png') or (args[0][:-4] == '.jpg'):
                print("you passed me a filename, but I'm just burning it")
        if hasattr(self,'mlab'):
            print("running mlab show!")
            self.mlab.show()
        else:
            #print "not running mlab show!"
            show()
    def label_point(self, data, axis, value, thislabel,
            show_point=True, xscale=1, **new_kwargs):
        """only works for 1D data: assume you've passed a single-point nddata, and label it

        xscale gives the unit scaling

        ..todo::

            Improve the unit scaling, so that this would also work.

            Allow it to include a format string that would use the value.
        Parameters
        ----------

        show_point : bool

            Defaults to `True`. Actually generate a point (circle), *vs.*
            just the label.
        """
        kwargs = {'alpha':0.5,'color':'k','ha':'left','va':'bottom','rotation':45,'size':14}
        kwargs.update(new_kwargs)
        y = double(data[axis:value].data)
        x_ind = argmin(abs(data.getaxis(axis)-value))
        x = data.getaxis(axis)[x_ind]
        text(x/xscale, y, thislabel, **kwargs)
        if show_point:
            plot(x/xscale, y, 'o', color=kwargs["color"],
                    alpha=kwargs["alpha"])
        return
    def header(self,number_above,input_string):
        header_list = ['\\section','\\subsection','\\subsubsection','\\paragraph','\\subparagraph']
        self.text(header_list[number_above+1]+'{%s}'%input_string)
        return number_above + 1
    def mesh(self,plotdata,Z_normalization = None,equal_scale = True,
            lensoffset = 1e-3,
            show_contours = False,
            grey_surf = False,
            **kwargs):
        plotdata = self.check_units(plotdata,0,1)
        if hasattr(self,'mlab'):
            fig = self.figdict[self.current]
            fig.scene.disable_render = True
            X,Y,Z,x_axis,y_axis = plotdata.matrices_3d(also1d = True)# return the axes, and also alter "plotdata" so it's downsampled
            X_normalization = X.max()
            X /= X_normalization
            if equal_scale:
                Y_normalization = X_normalization
            else:
                Y_normalization = Y.max()
            Y /= Y_normalization
            if Z_normalization is None:
                Z_normalization = Z.flatten().max()
            Z /= Z_normalization
            surf_kwargs = {}
            if grey_surf:
                surf_kwargs.update(color = (0.5,0.5,0.5))# opacity and the contour lines don't play well, otherwise I would like to make this transluscent
            self.mlab.surf(X,Y,Z,**surf_kwargs)
            if show_contours:
                contour_kwargs = {'line_width':24}
                contour_kwargs.update(opacity = 0.5)
                if not grey_surf:
                    contour_kwargs.update(color = (1,1,1))
                self.mlab.contour_surf(X,Y,Z+lensoffset,contours = r_[-1:1:10j].tolist(),**contour_kwargs)
                contour_kwargs.update(opacity = 0.1)
                self.mlab.contour_surf(X,Y,Z+lensoffset,contours = r_[-1:1:46j].tolist(),**contour_kwargs)# for some reason, 46 gives alignment (I think 9+1 and 9*5+1)
            if equal_scale:
                self.generate_ticks(plotdata,(x_axis,y_axis),X_normalization,Z_normalization)
            else:
                self.generate_ticks(plotdata,(x_axis,y_axis),X_normalization,Z_normalization,y_rescale = Y_normalization/X_normalization)
            fig.scene.disable_render = False
        else:
            # this should be upgraded, or rather moved to here
            plotdata.meshplot(alpha=1.0, cmap=cm.jet, **kwargs)
        return Z_normalization
    def generate_ticks(self,plotdata,axes,rescale,z_norm = None,y_rescale = 1,text_scale = 0.05,follow_surface = False,
            lensoffset = 0.5e-2,
            line_width = 1e-3,
            tube_radius = 1e-3,
            fine_grid = False,
            ):
        'generate 3d ticks and grid for mayavi'
        if follow_surface and z_norm is None:
            raise ValueError("if you choose to generate the mesh -- i.e. follow the surface -- then you need to pass the z normalization")
        x_axis,y_axis = axes
        x_dim = plotdata.dimlabels[0]
        y_dim = plotdata.dimlabels[1]
        def gen_list(thisaxis,desired_ticks = 7.):
            #{{{ out of the following list, choose the one that gives as close as possible to the desired ticks
            axis_span = thisaxis.max() - thisaxis.min()
            possible_iterators = r_[0.1,0.5,1,5,10,20,30,50,100,200,500,1000]
            iterator = possible_iterators[argmin(abs(axis_span/desired_ticks -
                possible_iterators))]
            #}}}
            logger.debug(strm('iterator is',iterator))
            return iterator,r_[ceil(thisaxis.min()/iterator):
                floor(thisaxis.max()/iterator)+1]*iterator
        #{{{ now, I need to get the list of multiples that falls inside the axis span
        xiterator,xlist = gen_list(x_axis)
        yiterator,ylist = gen_list(y_axis)
        logger.debug(strm('range of x ',x_axis.min(),x_axis.max()))
        logger.debug(strm('xlist',xlist))
        logger.debug(strm(plotdata.unitify_axis(0)))
        logger.debug(strm('range of y ',y_axis.min(),y_axis.max()))
        logger.debug(strm('ylist',ylist))
        logger.debug(strm(plotdata.unitify_axis(1)))
        #}}}
        if xiterator < 1:
            x_ticklabels = ['{:0.1f}'.format(j) for j in xlist]
        else:
            x_ticklabels = ['{:0.0f}'.format(j) for j in xlist]
        if yiterator < 1:
            y_ticklabels = ['{:0.1f}'.format(j) for j in ylist]
        else:
            y_ticklabels = ['{:0.0f}'.format(j) for j in ylist]
        #{{{ rescale absolutely everything
        xlist /= rescale
        ylist /= (rescale*y_rescale)
        x_axis /= rescale
        y_axis /= (rescale*y_rescale)
        #}}}
        x_range = r_[x_axis.min(),x_axis.max()]
        y_range = r_[y_axis.min(),y_axis.max()]
        extension_factor = text_scale * 3
        #{{{ y ticks
        if follow_surface:
            if fine_grid:
                dy = ylist[1]-ylist[0]
                finer_ylist = r_[ylist[0]-dy:ylist[-1]+dy:1j*((len(ylist)+2-1)*5+1)]
                finer_ylist = finer_ylist[finer_ylist>=y_axis.min()]
                finer_ylist = finer_ylist[finer_ylist<=y_axis.max()]
            else:
                finer_ylist = ylist
            for j,y in enumerate(finer_ylist):
                x_linedata = plotdata.getaxis(x_dim)/rescale
                z_linedata = plotdata[y_dim:(y*rescale)].data.flatten()/z_norm
                self.mlab.plot3d(x_linedata,y*ones_like(x_linedata),
                        z_linedata+lensoffset,
                        color = (0,0,0), line_width = line_width,
                        tube_radius = tube_radius)
        for j,y in enumerate(ylist):
            self.mlab.plot3d(x_range+extension_factor*r_[-1,1],
                    y*ones(2),zeros(2),
                    color = (0,0,0), line_width = line_width,
                    tube_radius = tube_radius)
            self.mlab.text3d(x_range[0]-2*extension_factor, y, 0,
                    y_ticklabels[j],color = (0,0,0),
                    scale = text_scale # in figure units
                    )
            self.mlab.text3d(x_range[1]+2*extension_factor, y, 0,
                    y_ticklabels[j],color = (0,0,0),
                    scale = text_scale # in figure units
                    )
        self.mlab.text3d(x_range[1] + 3 * extension_factor,y_range.mean(), 0,
                plotdata.unitify_axis(1), color = (0,0,0),
                scale = text_scale,
                orient_to_camera = False,
                orientation = (0,0,90))# the last angle appears to be rotaiton about z
        #}}}
        #{{{ x ticks
        if follow_surface:
            if fine_grid:
                dx = xlist[1]-xlist[0]
                finer_xlist = r_[xlist[0]-dx:xlist[-1]+dx:1j*((len(xlist)+2-1)*5+1)]
                finer_xlist = finer_xlist[finer_xlist>=x_axis.min()]
                finer_xlist = finer_xlist[finer_xlist<=x_axis.max()]
            else:
                finer_xlist = xlist
            for j,x in enumerate(finer_xlist):
                y_linedata = plotdata.getaxis(y_dim)/(rescale*y_rescale)
                z_linedata = plotdata[x_dim:(x*rescale)].data.flatten()/z_norm
                self.mlab.plot3d(x*ones_like(y_linedata),y_linedata,
                        z_linedata+lensoffset,
                        color = (0,0,0), line_width = line_width,
                        tube_radius = tube_radius)
        for j,x in enumerate(xlist):
            self.mlab.plot3d(x*ones(2),y_range+extension_factor*r_[-1,1],
                    zeros(2),
                    color = (0,0,0), line_width = line_width,
                    tube_radius = tube_radius)
            self.mlab.text3d(x, y_range[0]-2*extension_factor, 0,
                    x_ticklabels[j],color = (0,0,0),
                    scale = text_scale # in figure units
                    )
            self.mlab.text3d(x, y_range[1]+2*extension_factor, 0,
                    x_ticklabels[j],color = (0,0,0),
                    scale = text_scale # in figure units
                    )
        self.mlab.text3d(x_range.mean(), y_range[1] + 3 * extension_factor,
                0,
                plotdata.unitify_axis(0), color = (0,0,0),
                scale = text_scale,
                orient_to_camera = False,
                orientation = (0,0,180))# the last angle appears to be rotaiton about z
        #}}}
        return
    def __enter__(self):
        return self
    def __exit__(self, exception_type, exception_value, traceback):
        r'''show the plots, unless there are errors.

        Because this is executed before raising any errors, we want to avoid showing any plots if there are errors.
        Otherwise, it gets very confusing.
        '''
        if exception_type is None:
            if hasattr(self,'file_name'):
                if hasattr(self,'line_spacing'):
                    self.show(self.file_name,line_spacing = self.line_spacing)
                else:
                    self.show(self.file_name)
            else:
                self.show()
            return
def text_on_plot(x,y,thistext,coord = 'axes',**kwargs):
    ax = gca()
    if coord == 'axes':
        newkwargs = {'transform':ax.transAxes,'size':'x-large',"horizontalalignment":'center'}
    elif coord == 'data':
        print("Yes, I am using data transform")
        newkwargs = {'transform':ax.transData,'size':'small',"horizontalalignment":'right'}
    color = None
    if 'match_data' in list(kwargs.keys()):
        if isinstance(kwargs['match_data'], list):
            color = kwargs['match_data'][-1].get_color() # get the color of the last line
        elif kwargs['match_data'].get_plot_color() is not None:
            color = kwargs['match_data'].get_plot_color() # don't know when this works, but apparently, it does!
        if color is not None:
            newkwargs.update({'color':color})
        else:
            raise ValueError('You passed match_data to text_on_plot, but I can\'t find a color in the object')
        kwargs.pop('match_data')
    newkwargs.update(kwargs)
    return text(x,y,thistext,**newkwargs)
def plot(*args,**kwargs):
    """The base plotting function that wraps around matplotlib to do a couple convenient things.

    Parameters
    ----------
    label_format_string: str
        If supplied, it formats the values of the other dimension to turn them into a label string.
    human_units: bool
    """
    global myplotfunc
    has_labels = False
    #{{{ deal with axes and some other kwargs
    ax,human_units,label_format_string,normalize,noerr,longest_is_x = process_kwargs([('ax',gca()),
        ('human_units',False),
        ('label_format_string',None),
        ('normalize',False),
        ('noerr',False),
        ('longest_is_x',True),
        ],kwargs,pass_through = True)
    #}}}
    myplotfunc = ax.plot # default
    #{{{ all possible properties
    myformat = None 
    myxlabel = None
    myylabel = None
    myx = None
    myy = None
    #}}}
    #{{{assign all the possible combinations
    if len(args)==1:
        myy = args[0]
    elif (len(args)==2) and (isinstance(args[1], str)):
        myy = args[0]
        myformat = args[1]
    else:
        myx = args[0]
        myy = args[1]
    if len(args)==3:
        myformat = args[2]
    if isscalar(myx):
        myx = array([myx])
    if isscalar(myy):
        myy = array([myy])
    #}}}
    x_inverted = False
    #{{{ parse nddata
    if isinstance(myy,nddata):
        myy = myy.copy()
        # {{{ automatically reduce any singleton dimensions
        if any(array(myy.data.shape) == 1):
            for singleton_dim in [lb for j,lb in enumerate(myy.dimlabels) if myy.data.shape[j] == 1]:
                myy = myy[singleton_dim,0]
        # }}}
        if len(myy.data.shape)>1 and longest_is_x:
            longest_dim = argmax(myy.data.shape)
            all_but_longest = set(range(len(myy.data.shape)))^set((longest_dim,))
            if len(all_but_longest) > 0:
                last_not_longest = max(all_but_longest)
            else:
                last_not_longest = -1
            all_but_longest = list(all_but_longest) # seems to be sorted by default
        else:
            longest_dim = 0 # treat first as x, like before
            last_not_longest = -1
            if len(myy.data.shape)>1:
                all_but_longest = set(range(len(myy.data.shape)))^set((longest_dim,))
                all_but_longest = list(all_but_longest)
            else:
                all_but_longest = []
        if human_units: myy = myy.human_units()
        if myy.get_plot_color() is not None\
            and 'color' not in list(kwargs.keys()):# allow override
            kwargs.update({'color':myy.get_plot_color()})
        if myy.name() is not None:
            myylabel = myy.name()
        else:
            myylabel = 'data'
        myylabel = myy.unitify_axis(myylabel,is_axis = False)
        if (len(myy.dimlabels)>0):
            myxlabel = myy.unitify_axis(longest_dim)
        if myx is None:
            try:
                myx = myy.getaxis(myy.dimlabels[longest_dim])
            except:
                if len(myy.data.shape) == 0:
                    raise ValueError("I can't plot zero-dimensional data (typically arises when you have a dataset with one point)")
                myx = r_[0:myy.data.shape[longest_dim]]
        if not noerr and isinstance(myy.data_error, ndarray) and len(myy.data_error)>0: #then this should be an errorbar plot
            def thiserrbarplot(*tebargs,**tebkwargs):
                if isinstance(tebargs[-1], str):
                    tebkwargs.update({'fmt':tebargs[-1]})
                    return ax.errorbar(*tebargs[:-1],**tebkwargs)
                else:
                    return ax.errorbar(*tebargs,**tebkwargs)
            myplotfunc = thiserrbarplot
            #{{{ pop any singleton dims
            myyerror = myy.get_error()
            myyerror = squeeze(myyerror)
            #}}}
            kwargs.update({'yerr':myyerror})
            valueforxerr = myy.get_error(myy.dimlabels[longest_dim])
            if valueforxerr is not None: # if we have x errorbars too
                #print "DEBUG decided to assign to xerr:",valueforxerr
                kwargs.update({'xerr':valueforxerr})
        #{{{ deal with axis labels along y
        try:
            yaxislabels = myy.getaxis(myy.dimlabels[last_not_longest])
        except:
            pass
        # at this point, if there is no axis label, it will break and go to pass
        if yaxislabels is not None:
            if len(yaxislabels) > 0:
                if isinstance(yaxislabels[0], string_):
                    has_labels = True
                elif label_format_string is not None:
                    yaxislabels = [label_format_string%j for j in yaxislabels]
                    has_labels = True
        #}}}
        # {{{ add label if name is present, and squeeze -- could do this instead of ylabel, above
        if myy.get_prop('x_inverted'):
            x_inverted=True
        #myy_name = myy.name()
        myy = squeeze(myy.data.transpose([longest_dim]+all_but_longest))
        #if len(myy.data) == 1 and 'label' not in kwargs.keys() and myy_name is not None:
        #    kwargs.update('label',myy_name)
        # }}}
    #}}}
    #{{{ semilog where appropriate
    if (myx is not None) and (len(myx)>1) and all(myx>0): # by doing this and making myplotfunc global, we preserve the plot style if we want to tack on one point
        try:
            b = diff(log10(myx))
        except Exception as e:
            raise Exception(strm('likely a problem with the type of the x label, which is',myx,explain_error(e)))
        if (size(b)>3) and all(abs((b-b[0])/b[0])<1e-4) and not ('nosemilog' in list(kwargs.keys())):
            if 'plottype' not in list(kwargs.keys()):
                myplotfunc = ax.semilogx
    if ('nosemilog' in list(kwargs.keys())):
        #print 'this should pop nosemilog'
        kwargs.pop('nosemilog')
    if 'plottype' in list(kwargs.keys()):
        if kwargs['plottype'] == 'semilogy':
            myplotfunc = ax.semilogy
        elif kwargs['plottype'] == 'semilogx':
            myplotfunc = ax.semilogx
        elif kwargs['plottype'] == 'loglog':
            myplotfunc = ax.loglog
        elif kwargs['plottype'] == 'linear':
            myplotfunc = ax.plot
        else:
            raise ValueError(strm("plot type",kwargs['plottype'],"not allowed!"))
        kwargs.pop('plottype')
    #}}}
    #{{{ take care of manual colors
    if myformat is not None:
        colorpos = myformat.find('#')
        if  colorpos > -1:
            kwargs.update({'color':myformat[colorpos:colorpos+7]})
            myformat = myformat[0:colorpos] + myformat[colorpos+7:]
        ##kwargs.update({'fmt':myformat})
        linematched = False
        for linestyle in ['-','--','-.',':','None','  ']:
            if myformat.find(linestyle) > -1:
                linematched = True
                myformat.replace(linestyle,'')
                kwargs.update({'linestyle':linestyle})
        for markerlabel in ['o','.','d']:
            if myformat.find(markerlabel) > -1:
                if not linematched: kwargs.update({'linestyle':''})
                myformat.replace(markerlabel,'')
                kwargs.update({'marker':markerlabel})
        if len(myformat) == 0:
            myformat = None
    #}}}
    if normalize is not None and normalize:
        myy /= myy.max()
    #{{{ hsv plots when we have multiple lines
    if len(shape(myy.squeeze()))>1 and sum(array(shape(myy))>1):
        #{{{ hsv plots
        retval = []
        for j in range(0,myy.shape[1]):
            #{{{ this is the way to assign plot arguments
            plotargs = [k for k in (myx,myy[:,j],myformat) if k is not None]
            #}}}
            #{{{ here, i update the kwargs to include the specific color for this line
            newkwargs = kwargs.copy() # kwargs is a dict
            newkwargs.update({'color':cm.hsv(double(j)/double(myy.shape[1]))})
            #}}}
            #{{{ here, I update to use the labels
            if has_labels:
                newkwargs.update({'label':yaxislabels[j]})
            #}}}
            if any(isinf(myy)):
                myy[isinf(myy)] = NaN # added this to prevent an overflow error
            try:
                retval += [myplotfunc(*tuple(plotargs),**newkwargs)]
            except Exception as e:
                raise RuntimeError(strm("Error trying to plot using function",
                    myplotfunc, '\nwith',len(plotargs), "arguments",
                    '\nwhich were\n',plotargs, "\nand had len\n",
                    list(map(len, plotargs)), "and", len(newkwargs),
                    "\noptions", newkwargs, "of len",
                    ', '.join([str(type(j)) + " " + str(j) if isscalar(j)
                        else str(len(j)) for j in list(newkwargs.values())]),
                    explain_error(e)))
            if x_inverted:
                these_xlims = ax.get_xlim()
                ax.set_xlim((max(these_xlims),min(these_xlims)))
        #}}}
        #}}}
    else:
        plotargs = [j for j in [myx,real(myy),myformat] if j is not None]
        try:
            #print 'DEBUG plotting with args',plotargs,'and kwargs',kwargs,'\n\n'
            retval = myplotfunc(*plotargs,**kwargs)
        except Exception as e:
            raise RuntimeError(strm('error trying to plot',type(myplotfunc),'with value',myplotfunc,
                    '\nlength of the ndarray arguments:',['shape:'+str(shape(j)) if isinstance(j, ndarray) else j for j in plotargs],
                    '\nsizes of ndarray kwargs',dict([(j,shape(kwargs[j])) if isinstance(kwargs[j], ndarray) else (j,kwargs[j]) for j in list(kwargs.keys())]),
                    '\narguments = ',plotargs,
                    '\nkwargs =',kwargs)+explain_error(e))
        if x_inverted:
            these_xlims = ax.get_xlim()
            ax.set_xlim((max(these_xlims),min(these_xlims)))
    #{{{ attach labels and such
    if (myxlabel!=None):
        ax.set_xlabel(myxlabel)
    if (myylabel!=None):
        ax.set_ylabel(myylabel)
    try:
        ax.axis('tight')
    except Exception as e:
        raise Exception(strm('error trying to set axis tight after plot',
            myplotfunc, 'with arguments', plotargs, 'and kwargs', kwargs,
            '\nsizes of arguments:', [shape(j) for j in plotargs],
            '\nsizes of ndarray kwargs:',
            dict([(j, shape(kwargs[j])) for j in
                list(kwargs.keys()) if isinstance(kwargs[j], ndarray)])))
    #grid(True)
    #}}}
    return retval
#}}}
#{{{general functions
def box_muller(length, return_complex=True):
    r'''algorithm to generate normally distributed noise'''
    s1 = rand(length)
    s2 = rand(length)
    n1 = sqrt(-2*log(s1))*cos(2*pi*s2)
    if return_complex:
        n2 = sqrt(-2*log(s1))*sin(2*pi*s2)
        return (n1 + 1j * n2)*0.5
    else:
        return (n1)*0.5
#}}}

#{{{nddata
def dp(number,decimalplaces=2,scientific=False,max_front=3):
    """format out to a certain decimal places, potentially in scientific notation

    Parameters
    ----------
    decimalplaces: int (optional, default 3)
        number of decimal places
    scientific: boolean (optional, default False)
        use scientific notation
    max_front: int (optional, default 3)
        at most this many places in front of the decimal before switching
        automatically to scientific notation.
    """
    if scientific:
        logger.debug(strm("trying to convert",number,"to scientific notation"))
        tenlog = int(floor(log10(abs(number))))
        number /= 10**tenlog
        fstring = '%0.'+'%d'%decimalplaces+r'f\times 10^{%d}'%tenlog
    else:
        fstring = '%0.'+'%d'%decimalplaces+'f'
        if len(fstring%number) > 1+decimalplaces+max_front:
            return dp(number, decimalplaces=decimalplaces, scientific=True)
    return fstring%number
#}}}
#{{{ concatenate datalist along dimname
def concat(datalist,dimname,chop = False):
    #{{{ allocate a new datalist structure  
    newdimsize = 0
    #print 'DEBUG: type(datalist)',type(datalist)
    try:
        shapes = list(map(ndshape,datalist))
    except Exception as e:
        if not isinstance(datalist, list):
            raise TypeError(strm('You didn\'t pass a list, you passed a',type(datalist)))
        raise RuntimeError(strm('Problem with what you passed to concat, list of types,',
            list(map(type,datalist)))+explain_error(e))
    other_info_out = datalist[0].other_info
    for j in range(0,len(datalist)):
        #{{{ make list for the shape to check, which contains the dimensions we are NOT concatting along
        if dimname in shapes[j].dimlabels:
            newdimsize += shapes[j][dimname]
            shapetocheck = list(shapes[j].shape)
            shapetocheck.pop(shapes[j].axn(dimname))
        else:
            newdimsize += 1
            shapetocheck = list(shapes[j].shape)
        #}}}
        if j is 0:
            shapetocheckagainst = shapetocheck
        else:
            if any(~(array(shapetocheck) == array(shapetocheckagainst))):
                if chop:
                    logger.debug(repr(shapetocheck),lsafen(repr(shapetocheckagainst)))
                    raise ValueError(strm('For item ',j,'in concat, ',
                        shapetocheck,'!=',shapetocheckagainst,
                        'where all the shapes of the things',
                        'you\'re trying to concat are:',
                        shapes))
                else:
                    raise ValueError(strm('For item ',j,'in concat, ',
                        shapetocheck,'!=',shapetocheckagainst,
                        'where all the shapes of the things you\'re trying to concat are:',
                        shapes))
    newdatalist = ndshape(datalist[-1])
    if dimname in newdatalist.dimlabels:
        newdatalist[dimname] = newdimsize
    else:
        newdatalist += ([newdimsize],[dimname])
    #print "DEBUG newdatalist is shaped like",newdatalist
    try:
        newdatalist = newdatalist.alloc()
    except:
        raise ValueError(strm("trying to alloc the newdatalist",newdatalist,
            "created a problem") + explain_error(e))
    if datalist[0].get_error() is not None:
        newdatalist.set_error(zeros(shape(newdatalist.data)))
    #}}}
    #{{{ actually contract the datalist
    newdimsize = 0 # now use it to track to position
    for j in range(0,len(datalist)):
        if dimname in shapes[j].dimlabels:
            newdatalist[dimname,newdimsize:newdimsize+shapes[j][dimname]] = datalist[j]
            newdimsize += shapes[j][dimname]
        else:
            newdatalist[dimname,newdimsize:newdimsize+1] = datalist[j]
            newdimsize += 1
    #}}}
    #{{{ pull the axis labels from the last item in the list
    if len(datalist[-1].axis_coords)>0:
        dimlabels = list(datalist[-1].dimlabels)
        axis_coords = list(datalist[-1].axis_coords)
        #print "axis_coords are",axis_coords,"for",dimlabels
        if dimname in dimlabels:
            thisindex = dimlabels.index(dimname)
            dimlabels.pop(thisindex)
            axis_coords.pop(thisindex)
        dimlabels += [dimname]
        axis_coords += [r_[0:newdimsize]]
        try:
            newdatalist.labels(dimlabels,axis_coords)
        except Exception as e:
            raise ValueError(strm("trying to attach axes of lengths",
                list(map(len,axis_coords)),"to",dimlabels)+explain_error(e))
    #}}}
    newdatalist.other_info = other_info_out
    return newdatalist
#}}}
class nddata (object):
    """This is the detailed API reference.
    For an introduction on how to use ND-Data, see the :ref:`Main ND-Data Documentation <nddata-summary-label>`.
    """
    want_to_prospa_decim_correct = False
    # {{{ initialization
    def __init__(self, *args, **kwargs):
        """initialize nddata -- several options.
        Depending on the information available, one of several formats can be used.

        3 arguments:
            ``nddata(inputarray, shape, dimlabels)``

            :inputarray:
                ndarray storing the data -- note that the size is ignored
                and the data is reshaped as needed
            :shape:
                a list (or array, *etc.*) giving the size of each dimension, in order
            :dimlabels:
                a list giving the names of each dimension, in order
        2 arguments:
            ``nddata(inputarray, dimlabels)``

            :inputarray:
                ndarray storing the data -- the data is *not* reshaped
            :dimlabels:
                a list giving the names of each dimension, in order
        2 arguments:
            ``nddata(inputarray, single_dimlabel)``

            :inputarray:
                ndarray storing the data -- must be 1D  
                inputarray is *also* used to label the single axis
            :single_dimlabel:
                a list giving the name of the single axis
        1 argument:
            ``nddata(inputarray, shape, dimlabels)``

            :inputarray:
                ndarray storing the data -- reduced to 1D  
                A single dimension, called "INDEX" is set.
                This suppresses the printing of axis labels.  
                This is used to store numbers and arrays
                that might have error and units,
                but aren't gridded data.
        keyword args
            these can be used to set the labels, etc, and are passed to :func:`__my_init__`

        """
        logger.debug('called init')
        if len(args) > 1:
            logger.debug('more than one argument')
            if len(args) == 2:
                if len(args[0].shape) == 1 and isinstance(args[1], str):
                    logger.debug('constructing 1D array')
                    self.__my_init__(args[0],[len(args[0])],[args[1]])
                    self.labels(args[1],args[0].copy())# needs to be a copy, or when we write data, we will change the axis
                elif all([isinstance(j, str) for j in args[1]]):
                    logger.debug('passed only axis labels')
                    self.__my_init__(args[0],
                            list(args[0].shape),args[1])
                else:
                    raise ValueError('You can pass two arguments only if you pass a 1d ndarray and a name for the axis') 
            elif len(args) == 3:
                self.__my_init__(args[0],args[1],args[2],**kwargs)
            else:
                raise ValueError(strm("You passed",len(args),"to nddata.  I don't know what to do with this."))
        else:
            logger.debug('only one argument')
            self.__my_init__(args[0],[-1],['INDEX'],**kwargs)
        return
    def __my_init__(self, data, sizes, dimlabels, axis_coords=[],
            ft_start_time=None, data_error=None, axis_coords_error=None,
            axis_coords_units=None, data_units=None, other_info={}):
        if ft_start_time is not None:
            raise ValueError('ft_start_time is obsolete -- you will want to pass a float value to the shift keyword argument of either .ft() or .ift()')
        self.genftpairs = False
        if not (isinstance(data, ndarray)):
            #if (type(data) is float64) or (type(data) is complex128) or (type(data) is list):
            if isscalar(data) or (isinstance(data, list)) or (isinstance(data, tuple)):
                data = array(data)
            else:
                raise TypeError(strm('data is not an array, it\'s',type(data),'!'))
        if not (isinstance(dimlabels, list)):
            raise TypeError(strm('you provided a multi-dimensional ndarray but a set of dimension labels of type',type(dimlabels),"if you want a 1D nddata, give a 1D array, or if you want a ND nddata, give a list of dimensions"))
        try:
            self.data = reshape(data,sizes)
        except:
            try:
                error_string = strm("While initializing nddata, you are trying trying to reshape a",data.shape,"array (",data.size,"data elements) with list of sizes",list(zip(dimlabels,sizes)),"(implying that there are ",prod(sizes),"data elements)")
            except TypeError:
                error_string = strm("While initializing nddata, you are trying trying to reshape a",data.shape,"array (",data.size,"data elements) with list of sizes",sizes)
            raise ValueError(error_string)
        self.dimlabels = dimlabels
        self.axis_coords = axis_coords
        #if len(axis_coords) > 0:
        #    testshape = data.shape
        #    if not all([len(axis_coords[j])==testshape[j] if axis_coords[j] is not None else True for j in range(0,len(axis_coords))]):
        #        raise IndexError('The length of your axis labels (axis_coords) (shape %s) and your axis data (shape %s) does not match!!!'%(repr([len(thiscoord) for thiscoord in axis_coords]),repr(data.shape)))
        self.data_error = data_error
        self.data_units = data_units
        self.other_info = deepcopy(other_info)
        if axis_coords_error is None:
            self.axis_coords_error = [None]*len(axis_coords)
        else:
            self.axis_coords_error = axis_coords_error
        if axis_coords_units is None:
            self.axis_coords_units = [None]*len(axis_coords)
        else:
            self.axis_coords_units = axis_coords_units 
        return
    # }}}
    def _contains_symbolic(self,string):
        return string[:9] == 'symbolic_' and hasattr(self,string)
    #{{{ for printing
    def __str__(self):
        def show_array(x,indent = ''):
            x = repr(x)
            if x.startswith('array('):
                x = x.split('\n')
                # need to remove the "array(" and aligning spaces
                return ('\n'+indent).join(j[6:-1] for j in x)
            else: return x
        retval = show_array(self.data) 
        retval += '\n\t\t+/-'
        retval += show_array(self.get_error())
        if len(self.dimlabels) > 1 or len(self.dimlabels) == 0 or self.dimlabels[0] != "INDEX":
            retval += '\n\tdimlabels='
            retval += repr(self.dimlabels)
            retval += '\n\taxes='
            def rep_this_dict(starting_indent,thisdict,errordict):
                dictrep = []
                for k,v in thisdict.items():
                    dictrep.append('`'+k+'\':'+show_array(v,starting_indent)+starting_indent+'\t\t+/-'+repr(errordict[k]))
                return '{'+(','+starting_indent+'\t').join(dictrep)+'}' # separate with an extra comma, the existing indent, and a tab
            retval += rep_this_dict('\n\t',self.mkd(self.axis_coords),self.mkd(self.axis_coords_error))
        #retval += '\n\t\t+/-'
        #retval += rep_this_dict('\n\t\t',self.mkd(self.axis_coords_error))
        retval += '\n'
        return retval
    #}}}
    #{{{ for plotting
    def gnuplot_save(self,filename):
        x = self.getaxis(self.dimlabels[0])[:5]
        y = self.getaxis(self.dimlabels[1])[:5]
        z = self.data[:5,:5]
        print("size of x",size(x),"size of y",size(y),"size of z",size(z))
        print("x",x,"y",y,"z",z)
        data = empty((z.shape[0]+1,z.shape[1]+1))
        data[1:,1:] = z[:]
        data[0,0] = z.shape[1]
        data[0,1:] = y.flatten()
        data[1:,0] = x.flatten()
        print("data",data)
        fp = open('auto_figures/'+filename+'.dat','w')
        fp.write(float32(data).tostring())
        fp.write('\n')
        fp.close()
        return
    #{{{ sort and shape the data for 3d plotting
    def sort_and_xy(self):
        self.sort(self.dimlabels[0])
        self.sort(self.dimlabels[1])
        if len(self.dimlabels) > 2:
            raise ValueError("I don't know how to handle something with more than two dimensions for a surface plot!")
        #{{{ shared to both
        x_dim = self.dimlabels[0]
        y_dim = self.dimlabels[1]
        x_axis = self.retaxis(x_dim).data
        y_axis = self.retaxis(y_dim).data
        #}}}
        return x_axis,y_axis
    def matrices_3d(self,also1d = False,invert = False,max_dimsize = 1024,downsample_self = False):
        ''' returns X,Y,Z,x_axis,y_axis
        matrices X,Y,Z, are suitable for a variety of mesh plotting, etc, routines
        x_axis and y_axis are the x and y axes
        '''
        this_size = array(self.data.shape)
        sortedself = self.copy()
        if any(this_size > max_dimsize):
            print(lsafen("Warning! The data is big (%s), so I'm automatically downsampling"%(ndshape(self))))
            for j in where(this_size > max_dimsize):
                downsampling = ceil(double(this_size[j]) / max_dimsize)
                print('downsampling',self.dimlabels[j],'by',downsampling)
                sortedself = sortedself[self.dimlabels[j],0::downsampling]
            print(lsafen("I reduced to a max of max_dimsize = %d so the data is now %s"%(max_dimsize,ndshape(sortedself))))

        x_axis,y_axis = sortedself.sort_and_xy()
        if invert:
            print("trying to invert meshplot-like data")
        X = x_axis*ones(shape(y_axis))
        Y = ones(shape(x_axis))*y_axis
        Z = real(sortedself.data)
        if invert:
            X = X[:,::-1]
            Y = Y[:,::-1]
            Z = Z[:,::-1]
        if downsample_self:
            self.data = sortedself.data
            self.setaxis(self.dimlabels[0],x_axis)
            self.setaxis(self.dimlabels[1],y_axis)
        if also1d:
            if invert:
                return X,Y,Z,x_axis[::-1],y_axis[::-1]
            else:
                return X,Y,Z,x_axis,y_axis
        else:
            return X,Y,Z
    #}}}
    def mayavi_surf(self):
        """use the mayavi surf function, assuming that we've already loaded mlab
        during initialization"""
        X,Y,Z = self.matrices_3d()
        s = self.mlab.surf(X,Y,Z)
        return s
    #{{{ 3D mesh plot
    def meshplot(self,stride = None,alpha = 1.0,onlycolor = False,light = None,rotation = None,cmap = cm.gray,ax = None,invert = False,**kwargs):
        r'''takes both rotation and light as elevation, azimuth
        only use the light kwarg to generate a black and white shading display'''
        X,Y,Z = self.matrices_3d()
        if light == True:
            light = [0,0]# I think this is 45 degrees up shining down from the left of the y axis
        if not onlycolor:
            if ax is None: 
                ax = self._init_3d_axis(ax,rotation = rotation)
            else:
                if rotation is not None:
                    raise ValueError("you can only set the rotation once! (you tried"+repr(rotation)+")")
        rstride = 1
        cstride = 1
        x_dim = self.dimlabels[0]
        y_dim = self.dimlabels[1]
        if stride is not None:
            if x_dim in list(stride.keys()):
                rstride = stride[x_dim]
            if y_dim in list(stride.keys()):
                cstride = stride[y_dim]
        if light is not None:
            ls = LightSource(azdeg = light[1],altdeg = light[0])
            if cmap is not None:
                rgb = ls.shade(Z,cmap)
        else:
            mask = isfinite(Z.flatten())
            for_rgb = Z-Z.flatten()[mask].min()
            for_rgb /= for_rgb.flatten()[mask].max()
            if cmap is not None:
                rgb = cmap(for_rgb)
        if onlycolor:
            imshow(rgb)
        else:
            if light is None:
                if cmap is not None:
                    kwargs.update({'cmap':cmap})
                ax.plot_surface(X,Y,Z,
                        rstride = rstride,
                        cstride = cstride,
                        shade = True,
                        **kwargs)
            else:
                newkwargs = {}
                newkwargs['linewidth'] = 0.0
                newkwargs.update(kwargs)
                if cmap is not None:
                    newkwargs['facecolors'] = rgb
                ax.plot_surface(X,Y,Z,
                        rstride = rstride,
                        cstride = cstride,
                        alpha = alpha,
                        shade = False,
                        **newkwargs)
            ax.set_xlabel(x_dim)
            ax.set_ylabel(y_dim)
            ax.set_zlabel(self.name())
        if onlycolor:
            return
        else:
            return ax
    def contour(self,labels = True,**kwargs):
        """Contour plot -- kwargs are passed to the matplotlib
        `contour` function.

        See docstring of `figlist_var.image()` for an example

        Attributes
        ----------
        labels : boolean
            Whether or not the levels should be labeled.
            Defaults to True
        """
        x_axis,y_axis = self.dimlabels
        x = self.getaxis(x_axis)[:,None]
        y = self.getaxis(y_axis)[None,:]
        if 'levels' not in list(kwargs.keys()):
            levels = r_[self.data.min():self.data.max():30j]
        cs = contour(x*ones_like(y),ones_like(x)*y,self.data,**kwargs)
        if labels:
            clabel(cs,inline = 1,fontsize = 10)
        xlabel(self.unitify_axis(x_axis))
        ylabel(self.unitify_axis(y_axis))
        return cs
    def waterfall(self,alpha = 0.3,ax = None,rotation = None,color = 'b',edgecolor = 'k'):
        if ax is None: 
            ax = self._init_3d_axis(ax,rotation = rotation)
        else:
            if rotation is not None:
                raise ValueError("you can only set the rotation once!")
        if len(self.dimlabels) > 2:
            raise ValueError("I don't know how to handle something with more than two dimensions for a surface plot!")
        #{{{ shared to both
        x_dim = self.dimlabels[0]
        y_dim = self.dimlabels[1]
        try:
            x_axis = self.retaxis(x_dim).data
        except Exception as e:
            raise ValueError(strm('trying to get the info on axis', x_dim, 'which is',
                self.getaxis(x_dim))
                +explain_error(e))
        y_axis = self.retaxis(y_dim).data
        #}}}
        ax.set_xlabel(self.unitify_axis(x_dim))
        ax.set_ylabel(self.unitify_axis(y_dim))
        ax.set_zlabel(self.unitify_axis(self.name(),is_axis = False))
        verts = []
        xs = x_axis.flatten()
        xs = r_[xs[0],xs,xs[-1]] # add points for the bottoms of the vertices
        ys = y_axis.flatten()
        for j in range(0,len(ys)):
            zs = self[y_dim,j].data.flatten()
            zs = r_[0,zs,0]
            verts.append(list(zip(xs,zs))) # one of the faces
        poly = PolyCollection(verts, facecolors = [color]*len(verts), edgecolors = edgecolor) # the individual facecolors would go here
        poly.set_alpha(alpha)
        fig = gcf()
        #ax = fig.add_subplot(111,projection = '3d')
        ax.add_collection3d(poly,zs = ys, zdir = 'y')
        ax.set_zlim3d(self.data.min(),self.data.max())
        ax.set_xlim3d(xs.min(),xs.max())
        ax.set_ylim3d(ys.min(),ys.max())
        return ax
    def _init_3d_axis(self,ax,rotation = None):
        # other things that should work don't work correctly, so use this to initialize the 3D axis
        #ax.view_init(elev = rotation[0],azim = rotation[1])
        if rotation is None:
            rotation = [0,0]
        if ax is None:
            fig = gcf()
            ax = axes3d.Axes3D(fig)
            print("I'm trying to rotate to",rotation)
            #ax.view_init(20,-120)
            #ax.view_init(elev = 20 + rotation[1],azim = -120 + rotation[0])
            ax.view_init(azim = rotation[0],elev = rotation[1])
        return ax
    def oldtimey(self,alpha = 0.5,ax = None,linewidth = None,sclinewidth = 20.,light = True,rotation = None,invert = False,**kwargs):
        sortedself = self.copy()
        self.sort(self.dimlabels[0])
        self.sort(self.dimlabels[1])
        if invert:
            print("trying to invert oldtimey")
        if linewidth is None:
            linewidth = sclinewidth/sortedself.data.shape[1]
            print("setting linewidth to %0.1f"%linewidth)
        if ax is None: 
            ax = sortedself._init_3d_axis(ax,rotation = rotation)
        else:
            if rotation is not None:
                raise ValueError("you can only set the rotation once!")
        ax = sortedself.meshplot(linewidth = 0,light = light,ax = ax,invert = invert)
        #return
        if len(sortedself.dimlabels) > 2:
            raise ValueError("I don't know how to handle something with more than two dimensions for a surface plot!")
        #{{{ shared to both
        x_dim = sortedself.dimlabels[0]
        y_dim = sortedself.dimlabels[1]
        x_axis = sortedself.retaxis(x_dim).data
        y_axis = sortedself.retaxis(y_dim).data
        #}}}
        verts = []
        xs = x_axis.flatten()
        ys = y_axis.flatten() # this is the depth dimension
        if invert:
            ys = ys[::-1]
        for j in range(0,len(ys)):
            zs = sortedself[y_dim,j].data.flatten() # pulls the data (zs) for a specific y slice
            if invert:
                zs = zs[::-1]
            ax.plot(xs,ones(len(xs))*ys[j],zs,'k',linewidth = linewidth)
        fig = gcf()
        ax.set_zlim3d(sortedself.data.min(),sortedself.data.max())
        ax.set_xlim3d(xs.min(),xs.max())
        #if invert:
        #    ax.set_ylim3d(ys.max(),ys.min())
        #else:
        ax.set_ylim3d(ys.min(),ys.max())
        return ax
    #}}}
    #}}}
    #{{{ error-related functions
    def normalize(self,axis,first_figure = None):#,whichpoint = slice(0,1,None)):
        x = self.data
        n = len(x)
        S = sparse.lil_matrix((n,n))
        S.setdiag((self.get_error())**2)
        self.set_error(None)
        first_point = self[axis,0:1].copy() # this makes another instance that contains just the first point, for error propagation
        B = sparse.lil_matrix((n,n))
        B.setdiag(1./x)
        B[0,:] = -x/(x[0]**2) # Sparse seems to only support row assignment, so make the transpose to give it what it wants
        B[0,0] = 0.0
        B = B.T
        E = B * S * (B.T) # verified that this is matrix multiplication
        self /= first_point # this gives the experimentally measured E
        #{{{ now, chop out the first point, which is meaningless
        self = self[axis,1:]
        E = E[1:,1:]
        #}}}
        self.set_error(sqrt(E.diagonal()))
        E.setdiag(zeros(n-1))
        self.data_covariance = E
        return self
    def get_covariance(self):
        '''this returns the covariance matrix of the data'''
        if hasattr(self,'data_covariance'):
            E = self.data_covariance.copy()
        else:
            n = size(self.data)
            E = sparse.lil_matrix((n,n))
        try:
            E.setdiag(self.get_error()**2)
        except Exception as e:
            raise ValueError(strm('Problem getting covariance because error is',self.get_error())+explain_error(e))
        return E.toarray()
    #}}}
    #{{{ shortcuts for axes
    def axlen(self,axis):
        r"""return the size (length) of an axis, by name
        
        Parameters
        ----------

        axis: str
            name of the axis whos length you are interested in
        """
        return shape(self.data)[self.axn(axis)]
    def axn(self,axis):
        r'''Return the index number for the axis with the name "axis"

        This is used by many other methods.
        As a simple example,
        self.:func:`axlen`(axis) (the axis length) returns
        ``shape(self.data)[self.axn(axis)]``

        Parameters
        ----------

        axis: str
            name of the axis
        '''
        try:
            return self.dimlabels.index(axis)
        except:
            raise ValueError(' '.join(map(repr,['there is no axis named',axis,'all axes are named',self.dimlabels])))
    def indices(self,axis_name,values):
        r'Return a string of indeces that most closely match the axis labels corresponding to values. Filter them to make sure they are unique.'
        x = self.getaxis(axis_name)
        retval = []
        for j in values:
            retval.append(argmin(abs(x - j)))
        retval = array(retval)
        return unique(retval)
    #}}}
    #{{{ dictionary functions -- these convert between two formats:
    # dictionary -- stuff labeled according the dimension label.
    # list -- same information, but it's assumed they are listed in the order given by "dimlabels"
    def mkd(self,*arg,**kwargs):
        'make dictionary format'
        #{{{ process kwargs
        give_None = True
        if len(kwargs) > 0:
            if 'give_None' in list(kwargs.keys()):
                give_None = kwargs.pop('give_None')
        if len(kwargs) > 0:
            raise ValueError(strm("you passed mkd kwargs I didn't understand:",kwargs))
        #}}}
        if len(arg) == 1:
            if emptytest(arg[0]):
                return dict(list(zip(self.dimlabels,
                    [None]*len(self.dimlabels))))
            if len(arg[0]) != len(self.dimlabels):
                print(r"{\color{red}WARNING! mkd error (John will fix this later):}")
                print("When making a dictionary with mkd, you must pass a list that has one element for each dimension!  dimlabels is "+repr(self.dimlabels)+" and you passed "+repr(arg)+'\n\n')
                raise ValueError("When making a dictionary with mkd, you must pass a list that has one element for each dimension!  dimlabels is "+repr(self.dimlabels)+" and you passed "+repr(arg))
            for i,v in enumerate(arg[0]):
                if isinstance(v, ndarray):
                    if v.shape == ():
                        arg[0][i] = None
            if give_None:
                return dict(list(zip(self.dimlabels,arg[0])))
            else:
                #{{{ don't return values for the things that are None
                mykeys = [self.dimlabels[j] for j in range(0,len(self.dimlabels)) if arg[0][j] is not None]
                myvals = [arg[0][j] for j in range(0,len(self.dimlabels)) if arg[0][j] is not None]
                return dict(list(zip(mykeys,myvals)))
                #}}}
        elif len(arg) == 0:
            if not give_None:
                raise ValueError("You can't tell me not to give none and then not pass me anything!!")
            return dict(list(zip(self.dimlabels,
                [None]*len(self.dimlabels))))
        else:
            raise ValueError(strm('.mkd() doesn\'t know what to do with %d arguments',len(arg)))
    def fld(self,dict_in,noscalar = False):
        'flatten dictionary -- return list'
        return [dict_in[x] for x in self.dimlabels]
    #}}}
    #{{{ set + get the error + units
    #{{{ set units
    def set_units(self,*args):
        if len(args) == 2:
            unitval = args[1] # later, have some type of processing bojive
            if self.axis_coords_units is None or len(self.axis_coords_units) == 0:
                self.axis_coords_units = [None] * len(self.dimlabels)
            self.axis_coords_units[self.axn(args[0])] = unitval
        elif len(args) == 1:
            unitval = args[0] # later, have some type of processing bojive
            self.data_units = unitval
        else:
            raise TypeError(".set_units() takes data units or 'axis' and axis units")
        return self
    def human_units(self):
        prev_label = self.get_units()
        # -- rescaling for y axis seems screwed up, so
        # just skip it
        #if prev_label is not None and len(prev_label)>0:
        #    #{{{ find the average order of magnitude, rounded down to the nearest power of 3
        #    average_oom = log10(abs(self.data))/3.
        #    average_oom = average_oom[isfinite(average_oom)].mean()
        #    #}}}
        #    logger.debug(strm("(human units): for data the average oom is",average_oom*3))
        #    if round(average_oom) == 0.0:
        #        average_oom = 0
        #    else:
        #        average_oom = 3*floor(average_oom)
        #    logger.debug(strm("(human units): for data I round this to",average_oom))
        #    this_str = apply_oom(average_oom,self.data,prev_label=prev_label) 
        #    self.set_units(this_str)
        #else:
        #    logger.debug(strm('data does not have a unit label'))
        for thisaxis in self.dimlabels:
            prev_label = self.get_units(thisaxis)
            if prev_label is not None and len(prev_label)>0:
                data_to_test = self.getaxis(thisaxis)
                logger.debug(strm("the axis",thisaxis,"looks like this:",data_to_test))
                if data_to_test is not None:
                    try:
                        data_to_test = data_to_test[isfinite(data_to_test)]
                    except:
                        raise ValueError(strm('data_to_test is',data_to_test,'isfinite is',isfinite(data_to_test)))
                    if len(data_to_test) == 0:
                        raise ValueError(strm("Your",thisaxis,"axis doesn't seem to have any sensible values!"))
                    #{{{ find the average order of magnitude, rounded down to the nearest power of 3

                    average_oom = log10(abs(data_to_test))/3.
                    logger.debug(strm("for axis: dtype",data_to_test.dtype))
                    logger.debug(strm("for axis: dtype",data_to_test))
                    logger.debug(strm("for axis: oom:",average_oom))
                    average_oom = average_oom[isfinite(average_oom)].mean()
                    #}}}
                    logger.debug(strm("for axis",thisaxis,"the average oom is",average_oom*3))
                    average_oom = 3*floor(average_oom)
                    logger.debug(strm("for axis",thisaxis,"I round this to",average_oom))
                    x = self.getaxis(thisaxis)
                    result_label = apply_oom(average_oom,x,prev_label=prev_label)
                    self.set_units(thisaxis,result_label)
                else:
                    logger.debug(strm(thisaxis,'does not have an axis label'))
            else:
                logger.debug(strm(thisaxis,'does not have a unit label'))
        return self
    #}}}
    #{{{ get units
    def units_texsafe(self,*args):
        retval = self.get_units(*args)
        if retval is None:
            return None
        if retval.find('\\') > -1:
            retval = '$'+retval+'$'
        return retval
    def replicate_units(self,other):
        for thisaxis in self.dimlabels:
            if other.get_units(thisaxis) is not None:
                self.set_units(thisaxis,other.get_units(thisaxis))
        if other.get_units() is not None:
            self.set_units(other.get_units(thisaxis))
        return self
    def get_units(self,*args):
        if len(args) == 1:
            if self.axis_coords_units is None:
                return None
            if len(self.axis_coords_units) == 0:
                return None
            try:
                return self.axis_coords_units[self.axn(args[0])]
            except:
                raise RuntimeError(strm('problem getting units for',args[0],'dimension',self.dimlabels,self.axis_coords_units))
        elif len(args) == 0:
            return self.data_units
        else:
            raise ValueError(".set_units() takes axis or nothing")
    #}}}
    #{{{ set error
    def set_error(self,*args):
        r'''set the errors: either
        
        `set_error('axisname',error_for_axis)` or `set_error(error_for_data)`

        `error_for_data` can be a scalar, in which case, **all** the data errors are set to `error_for_data`

        .. todo::
                several options below -- enumerate them in the documentation
        '''
        if (len(args) is 1) and isscalar(args[0]):
            if args[0] == 0:
                args = (zeros_like(self.data),)
            else:
                args = (ones_like(self.data) * args[0],)
        if (len(args) is 1) and (isinstance(args[0], ndarray)):
            self.data_error = reshape(args[0],shape(self.data))
        elif (len(args) is 1) and (isinstance(args[0], list)):
            self.data_error = reshape(array(args[0]),shape(self.data))
        elif (len(args) is 2) and (isinstance(args[0], str)) and (isinstance(args[1], ndarray)):
            self.axis_coords_error[self.axn(args[0])] = args[1]
        elif (len(args) is 2) and (isinstance(args[0], str)) and (isscalar(args[1])):
            self.axis_coords_error[self.axn(args[0])] = args[1]*ones_like(self.getaxis(args[0]))
        elif (len(args) is 1) and args[0] is None:
            self.data_error = None
        else:
            raise TypeError(' '.join(map(repr,['Not a valid argument to set_error:',list(map(type,args))])))
        return self
    #}}}
    #{{{ random mask -- throw out points
    def random_mask(self,axisname,threshold = exp(-1.0),inversion = False):
        r'''generate a random mask with about 'threshold' of the points thrown out'''
        if inversion:
            threshold = threshold / (1.0 - threshold)
        myr = rand(self.data.shape[self.axn(axisname)]) # random array same length as the axis
        return myr > threshold
    #}}}
    #{{{ get error
    def get_error(self,*args):
        '''get a copy of the errors\neither set_error('axisname',error_for_axis) or set_error(error_for_data)'''
        if (len(args) is 0):
            if self.data_error is None:
                return None
            else:
                return real(self.data_error)
        elif (len(args) is 1):
            thearg = args[0]
            if isinstance(thearg, str_):
                thearg = str(thearg) # like in the other spot, this became necessary with some upgrade, though I'm not sure that I should maybe just change the error functions to treat the numpy string in the same way
            if (isinstance(thearg, str)):
                if len(self.axis_coords_error) == 0: self.axis_coords_error = [None] * len(self.dimlabels) # is we have an empty axis_coords_error, need to fill with None's
                try:
                    errorforthisaxis = self.axis_coords_error[self.axn(thearg)]
                except Exception as e:
                    raise RuntimeError(strm('Problem trying to load error',self.axn(thearg),'for axis',thearg,'out of',self.axis_coords_error)
                            +explain_error(e))
                if errorforthisaxis is None:
                    return None
                else:
                    x = self.axis_coords_error[self.axn(thearg)]
                    if isinstance(x, ndarray):
                        if x.shape == ():
                            return None
                        else:
                            return real(self.axis_coords_error[self.axn(thearg)])
                    else:
                        return real(self.axis_coords_error[self.axn(thearg)])
        else:
            raise ValueError(strm('Not a valid argument to get_error: *args=',args,'map(type,args)=',list(map(type,args))))
        #}}}
    #}}}
    #{{{ match dims --
    def matchdims(self,other):
        r'add any dimensions to self that are not present in other'
        #print 'diagnose: matching',ndshape(self),'to',ndshape(other)
        addeddims =  list(set(self.dimlabels)^set(other.dimlabels))
        newdims = addeddims + self.dimlabels
        newshape = [1]*len(addeddims) + list(self.data.shape)
        #print 'diagnose: newshape',newshape,'newdims',newdims
        #{{{ reshape to the new dimensions  
        new_axis_coords = [r_[1]]*len(addeddims) + self.axis_coords
        self.data = self.data.reshape(newshape)
        self.dimlabels = newdims
        if len(self.axis_coords)>0:
            self.axis_coords = new_axis_coords
        #}}}
        #{{{ if we are adding dimensions, we will need to reorder to match the order of the other   
        if len(addeddims)>0:
            self.reorder(other.dimlabels)
        #}}}
        return self
    #}}}
    #{{{ rename
    def rename(self,previous,new):
        self.dimlabels[self.dimlabels.index(previous)] = new
        return self
    #}}}
    #{{{ display and other properties
    #{{{ set and get prop
    def unset_prop(self,arg):
        "remove a 'property'"
        self.other_info.pop(arg)
        if len(self.other_info) == 0:
            del self.other_info
        return self
    def set_prop(self,*args):
        r"""set a 'property' of the nddata
        This is where you can put all unstructured information (e.g. experimental parameters, etc)"""
        if len(args) == 2:
            propname,val = args
            self.other_info.update({propname:val})
        elif len(args) == 1 and isinstance(args[0], dict):
            self.other_info.update(args[0])
        else:
            raise ValueError("I don't know what you're passing to set prop!!!")
        return self
    def copy_props(self,other):
        r"""Copy all properties (see :func:`get_prop`) from another nddata
        object -- note that these include properties pertaining the the FT
        status of various dimensions."""
        self.other_info.update(deepcopy(other.other_info))
        return self
    def get_prop(self,propname=None):
        r'''return arbitrary ND-data properties (typically acquisition parameters *etc.*) by name (`propname`)
        
        In order to allow ND-data to store acquisition parameters and other info that accompanies the data,
        but might not be structured in a gridded format, nddata instances
        always have a `other_info` dictionary attribute,
        which stores these properties by name.

        If the property doesn't exist, this returns `None`.
        
        Parameters
        ----------
        propname: str
            Name of the property that you're want returned.
            If this is left out or set to "None" (not given), the names of the available
            properties are returned.
            If no exact match is found, and propname contains a . or * or [, it's
            assumed to be a regular expression.
            If several such matches are found, the error message is informative.

            .. todo::
                have it recursively search dictionaries (e.g. bruker acq)

        Returns
        -------
        The value of the property (can by any type) or `None` if the property doesn't exist.
        '''
        if propname is None:
            return self.other_info.keys()
        if propname not in self.other_info.keys():
            if '.' in propname or '*' in propname or '[' in propname:
                propname_re = re.compile(propname)
                matches = [j for j in self.other_info.keys() if propname_re.match(j)]
                if len(matches) == 0:
                    return None
                assert len(matches) == 1, "I found %d matches for regexp %s in properties: %s"%(len(matches),
                        propname,
                        ' '.join(matches))
                return self.other_info[matches[0]]
            else:
                return None
        return self.other_info[propname]
    def name(self,*arg):
        r"""args:
           .name(newname) --> Name the object (for storage, etc)
           .name() --> Return the name"""
        if len(arg) == 1:
            self.set_prop('name',arg[0])
            return self
        elif len(arg) == 0:
            return self.get_prop('name')
        else:
            raise ValueError("invalid number of arguments")
    #}}}
    #{{{ set and get plot color
    def set_plot_color(self,thiscolor):
        if thiscolor is None:
            return
        if thiscolor is str:
            colordict = {'r':[1,0,0],
                    'g':[0,1,0],
                    'b':[0,0,1],
                    'k':[0,0,0],
                    'y':[0.5,0.5,0],
                    'o':[0.75,0.25,0],
                    'c':[0,0.5,0.5]}
            try:
                thiscolor = colordict[thiscolor]
            except:
                raise ValueError(strm('Color',thiscolor,'not in dictionary'))
        self.other_info.update({'plot_color':thiscolor})
        return
    def get_plot_color(self):
        if 'plot_color' in self.get_prop():
            return self.other_info['plot_color']
        else:
            return None
    #}}}
    #}}}
    #{{{ arithmetic
    def dot(self,arg):
        """Tensor dot of self with arg -- dot all matching dimension labels.  This can be used to do matrix multiplication, but note that the order of doesn't matter, since the dimensions that are contracted are determined by matching the dimension names, not the order of the dimension.

        >>> a = nddata(r_[0:9],[3,3],['a','b'])
        >>> b = nddata(r_[0:3],'b')
        >>> print a.C.dot(b)
        >>> print a.data.dot(b.data)

        >>> a = nddata(r_[0:27],[3,3,3],['a','b','c'])
        >>> b = nddata(r_[0:9],[3,3],['a','b'])
        >>> print a.C.dot(b)
        >>> print tensordot(a.data,b.data,axes=((0,1),(0,1)))

        >>> a = nddata(r_[0:27],[3,3,3],['a','b','c'])
        >>> b = nddata(r_[0:9],[3,3],['a','d'])
        >>> print a.C.dot(b)
        >>> print tensordot(a.data,b.data,axes=((0),(0)))
        """
        A,B = self.aligndata(arg)
        matching_dims = list(set(self.dimlabels) & set(arg.dimlabels))
        assert len(matching_dims) > 0, "no matching dimensions!"
        # {{{ store the dictionaries for later use
        axis_coords_dict = A.mkd(A.axis_coords)
        axis_units_dict = A.mkd(A.axis_coords_units)
        axis_coords_error_dict = A.mkd(A.axis_coords_error)
        # }}}
        # manipulate "self" directly
        self.dimlabels = [j for j in A.dimlabels if j not in matching_dims]
        match_idx = [A.axn(j) for j in matching_dims]
        if (self.get_error() is not None) or (arg.get_error() is not None):
            raise ValueError("we plan to include error propagation here, but not yet provided")
        self.data = tensordot(A.data,B.data,axes=(match_idx,match_idx))
        logger.debug(strm("shape of A is",ndshape(A)))
        logger.debug(strm("shape of B is",ndshape(B)))
        logger.debug(strm("matching_dims are",matching_dims))
        newsize = [(A.data.shape[j] if A.data.shape[j] != 1 else B.data.shape[j])
                for j in range(len(A.data.shape)) if A.dimlabels[j] not in matching_dims]
        self.data = self.data.reshape(newsize)
        # {{{ use the dictionaries to reconstruct the metadata
        self.axis_coords = self.fld(axis_coords_dict)
        self.axis_coords_units = self.fld(axis_units_dict)
        self.axis_coords_error = self.fld(axis_coords_error_dict)
        # }}}
        return self
    def __add__(self,arg):
        if isscalar(arg):
            A = self.copy()
            if isinstance(arg, complex) and self.data.dtype not in [complex128,complex64]:
                A.data = complex128(A.data)
            A.data += arg
            # error does not change
            return A
        #{{{ shape and add
        A,B = self.aligndata(arg)
        logger.debug(strm('after alignment, right data looks like:',ndshape(B)))
        retval = A.copy()
        retval.data = A.data + B.data
        #}}}
        Aerr = A.get_error()
        Berr = B.get_error()
        Rerr = 0.0
        if Aerr is not None:
            Rerr += (Aerr)**2
        if Berr is not None:
            Rerr += (Berr)**2
        Rerr = sqrt(real(Rerr)) # convert back to stdev
        if Aerr is None and Berr is None:
            Rerr = None
        retval.set_error(Rerr)
        return retval
    def __sub__(self,arg):
        return self.__add__(-1*arg)
    def __lt__(self,arg):
        if isinstance(arg, ndarray):
            retval = self.copy()
            retval.data = retval.data < arg
            return retval
        elif isinstance(arg,nddata):
            retval,B = self.aligndata(arg)
            retval.data = retval.data < B.data
            return retval
        elif isscalar(arg):
            retval = self.copy()
            retval.data = retval.data < arg
            return retval
        else:
            raise ValueError("I don't know what to do with an argument of type"+repr(type(arg)))
    def __gt__(self,arg):
        if isinstance(arg, ndarray):
            retval = self.copy()
            retval.data = retval.data > arg
            return retval
        elif isinstance(arg,nddata):
            retval,B = self.aligndata(arg)
            retval.data = retval.data > B.data
            return retval
        elif isscalar(arg):
            retval = self.copy()
            retval.data = retval.data > arg
            return retval
        else:
            raise ValueError("I don't know what to do with an argument of type"+repr(type(arg)))
    def __le__(self,arg):
        if isinstance(arg, ndarray):
            retval = self.copy()
            retval.data = retval.data <= arg
            return retval
        elif isinstance(arg,nddata):
            retval,B = self.aligndata(arg)
            retval.data = retval.data <= B.data
            return retval
        elif isscalar(arg):
            retval = self.copy()
            retval.data = retval.data <= arg
            return retval
        else:
            raise ValueError("I don't know what to do with an argument of type"+repr(type(arg)))
    def __ge__(self,arg):
        if isinstance(arg, ndarray):
            retval = self.copy()
            retval.data = retval.data >= arg
            return retval
        elif isinstance(arg,nddata):
            retval,B = self.aligndata(arg)
            retval.data = retval.data >= B.data
            return retval
        elif isscalar(arg):
            retval = self.copy()
            retval.data = retval.data >= arg
            return retval
        else:
            raise ValueError("I don't know what to do with an argument of type"+repr(type(arg)))
    def __mul__(self,arg):
        #{{{ do scalar multiplication
        if isscalar(arg):
            #print "multiplying",self.data.dtype,"with scalar of type",type(arg)
            A = self.copy()
            if isinstance(arg, complex) and self.data.dtype not in [complex128,complex64]:
                A.data = complex128(A.data)
            A.data *= arg
            if A.get_error() is not None:
                error = A.get_error()
                error *= abs(arg)
            return A
        #}}}
        #{{{ shape and multiply
        try:
            A,B = self.aligndata(arg)
        except Exception as e:
            if arg.name() is not None and self.name() is not None:
                raise ValueError(strm("Error aligning right (arg)", arg.name(),
                    "with left (self)", self.name())+explain_error(e))
            else:
                raise ValueError("Error aligning"+explain_error(e))
        retval = A.copy()
        retval.data = A.data * B.data
        #}}}
        #{{{ if we have error for both the sets of data, I should propagate that error
        Aerr = A.get_error()
        Berr = B.get_error()
        Rerr = 0.0 # we can have error on one or both, so we're going to need to add up the variances
        if Aerr is not None:
            Rerr += (Aerr * B.data)**2
        if Berr is not None:
            Rerr += (Berr * A.data)**2
        Rerr = sqrt(real(Rerr)) # convert back to stdev
        if Aerr is None and Berr is None:
            Rerr = None
        #}}}
        retval.set_error(Rerr)
        return retval
    def __rpow__(self,arg):
        result = self.copy()
        result.set_error(None)
        logger.debug("error propagation for right power not currently supported (do you need this, really?)")
        assert isscalar(arg) or isinstance(arg, ndarray), "currently right power only supported for ndarray and scalars -- do you really need something else??"
        result.data = arg**self.data
        return result
    def __pow__(self,arg):
        if arg == -1:
            x = self.get_error()
            result = self.copy()
            result.data = 1.0/result.data
            if x is not None:
                result.set_error(abs(x.copy()/(self.data**2)))
            return result
        elif arg == 2:
            return self * self
        else:
            if self.get_error() is not None:
                raise ValueError(strm("nothing but -1 and 2 supported yet! (you tried to raise to a power of "+repr(arg)+")"))
            else:
                result = self.copy()
                result.data = result.data**arg
                return result
    def __truediv__(self,arg):
        return self.__div__(arg)
    def __div__(self,arg):
        if isscalar(arg):
            A = self.copy()
            A.data /= arg
            if A.get_error() is not None:
                error = A.get_error()
                error /= abs(arg)
            return A
        A,B = self.aligndata(arg)
        retval = A.copy()
        retval.data = A.data / B.data
        #{{{ if we have error for both the sets of data, I should propagate that error
        Aerr = A.get_error()
        Berr = B.get_error()
        Rerr = 0.0 # we can have error on one or both, so we're going to need to add up the variances
        dt128 = dtype('complex128')
        if Aerr is not None:
            if (A.data.dtype is dt128) or (B.data.dtype is dt128):# this should avoid the error that Ryan gets
                Rerr += (complex128(Aerr)/complex128(B.data))**2
            else:
                Rerr += (Aerr/B.data)**2
        if Berr is not None:
            if (A.data.dtype is dt128) or (Berr.dtype is dt128) or (B.data.dtype is dt128):# this should avoid the error that Ryan gets
                Rerr += (complex128(A.data)*complex128(Berr)/(complex128(B.data)**2))**2
            else:
                try:
                    Rerr += (A.data*Berr/(B.data**2))**2
                except:
                    raise ValueError(strm('self was',self,
                        'arg was',arg,
                        'dtype of A.data',A.data.dtype,
                        'dtype of Berr',Berr.dtype,
                        'dtype of B.data',Berr) + explain_error(e))
        try:
            Rerr = sqrt(real(Rerr)) # convert back to stdev --> note that this has problems with complex numbers, hence the "abs" above
        except AttributeError as e:
            raise AttributeError(strm("Rerr gave an attribute error when you passed",Rerr) + explain_error(e))
        #print "DEBUG: step 3",Rerr
        #print "Rerr dtype",Rerr.dtype
        if Aerr is None and Berr is None:
            Rerr = None
        #}}}
        retval.set_error(Rerr)
        return retval
    def __invert__(self):
        if self.data.dtype is dtype('bool'):
            self.data = ~self.data
            return self
        else:
            raise ValueError('invert only implemented for boolean now')
    def __abs__(self):
        return self.runcopy(abs)
    __radd__ = __add__
    __rmul__ = __mul__
    def __rsub__(self,arg):
        return -1*(self-arg)
    def __neg__(self):
        return -1*self
    def __rdiv__(self,arg):
        return arg * (self**(-1))
    #def real(self):
    #    self.data = real(self.data)
    #    return self
    #}}}
    #{{{ align data
    def aligndata(self,arg):
        r'''This is a fundamental method used by all of the arithmetic operations.
        It uses the dimension labels of `self` (the current instance) and `arg`
        (an nddata passed to this method) to generate two corresponding output
        nddatas that I refer to here, respectively, as `A` and `B`.  `A` and
        `B` have dimensions that are "aligned" -- that is, they are identical
        except for singleton dimensions (note that numpy automatically tiles
        singleton dimensions).  Regardless of how the dimensions of `self.data`
        and `arg.data` (the underlying numpy data) were ordered, `A.data` and
        `B.data` are now ordered identically, where dimensions with the same
        label (`.dimlabel`) correspond to the same numpy index.  This allows
        you do do math.

        Note that, currently, both `A` and `B` are given a full set of axis
        labels, even for singleton dimensions.  This is because we're assuming
        you're going to do math with them, and that the singleton dimensions
        will be expanded.

        Parameters
        ==========
        arg : nddata or ndarray
            The nddata that you want to align to `self`.
            If arg is an ndarray, it will try to match dimensions to self based
            on the length of the dimension.
            **Note:** currently there is an issue where this will only really
            work for 1D data, since it first makes an nddata instance based on
            arg, which apparently collapses multi-D data to 1D data.

        Returns
        =======
        A : nddata
            realigned version of `self`
        B : nddata
            realigned version of `arg` (the argument)
        '''
        #{{{ if zero dimensional, fake a singleton dimension and recurse
        #{{{ unless both are zero dimensional, in which case, just leave alone
        logger.debug(strm("starting aligndata"))
        if isscalar(arg) or isinstance(arg, ndarray):
            arg = nddata(arg)
            index_dims = [j for j in r_[0:len(arg.dimlabels)]
                     if arg.dimlabels[j]=='INDEX']
            for j in index_dims:# find dimension of matching length
                match_dims = nonzero(arg.data.shape[j]==array(self.data.shape))[0]
                if len(match_dims) > 0:
                    arg.dimlabels[j] = self.dimlabels[match_dims[0]]
                if len(match_dims) != len(index_dims):
                    raise ValueError("you seem to by multiplying by something with an 'INDEX' data and something that doesn't have that -- is this really what you want?  (this is commonly produced by multiplying a mismatched ndarray by an nddata)")
        if ndshape(self).zero_dimensional and ndshape(arg).zero_dimensional:
            logger.debug(strm("(1) yes, I found something zero dimensional"))
            return self.copy(),arg.copy()
        #}}}
        elif ndshape(self).zero_dimensional:
            logger.debug(strm("(2) yes, I found something zero dimensional"))
            logger.debug(strm("yes, I found something zero dimensional"))
            A = self.copy()
            A.dimlabels = [arg.dimlabels[0]]
            A.data = A.data.reshape(1)
            return A.aligndata(arg)
        elif ndshape(arg).zero_dimensional:
            logger.debug(strm("(3) yes, I found something zero dimensional"))
            logger.debug(strm("yes, I found something zero dimensional"))
            arg = arg.copy()
            arg.dimlabels = [self.dimlabels[0]]
            arg.data = arg.data.reshape(1)
            return self.aligndata(arg)
        #}}}
        selfout = self.copy() # copy self
        assert len(selfout.data.shape) != 0 and len(arg.data.shape) != 0, ("neither"
         " self nor arg should be zero dimensional at this point (previous code"
         " should have taken care of that")
        # {{{create newdims, consisting of dimlabels for self, followed by the
        # names of the dimensions in arg that are not also in self -- order for
        # both is important; then create a matching selfshape
        augmentdims = [x for x in arg.dimlabels if x in
                set(self.dimlabels)^set(arg.dimlabels)] # dims in arg
        #                   but not self, ordered as they were in arg
        newdims = self.dimlabels + augmentdims
        selfshape = list(selfout.data.shape)+list(
                ones(len(augmentdims),dtype=uint64)) # there is no need to
        #       transpose self, since its order is preserved
        # }}}
        argout = arg.copy()
        # {{{ now create argshape for the reshaped argument
        new_arg_labels = [x for x in newdims if x in
                arg.dimlabels] #  only the labels valid for arg, ordered
        #                         as they are in newdims
        argshape = list(ones(len(newdims), dtype=int64))# should be a better solution
        logger.debug(strm("DEBUG 2: shape of self",ndshape(self),"self data shape",self.data.shape,"shape of arg",ndshape(arg),"arg data shape",arg.data.shape))
        logger.debug(strm("DEBUG 3: shape of selfout",ndshape(selfout),"selfout data shape",selfout.data.shape,"shape of argout",ndshape(argout),"argout data shape",argout.data.shape))
        #{{{ wherever the dimension already exists in arg, pull the shape from arg
        for j,k in enumerate(newdims):
            if k in argout.dimlabels:
                try:
                    argshape[j] = argout.data.shape[argout.axn(k)]
                except:
                    raise ValueError("There seems to be a problem because the" +
                            "shape of argout is now len:%d"%len(argout.data.shape),
                            argout.data.shape,"while the dimlabels is len:%d"%len(
                                argout.dimlabels),argout.dimlabels)
        # }}}
        # }}}
        # {{{ transpose arg to match newshape
        argorder = list(map(argout.dimlabels.index,new_arg_labels)) # for
        #          each new dimension, determine the position of the
        #          original dimension
        selfout.data = selfout.data.reshape(int64(selfshape)) # and reshape
        #          to its new shape
        selfout.dimlabels = newdims
        try:
            argshape = int64(argshape)
            argout.data = argout.data.transpose(argorder
                    ).reshape(argshape) # and reshape the data
        except ValueError as Argument:
            raise ValueError('the shape of the data is ' +
                    repr(argout.data.shape) + ' the transpose ' +
                    repr(argorder) + ' and the new shape ' +
                    repr(argshape) + ' original arg: ' +
                    repr(Argument))
        argout.dimlabels = newdims
        # }}}
        # {{{ transpose the data errors appropriately
        if selfout.get_error() is not None:
            try:
                temp = selfout.get_error().copy().reshape(selfshape)
            except ValueError as Argument:
                raise ValueError("The instance (selfout) has a shape of "
                        + repr(selfout.data.shape) +
                        " but its error has a shape of" +
                        repr(selfout.get_error().shape) +
                        "!!!\n\n(original argument:\n" +
                        repr(Argument) + "\n)")
            selfout.set_error(temp)
        if argout.get_error() is not None:
            try:
                temp = argout.get_error().copy().transpose(argorder).reshape(argshape)
            except ValueError as Argument:
                raise ValueError("The argument (argout) has a shape of "
                        + repr(argout.data.shape)
                        + " but its error has a shape of" +
                        repr(argout.get_error().shape) + "(it's " +
                        repr(argout.get_error()) +
                        ")!!!\n\n(original argument:\n" +
                        repr(Argument) + "\n)")
            argout.set_error(temp)
        # }}}
        if (len(selfout.axis_coords)>0) or (len(argout.axis_coords)>0):
            #{{{ transfer the errors and the axis labels
            #{{{ make dictionaries for both, and update with info from both, giving preference to self
            axesdict = selfout.mkd()
            #print "DEBUG 4: original mkd",axesdict
            errordict = selfout.mkd()
            # {{{ define a function that allows me to only update non-zero axes
            def non_empty_axes(input_data,ret_err = False):
                if ret_err:
                    temp_dict = input_data.mkd(input_data.axis_coords_error)
                else:
                    temp_dict = input_data.mkd(input_data.axis_coords)
                temp_dict = {k:v for k,v in temp_dict.items()
                        if v is not None and len(v) > 0}
                return temp_dict
            # }}}
            #{{{ add the axes and errors for B
            if isinstance(arg.axis_coords, list):
                if len(arg.axis_coords) > 0:
                    axesdict.update(non_empty_axes(arg))
            if isinstance(arg.axis_coords_error, list):
                if len(arg.axis_coords_error) > 0 and not all([x is None for x in arg.axis_coords_error]):
                    errordict.update(arg.mkd(arg.axis_coords_error))
            #}}}
            #{{{ add the axes and errors for A
            if isinstance(self.axis_coords, list):
                if len(self.axis_coords) > 0:
                    axesdict.update(non_empty_axes(self))
            if isinstance(self.axis_coords_error, list):
                if len(self.axis_coords_error) > 0 and not all([x is None for x in self.axis_coords_error]):
                    errordict.update(self.mkd(self.axis_coords_error))
            #}}}
            #}}}
            selfout.axis_coords_error = selfout.fld(errordict)
            argout.axis_coords_error = selfout.fld(errordict)
            selfout.axis_coords = selfout.fld(axesdict)
            argout.axis_coords = selfout.fld(axesdict)
            #}}}
            selfout.axis_coords_units = [None]*len(newdims)
            argout.axis_coords_units = [None]*len(newdims)
            for thisdim in newdims:
                if thisdim in self.dimlabels:
                    selfout.set_units(thisdim,self.get_units(thisdim))
                    argout.set_units(thisdim,self.get_units(thisdim))
                elif thisdim in arg.dimlabels:
                    selfout.set_units(thisdim,arg.get_units(thisdim))
                    argout.set_units(thisdim,arg.get_units(thisdim))
        return selfout,argout
    #}}}
    #{{{ integrate, differentiate, and sum
    def integrate(self, thisaxis, backwards=False, cumulative=False):
        r'''this performs an integration -- which is similar to a sum, except that it takes the axis into account, i.e., it performs:
            $\int f(x) dx$
            rather than
            $\sum_i f(x_i)$

            Gaussian quadrature, etc, is planned for a future version.
            '''
        if backwards is True:
            self.data = self[thisaxis,::-1].data
        t = None
        if len(self.axis_coords)>0:
            t = self.getaxis(thisaxis)
            dt = t[1]-t[0]
        if t is None:
            raise ValueError("You can't call integrate on an unlabeled axis")
        if cumulative:
            self.run_nopop(cumsum,thisaxis)
            if backwards is True:
                self.data = self[thisaxis,::-1].data
        else:
            self.run(sum,thisaxis)
        self.data *= dt
        return self
    def diff(self,thisaxis,backwards = False):
        if backwards is True:
            self.data = self[thisaxis,::-1].data
        self.run_nopop(mydiff,thisaxis)
        if backwards is True:
            self.data = self[thisaxis,::-1].data
        if len(self.axis_coords)>0:
            t = self.getaxis(thisaxis)
            dt = t[1]-t[0]
            self.data /= dt
        return self
    def sum(self,axes):
        if (isinstance(axes, str)):
            axes = [axes]
        for j in range(0,len(axes)):
            try:
                thisindex = self.dimlabels.index(axes[j])
            except:
                print('|-ERROR FINDING DIMENSION-----')
                print('| dimlabels is: ',self.dimlabels)
                print("| doesn't contain: ",axes[j])
                print('|-----------------------------')
                raise
            self.data = sum(self.data,
                    axis=thisindex)
            self._pop_axis_info(thisindex)
        return self
    def sum_nopop(self,axes):
        if (isinstance(axes, str)):
            axes = [axes]
        for j in range(0,len(axes)):
            try:
                thisindex = self.dimlabels.index(axes[j])
            except:
                print('error, dimlabels is: ',self.dimlabels)
                print("doesn't contain: ",axes[j])
                raise
            temp = list(self.data.shape)
            temp[thisindex] = 1
            self.data = sum(self.data,
                    axis=thisindex)
            self.data = self.data.reshape(temp)
        return self
    #}}}
    #{{{ poly. fit
    def polyfit(self,axis,order=1,force_y_intercept = None):
        '''polynomial fitting routine -- return the coefficients and the fit
        ..note:
            later, should probably branch this off as a new type of fit class

        ..warning:
            for some reason, this version doesn't use orthogonal polynomials,
            as the numpy routine does -- we had diagnosed and determined that
            that creates noticeably different results, so fix that here.

        Parameters
        ----------
        axis: str
            name of the axis that you want to fit along
            (not sure if this is currently tested for multi-dimensional data,
            but the idea should be that multiple fits would be returned.)
        order: int
            the order of the polynomial to be fit
        force_y_intercept: double or None
            force the y intercept to a particular value (e.g. 0)

        Returns
        -------
        c: ndarray
            a standard numpy array containing the coefficients (in ascending polynomial order)
        formult: nddata
            an nddata containing the result of the fit
        '''
        x = self.getaxis(axis).copy().reshape(-1,1)
        #{{{ make a copy of self with the relevant dimension second to last (i.e. rows)
        formult = self.copy()
        neworder = list(formult.dimlabels)
        neworder.pop(neworder.index(axis))
        if len(neworder) > 1:
            neworder = neworder[:-1] + [axis] + neworder[-1]
        else:
            neworder = [axis] + neworder
        formult.reorder(neworder)
        #}}}
        y = formult.data
        #{{{ now solve Lx = y, where x is appropriate for our polynomial
        startingpower = 0
        if force_y_intercept is not None:
            startingpower = 1
        L =  concatenate([x**j for j in range(startingpower,order+1)],axis=1) # note the totally AWESOME way in which this is done!
        #print 'fitting to matrix',L
        if force_y_intercept is not None:
            y -= force_y_intercept
        c = dot(pinv(L),y)
        fity = dot(L,c)
        if force_y_intercept is not None:
            #print "\n\nDEBUG: forcing from",fity[0],"to"
            fity += force_y_intercept
            #print "DEBUG: ",fity[0]
            c = c_[force_y_intercept,c]
        #}}}
        #{{{ rather than have to match up everything, just drop the fit data into formult, which should be the same size, shape, etc
        formult.data = fity
        formult.set_error(None)
        #}}}
        return c,formult
    #}}}
    #{{{ max and mean
    def _wrapaxisfuncs(self,func):
        #{{{ for convenience, wrap the max and min functions
        if func == max:
            func = amax
        if func == min:
            func = amin
        if func == diff:
            func = mydiff
        return func
        #}}}
    def argmax(self,*args,**kwargs):
        r"""find the max along a particular axis, and get rid of that axis, replacing it with the index number of the max value
        
        Parameters
        ==========
        raw_index: bool
            return the raw (ndarray) numerical index, rather than the corresponding axis value
            Note that the result returned is still, however, an nddata (rather than numpy ndarray) object.
        """
        #{{{ process arguments
        axes = self._possibly_one_axis(*args)
        raw_index = False
        if 'raw_index' in list(kwargs.keys()):
            raw_index = kwargs.pop('raw_index')
        if len(kwargs) > 0:
            raise ValueError("I didn't understand the kwargs:",repr(kwargs))
        if (isinstance(axes, str)):
            axes = [axes]
        #}}}
        for j in range(0,len(axes)):
            try:
                thisindex = self.axn(axes[j])
            except:
                print('error, dimlabels is: ',self.dimlabels)
                print("doesn't contain: ",axes[j])
                raise
            if raw_index:
                self.data = argmax(self.data,
                        axis=thisindex)
            else:
                if self.axis_coords[thisindex] is None:
                    raise ValueError("It doesn't make sense to call argmax if you have removed the axis coordinates! (getaxis yields None for %s"%thisindex)
                self.data = self.axis_coords[thisindex][argmax(self.data,
                    axis=thisindex)]
            self._pop_axis_info(thisindex)
        return self
    def argmin(self,*axes,**kwargs):
        r"""If `argmin('axisname')` find the min along a particular axis, and get rid of that
        axis, replacing it with the index number of the max value.
        If `argmin()`: return a dictionary giving the coordinates of the overall minimum point.
        
        Parameters
        ==========
        raw_index: bool
            Return the raw (ndarray) numerical index, rather than the corresponding axis value.
            Note that the result returned is still, however, an nddata (rather than numpy ndarray) object.
        """
        raw_index = process_kwargs([("raw_index",False)],kwargs)
        if len(axes) == 0:
            raw_indices = dict(zip(self.dimlabels,
                unravel_index(self.data.ravel().argmin(),self.data.shape)))
            if raw_index:
                return raw_indices
            else:
                return dict([(k,self.getaxis(k)[v]) for k,v in raw_indices.items()])
        if (type(axes) is str):
            axes = [axes]
        for j in range(0,len(axes)):
            try:
                thisindex = self.axn(axes[j])
            except:
                print('error, dimlabels is: ',self.dimlabels)
                print("doesn't contain: ",axes[j])
                raise
            if raw_index:
                self.data = argmin(self.data,
                        axis=thisindex)
            else:
                self.data = self.axis_coords[thisindex][argmin(self.data,
                    axis=thisindex)]
            self._pop_axis_info(thisindex)
        return self
    def max(self):
        return self.data.max()
    def min(self):
        return self.data.min()
    def cdf(self,normalized = True,max_bins = 500):
        """calculate the Cumulative Distribution Function for the data along `axis_name`

        only for 1D data right now
        
        Returns
        =======
        A new nddata object with an axis labeled `values`, and data corresponding to the CDF.
        """
        thisaxis = 0
        n_bins = self.data.shape[thisaxis]
        if n_bins > max_bins: n_bins = max_bins # otherwise this takes a while
        bins, vals = histogram(self.data,
                bins = n_bins)
        retval = nddata(double(bins),[-1],['values']).labels('values',
                vals[:-1]+(vals[1]-vals[0])*0.5)
        retval.run_nopop(cumsum,'values')
        if normalized:
            print('final value',retval['values',-1])
            retval /= retval['values',-1]
        return retval
    def mean_all_but(self,listofdims):
        'take the mean over all dimensions not in the list'
        for dimname in list(self.dimlabels):# I can't be popping from the list as I iterate over it
            if not dimname in listofdims:
                self.mean(dimname)
        return self
    def mean_weighted(self,axisname):
        r"""perform  the weighted mean along `axisname` (use $\sigma$ from $\sigma = $self.get_error() do generate $1/\sigma$ weights)
        for now, it clears the error of `self`, though it would be easy to calculate the new error, since everything is linear

        unlike other functions, this creates working objects that are themselves nddata objects
        this strategy is easier than coding out the raw numpy math, but probably less efficient"""
        #{{{ the weighted mean, pyspecdata style
        weight_matrix = self.copy().set_error(None)
        weight_matrix.data = 1. / self.get_error().copy()
        #{{{ find out where anything is nan, and set both error and weight to 0
        nan_mask = isnan(self.data)
        nan_mask |= isnan(weight_matrix.data)
        weight_matrix.data[nan_mask] = 0
        self.data[nan_mask] = 0
        #}}}
        #{{{ make sure there are no infinite values, because I wouldn't be sure how to deal with this
        inf_mask = isinf(self.data)
        inf_mask |= isinf(weight_matrix.data)
        assert not any(inf_mask)
        #}}}
        normalization = weight_matrix.copy().run(sum,axisname)
        weight_matrix /= normalization
        self.data *= weight_matrix.data
        self.set_error(None)
        self.run(sum,axisname)
        #}}}
        return self
    def mean(self,*args,**kwargs):
        r'''Take the mean and (optionally) set the error to the standard deviation

        Parameters
        ----------
        std: bool
            whether or not to return the standard deviation as an error
        '''
        logger.debug("entered the mean function")
        #{{{ process arguments
        if len(args) > 1:
            raise ValueError('you can\'t pass more than one argument!!')
        axes = self._possibly_one_axis(*args)
        if 'return_error' in kwargs:
            raise ValueError('return_error kwarg no longer used -- use std kwarg if you want to set the error to the std')
        return_error = process_kwargs([('std',False)],kwargs)
        logger.debug(strm("return error is",return_error))
        if (isinstance(axes, str)):
            axes = [axes]
        #}}}
        for j in range(0,len(axes)):
            try:
                thisindex = self.dimlabels.index(axes[j])
            except:
                logger.debug(strm('error, dimlabels is: ',self.dimlabels))
                logger.debug(strm("doesn't contain: ",axes[j]))
                raise
            if self.data_error is not None:
                this_axis_length = self.data.shape[thisindex]
                try:
                    self.data_error = sqrt(sum((self.data*self.data_error)**2,
                            axis=thisindex)/(this_axis_length**2))
                except:
                    raise ValueError(strm('shape of data',shape(self.data),'shape of data error',shape(self.data_error)))
            if return_error: # since I think this is causing an error
                thiserror = std(self.data,
                        axis=thisindex)
                if isscalar(thiserror):
                    thiserror = r_[thiserror]
            self.data = mean(self.data,
                    axis=thisindex)
            if return_error: # this needs to go after the data setting
                self.set_error(thiserror) # set the error to the standard deviation
            self._pop_axis_info(thisindex)
            logger.debug(strm("return error is",return_error))
        return self
    def mean_nopop(self,axis):
        self = self.run_nopop(mean,axis=axis)
        return self
    #}}}
    #{{{ running functions and popping dimensions
    def _pop_axis_info(self,thisindex):
        r'pop axis by index'
        self.dimlabels.pop(thisindex)
        if self.axis_coords!=[]:
            self.axis_coords.pop(thisindex)
            if self.axis_coords_error is not None and len(self.axis_coords_error) > 0:
                try:
                    self.axis_coords_error.pop(thisindex)
                except Exception as e:
                    raise RuntimeError(strm('trying to pop',thisindex,'from',self.axis_coords_error) + explain_error(e))
            if len(self.axis_coords_units) > 0:
                try:
                    self.axis_coords_units.pop(thisindex)
                except:
                    raise IndexError(strm('trying to pop',
                        thisindex, 'from', self.axis_coords_units))
        return self
    def popdim(self,dimname):
        thisindex = self.axn(dimname)
        thisshape = list(self.data.shape)
        if thisshape[thisindex]!=1:
            raise IndexError("trying to pop a dim that's not length 1")
        thisshape.pop(thisindex)
        self.data = self.data.reshape(thisshape)
        self._pop_axis_info(thisindex)
        return self
    def cropped_log(self,subplot_axes = None,magnitude = 4):
        r'''For the purposes of plotting, this generates a copy where I take the log, spanning "magnitude" orders of magnitude
        This is designed to be called as abs(instance).cropped_log(), so it doesn't make a copy'''
        phaseinfo = None
        if self.data.dtype == complex128:
            absdata = abs(self)
            phaseinfo = self/absdata
            self.data = absdata.data
        self.run(log10)
        if subplot_axes is None:# then do all
            self.data -= self.data.flatten().max() - magnitude # span only 4 orders of magnitude
        else:
            print("smooshing along subplot_axes",subplot_axes)
            newdata = self.copy().smoosh(subplot_axes,dimname = 'subplot')
            print(ndshape(newdata))
            newdata.run(max,'subplot')
            print(newdata)
            newdata = self - newdata
            self.data = newdata.data + magnitude
        self.data[self.data < 0] = 0
        if phaseinfo is not None:
            self.data = self.data * phaseinfo.data
        return self
    def runcopy(self,*args):
        newdata = self.copy()
        func = args[0]
        func = self._wrapaxisfuncs(func)
        if len(args)>1:
            axis = args[1]
            thisindex = newdata.dimlabels.index(axis)
            newdata.data = func(newdata.data,axis=thisindex)
            newdata._pop_axis_info(thisindex)
        else:
            newdata.data = func(newdata.data)
        return newdata
    def run(self,*args):
        """run a standard numpy function on the nddata:

        ``d.run(func,'axisname')`` will run function `func` (*e.g.* a
        lambda function) along axis named 'axisname'

        ``d.run(func)`` will run function `func` on the data

        **in general**: if the result of func reduces a dimension size to
        1, the 'axisname' dimension will be "popped" (it will not exist in
        the result) -- if this is not what you want, use ``run_nopop``
        """
        func = args[0]
        func = self._wrapaxisfuncs(func)
        if len(args)>1:
            axis = args[1]
            try:
                thisindex = self.dimlabels.index(axis)
            except Exception as e:
                if not isinstance(axis, str):
                    raise ValueError('The format of run is run(func,"axisname"), but you didn\'t give a string as the second argument -- maybe you fed the arguments backwards?')
                elif axis not in self.dimlabels:
                    raise ValueError("axis "+axis+
                            " is not in dimlabels ("+
                            repr(self.dimlabels)+")")
                else:
                    raise e
            self.data = func(self.data,axis=thisindex)
            self._pop_axis_info(thisindex)
            return self
        else:
            retval = func(self.data)
            if self.data.size == retval.size:
                self.data = retval
                return self
            else:
                return retval
    def run_nopop(self,func,axis):
        func = self._wrapaxisfuncs(func)
        try:
            thisaxis = self.axn(axis)
        except Exception as e:
            raise IndexError(strm("I couldn't find the dimension",axis,
                "in the list of axes",self.dimlabels))
        temp = list(self.data.shape)
        temp[thisaxis] = 1
        numnonoptargs = len(getargspec(func).args)
        if numnonoptargs == 2:
            try:
                self.data = func(self.getaxis(axis),self.data,axis=thisaxis)
            except TypeError:
                self.data = func(self.getaxis(axis),self.data,axes=thisaxis)
        else:
            if numnonoptargs == 1 or len(getargspec(func).varargs)>0:
                try:
                    self.data = func(self.data,axis=thisaxis)
                except TypeError:
                    self.data = func(self.data,axes=thisaxis)
            else:
                raise ValueError('you passed a function to run_nopop that doesn\'t'
                        'have either one or two arguments!')
        #{{{ if the function doesn't rip out the dim, make sure we don't change the dims
        if len(self.data.shape)==len(temp):
            temp[thisaxis] = self.data.shape[thisaxis]
        #}}}
        self.data = self.data.reshape(temp)
        return self
    def item(self):
        r"like numpy item -- returns a number when zero-dimensional"
        return self.data.item()
    #}}}
    #{{{ ft-related functions
    def unitify_axis(self,axis_name,
            is_axis=True):
        'this just generates an axis label with appropriate units'
        if type(axis_name) in [int,int64]:
            axis_name = self.dimlabels[axis_name]
        if self.get_prop('FT') is not None and axis_name in list(self.get_prop('FT').keys()) and self.get_prop('FT')[axis_name]:
            isft = True
        else:
            isft = False
        if is_axis:
            yunits = self.units_texsafe(axis_name)
            j = axis_name.find('_')
            if j > -1:
                prevword = axis_name[0:j]
                if j+1< len(axis_name):
                    followword = axis_name[j+1:]
                else:
                    followword = []
                k = followword.find(' ')
                if k > -1 and k < len(followword):
                    followword = followword[:k]
                k = followword.find('_')
                if len(followword) > 0:
                    if not (k > -1) and (len(prevword) < 2 or len(followword) < 2):
                        if len(followword) > 1:
                            axis_name = axis_name[:j+1+len(followword)]  + '}$' + axis_name[j+1+len(followword):]
                            axis_name = axis_name[:j+1] + '{' + axis_name[j+1:]
                        else:
                            axis_name = axis_name[0:j+2] + '$' + axis_name[j+2:]
                        axis_name = '$'+axis_name
            if isft:
                t_idx = axis_name.find('t')
                if t_idx>-1:
                    if t_idx+1 < len(axis_name) and axis_name[t_idx+1].isalpha():
                        axis_name = r'F{'+axis_name+r'}'
                    else:
                        axis_name = axis_name.replace('t','\\nu ')
                        if axis_name[0] != '$':
                            axis_name = '$' + axis_name + '$'
                #elif axis_name[:2] == 'ph':
                #    if len(axis_name) > 2:
                #        axis_name = r'$\Delta c_{'+axis_name[2:]+'}$'
                #    else:
                #        axis_name = r'$\Delta c$'
                else:
                    axis_name = r'F{'+axis_name+r'}'
        else:
            yunits = self.units_texsafe()
        if yunits is not None:
            axis_name = axis_name + ' / ' + yunits
        return axis_name
    #{{{ the following are all in the desired format -- the repetition at the end is because each function is in its own file (module) of the same name
    _ft_conj = this_fourier._ft_conj
    ft = this_fourier.ft
    set_ft_prop = this_fourier.set_ft_prop
    get_ft_prop = this_fourier.get_ft_prop
    ft_state_to_str = this_fourier.ft_state_to_str
    ft_clear_startpoints = this_fourier.ft_clear_startpoints
    ift = this_fourier.ift
    _ft_shift = this_fourier._ft_shift
    ftshift = this_fourier.ftshift
    convolve = this_fourier.convolve
    extend_for_shear = this_fourier.extend_for_shear
    linear_shear = axis_manipulation.linear_shear
    inhomog_coords = axis_manipulation.inhomog_coords
    secsy_transform_manual = axis_manipulation.secsy_transform_manual
    secsy_transform = axis_manipulation.secsy_transform
    register_axis = axis_manipulation.register_axis
    fourier_shear = this_fourier.shear
    #}}}
    #}}}
    def nnls(self, dimname, newaxis_dict, kernel_func, l=0):
        r"""Perform regularized non-negative least-squares "fit" on self.

        Capable of solving for solution in 1 or 2 dimensions.

        We seek to minimize
        :math:`Q = \| Ax - b \|_2 + \|\lambda x\|_2`
        in order to obtain solution vector :math:`x` subject to non-negativity constraint
        given input matrix :math:`A`, the kernel, and input vector :math:`b`, the data.

        The first term assesses agreement between the fit :math:`Ax` and the data :math:`b`,
        and the second term accounts for noise with the regularization parameter :math:`\lambda`
        according to Tikhonov regularization.

        To perform regularized minimization in 2 dimensions, set `l` to :str:`BRD` and provide a
        tuple of parameters :str:`dimname`, :nddata:`newaxis_dict`, and :function:`kernel_func`.
        Algorithm described in Venkataramanan et al. 2002 is performed which determines optimal :math:`\lambda`
        for the data (DOI:10.1109/78.995059).
        
        See: `Wikipedia page on NNLS <https://en.wikipedia.org/wiki/Non-negative_least_squares>`_,
        `Wikipedia page on Tikhonov regularization <https://en.wikipedia.org/wiki/Tikhonov_regularization>`_
         
        Parameters
        ==========
        dimname: str
            Name of the "data" dimension that is to be replaced by a
            distribution (the "fit" dimension);
            *e.g.* if you are regularizing a set of functions
            :math:`\exp(-\tau*R_1)`, then this is :math:`\tau`
        newaxis_dict: dict or nddata
            a dictionary whose key is the name of the "fit" dimension
            (:math:`R_1` in the example above)
            and whose value is an array with the new axis labels.
            OR
            this can be a 1D nddata
            -- if it has an axis, the axis will be used to create the
            fit axis; if it has no axis, the data will be used
        kernel_func: function
            a function giving the kernel for the regularization.
            The first argument is the "data" variable
            and the second argument is the "fit" variable
            (in the example above, this would be something like
            ``lambda x,y: exp(-x*y)``)
        l : double (default 0) or str
            the regularization parameter
            :math:`lambda` -- if this is set to 0, the algorithm reverts to
            standard nnls.
            If this is set to :str:`BRD`, then algorithm expects tuple of each parameter
            described above in order to perform a 2-dimensional fit.

        Returns
        =======
        self:
            The regularized result.
            For future use, both the kernel (as an nddata, in a property called
            "nnls_kernel") and the residual (as an nddata, in a property called
            "nnls_residual") are stored as properties of the nddata.
            The regularized dimension is always last
            (innermost).
            If :str:`BRD` is specified, then the individual, uncompressed kernels :math:`K_{1}` and :math:`K_{2}` are returned as properties of the nddata "K1" and "K2" respectively. The number of singular values used to compressed each kernel is returned in properties of the nddata called, respectively, "s1" and "s2". 
        """
        logger.debug(strm('on first calling nnls, shape of the data is',ndshape(self),'is it fortran ordered?',isfortran(self.data)))
        tuple_syntax = False
        if isinstance(dimname, tuple):
            tuple_syntax = True
            assert len(dimname) == 2, "tuple of two dimension names only"
            assert type(dimname[0]) and isinstance(dimname[1], str), "first argument is tuple of two dimension names"
        else:
            assert isinstance(dimname, str), "first argument is dimension name or tuple of two dimension names"
        if isinstance(newaxis_dict, tuple):
            assert len(newaxis_dict) == 2, "tuple of two nddatas only"
            if isinstance(newaxis_dict[0],nddata) and isinstance(newaxis_dict[1],nddata):
                assert len(newaxis_dict[0].dimlabels) and len(newaxis_dict[1].dimlabels) == 1, "currently only set up for 1D"
        elif isinstance(newaxis_dict, dict):
            assert len(newaxis_dict) == 1, "currently only set up for 1D"
        elif isinstance(newaxis_dict,nddata):
            assert len(newaxis_dict.dimlabels) == 1, "currently only set up for 1D"
        else:
            raise ValueError("second argument is dictionary or nddata with new axis, or tuple of nddatas with new axes")
        if isinstance(kernel_func, tuple):
            assert callable(kernel_func[0]) and callable(kernel_func[1]), "third argument is tuple of kernel functions"
        else:
            assert callable(kernel_func), "third argument is kernel function"
        # construct the kernel
        # the kernel transforms from (columns) the "fit" dimension to (rows)
        # the "data" dimension
        if tuple_syntax:
            if isinstance(newaxis_dict[0],nddata):
                assert len(newaxis_dict[0].dimlabels) and len(newaxis_dict[1].dimlabels) == 1, "must be 1 dimensional!!"
                fitdim_name1 = newaxis_dict[0].dimlabels[0]
                fitdim_name2 = newaxis_dict[1].dimlabels[0]
                fit_axis1 = newaxis_dict[0].getaxis(fitdim_name1)
                fit_axis2 = newaxis_dict[1].getaxis(fitdim_name2)
                if fit_axis1 is None:
                    fit_axis1 = newaxis_dict[0].data
                if fit_axis2 is None:
                    fit_axis2 = newaxis_dict[1].data
        elif isinstance(newaxis_dict,nddata):
            assert len(newaxis_dict.dimlabels) == 1, "must be 1 dimensional!!"
            fitdim_name = newaxis_dict.dimlabels[0]
            fit_axis = newaxis_dict.getaxis(fitdim_name)
            if fit_axis is None:
                fit_axis = newaxis_dict.data
        else:
            fitdim_name = list(newaxis_dict.keys())[0]
            logger.debug(strm('shape of fit dimension is',newaxis_dict[fitdim_name].shape))
            fit_axis = newaxis_dict[fitdim_name]
        if tuple_syntax:
            fit_axis1 = nddata(fit_axis1,fitdim_name1)
            fit_axis2 = nddata(fit_axis2,fitdim_name2)
            data_axis1 = self.fromaxis(dimname[0])
            data_axis2 = self.fromaxis(dimname[1])
            data_axis1.squeeze()
            data_axis2.squeeze()
            data_axis1,fit_axis1 = data_axis1.aligndata(fit_axis1)
            data_axis2,fit_axis2 = data_axis2.aligndata(fit_axis2)
            K1 = kernel_func[0](data_axis1,fit_axis1).squeeze()
            K1_ret = K1
            logger.debug(strm('K1 dimlabels',K1.dimlabels,'and raw shape',K1.data.shape))
            K2 = kernel_func[1](data_axis2,fit_axis2).squeeze()
            K2_ret = K2
            logger.debug(strm('K2 dimlabels',K2.dimlabels,'and raw shape',K2.data.shape))
            # SVD and truncation of kernels
            U1,S1,V1 = np.linalg.svd(K1.data,full_matrices=False)
            U2,S2,V2 = np.linalg.svd(K2.data,full_matrices=False)
            logger.debug(strm('Uncompressed SVD K1:',[x.shape for x in (U1,S1,V1)]))
            logger.debug(strm('Uncompressed SVD K2:',[x.shape for x in (U2,S2,V2)]))
            default_cut = 1e-2
            s1 = where(S1 > default_cut)[0][-1]
            s2 = where(S2 > default_cut)[0][-1]
            U1 = U1[:,0:s1]
            S1 = S1[0:s1]
            V1 = V1[0:s1,:]
            U2 = U2[:,0:s2]
            S2 = S2[0:s2]
            V2 = V2[0:s2,:]
            S1 = S1*eye(s1)
            S2 = S2*eye(s2)
            logger.debug(strm('Compressed SVD of K1:',[x.shape for x in (U1,S1,V1)]))
            logger.debug(strm('Compressed SVD K2:',[x.shape for x in (U2,S2,V2)]))
            # would generate projected data here
            # compress data here
            K1 = S1.dot(V1)
            K2 = S2.dot(V2)
            K = K1[:,newaxis,:,newaxis]*K2[newaxis,:,newaxis,:]
            K = K.reshape(K1.shape[0]*K2.shape[0],K1.shape[1]*K2.shape[1])
            logger.debug(strm('Compressed K0, K1, and K2:',[x.shape for x in (K,K1,K2)]))

            data_compressed = U1.T.dot(self.data.dot(U2))
            logger.debug(strm('Compressed data:',data_compressed.shape))
            # data_for_nnls = nddata(data_compressed,[dimname[0],dimname[1]])
            # data_for_nnls.smoosh([dimname[0],dimname[1]],dimname=dimname[0])
            data_fornnls = empty(s1*s2)
            for s1_index in range(s1):
                for s2_index in range(s2):
                    temp = data_compressed[s1_index][s2_index]
                    data_fornnls[s1_index*s2+s2_index] = temp
            logger.debug(strm('Lexicographically ordered data:',data_fornnls.shape))
            if len(data_fornnls.shape) > 2:
                logger.debug(strm('Reshpaing data..'))
                data_fornnls = data_fornnls.reshape((prod(data_fornnls.shape[:-1]),data_fornnls.shape[-1]))
            
            if l == 'BRD':
                def chi(x_vec,val):
                    return 0.5*dot(x_vec.T,dot(dd_chi(G(x_vec),val**2),x_vec)) - dot(x_vec.T,data_fornnls[:,newaxis])
                def d_chi(x_vec,val):
                    return dot(dd_chi(G(x_vec),val**2),x_vec) - data_fornnls[:,newaxis]
                def dd_chi(G,val):
                    return G + (val**2)*eye(shape(G)[0])
                def G(x_vec):
                    return dot(K,dot(square_heaviside(x_vec),K.T))
                def H(product):
                    if product <= 0:
                        return 0
                    if product > 0:
                        return 1
                def square_heaviside(x_vec):
                    diag_heavi = []
                    for q in range(shape(K.T)[0]):
                        pull_val = dot(K.T[q,:],x_vec)
                        temp = pull_val[0]
                        temp = H(temp)
                        diag_heavi.append(temp)
                    diag_heavi = array(diag_heavi)
                    square_heavi = diag_heavi*eye(shape(diag_heavi)[0])
                    return square_heavi
                def optimize_alpha(input_vec,val):
                    alpha_converged = False
                    factor = sqrt(s1*s2)
                    T = linalg.inv(dd_chi(G(input_vec),val**2))
                    dot_product = dot(input_vec.T,dot(T,input_vec))
                    ans = dot_product*factor
                    ans = ans/linalg.norm(input_vec)/dot_product
                    tol = 1e-3
                    if abs(ans-val**2) <= tol:
                        logger.debug(strm('ALPHA HAS CONVERGED.'))
                        alpha_converged = True
                        return ans,alpha_converged
                    return ans,alpha_converged
                def newton_min(input_vec,val):
                    fder = dd_chi(G(input_vec),val)
                    fval = d_chi(input_vec,val)
                    return (input_vec + dot(linalg.inv(fder),fval))
                def mod_BRD(guess,maxiter=20):
                    smoothing_param = guess
                    alpha_converged = False
                    for iter in range(maxiter):
                        logger.debug(strm('ITERATION NO.',iter))
                        logger.debug(strm('CURRENT LAMBDA',smoothing_param))
                        retval,residual = this_nnls.nnls_regularized(K,data_fornnls,l=smoothing_param)
                        f_vec = retval[:,newaxis]
                        alpha = smoothing_param**2
                        c_vec = dot(K,f_vec) - data_fornnls[:,newaxis]
                        c_vec /= -1*alpha
                        c_update = newton_min(c_vec,smoothing_param)
                        alpha_update,alpha_converged = optimize_alpha(c_update,smoothing_param)
                        lambda_update = sqrt(alpha_update[0,0])
                        if alpha_converged:
                            logger.debug(strm('*** OPTIMIZED LAMBDA',lambda_update,'***'))
                            break
                        if not alpha_converged:
                            logger.debug(strm('UPDATED LAMBDA',lambda_update))
                            smoothing_param = lambda_update
                        if iter == maxiter-1:
                            logger.debug(strm('DID NOT CONVERGE.'))
                    return lambda_update
                retval, residual = this_nnls.nnls_regularized(K,data_fornnls,l=mod_BRD(guess=1.0))
            else:
                retval, residual = this_nnls.nnls_regularized(K,data_fornnls,l=l)
            logger.debug(strm('coming back from fortran, residual type is',type(residual))+ strm(residual.dtype if isinstance(residual, ndarray) else ''))
            newshape = []
            if not isscalar(l):
                newshape.append(len(l))
            logger.debug(strm('test***',list(self.data.shape)[:-1]))
            #newshape += list(self.data.shape)[:-1] # this would return parametric axis
            newshape.append(ndshape(fit_axis1)[fitdim_name1])
            newshape.append(ndshape(fit_axis2)[fitdim_name2])
            logger.debug(strm('before mkd, shape of the data is',ndshape(self),'len of axis_coords_error',len(self.axis_coords_error)))
            # {{{ store the dictionaries for later use
            axis_coords_dict = self.mkd(self.axis_coords)
            axis_units_dict = self.mkd(self.axis_coords_units)
            axis_coords_error_dict = self.mkd(self.axis_coords_error)
            # }}}
            retval = retval.reshape(newshape)
            self.data = retval
            # {{{ clear axis info
            self.axis_coords = None
            self.axis_coords_units = None
            self.axis_coords_error_dict = None
            # }}}
            # change the dimnesion names and data
            self.rename(dimname[0], fitdim_name1)
            self.rename(dimname[1], fitdim_name2)
            axis_coords_dict[fitdim_name1] = fit_axis1.getaxis(fitdim_name1)
            axis_units_dict[fitdim_name1] = None
            axis_coords_error_dict[fitdim_name1] = None
            axis_coords_dict[fitdim_name2] = fit_axis2.getaxis(fitdim_name2)
            axis_units_dict[fitdim_name2] = None
            axis_coords_error_dict[fitdim_name2] = None
            if not isscalar(l):
                self.dimlabels = ['lambda'] + self.dimlabels
                axis_coords_dict['lambda'] = l
                axis_units_dict['lambda'] = None
                axis_coords_error_dict['lambda'] = None
            self.data = retval
            if not isscalar(residual):
                # make the residual nddata as well
                residual_nddata = ndshape(self).pop(fitdim_name2).pop(fitdim_name1).alloc(dtype=residual.dtype)
                residual_nddata.data[:] = residual[:]
            else:
                residual_nddata = residual
            # store the kernel and the residual as properties
            self.set_prop('nnls_kernel',K)
            self.set_prop('s1',s1)
            self.set_prop('s2',s2)
            self.set_prop('nnls_residual',residual_nddata)
            self.set_prop('K1',K1_ret)
            self.set_prop('K2',K2_ret)
            # {{{ use the info from the dictionaries
            self.axis_coords = self.fld(axis_coords_dict)
            self.axis_coords_units = self.fld(axis_units_dict)
            self.axis_coords_error = self.fld(axis_coords_error_dict)
            return self
        else:
            fit_axis = nddata(fit_axis, fitdim_name)
            data_axis = self.fromaxis(dimname)
            data_axis.squeeze()
            data_axis, fit_axis = data_axis.aligndata(fit_axis)
            K = kernel_func(data_axis, fit_axis).squeeze()
            logger.debug(strm('K dimlabels',K.dimlabels,'and raw shape',K.data.shape))
            self.reorder(dimname, first=False) # make the dimension we will be regularizing innermost
            logger.debug(strm('shape of the data is',ndshape(self),'is it fortran ordered?',isfortran(self.data)))
            data_fornnls = self.data
            if len(data_fornnls.shape) > 2:
                data_fornnls = data_fornnls.reshape((prod(
                    data_fornnls.shape[:-1]),data_fornnls.shape[-1]))
            logger.debug(strm('shape of the data is',ndshape(self),"len of axis_coords_error",len(self.axis_coords_error)))
            retval, residual = this_nnls.nnls_regularized(K.data, data_fornnls, l=l)
            logger.debug(strm("coming back from fortran, residual type is",type(residual))+ strm(residual.dtype if isinstance(residual, ndarray) else ''))
            newshape = []
            if not isscalar(l):
                newshape.append(len(l))
            newshape += list(self.data.shape)[:-1] # exclude data dimension
            newshape.append(ndshape(fit_axis)[fitdim_name])
            logger.debug(strm('before mkd, shape of the data is',ndshape(self),"len of axis_coords_error",len(self.axis_coords_error)))
            # {{{ store the dictionaries for later use
            axis_coords_dict = self.mkd(self.axis_coords)
            axis_units_dict = self.mkd(self.axis_coords_units)
            axis_coords_error_dict = self.mkd(self.axis_coords_error)
            # }}}
            retval = retval.reshape(newshape)
            self.data = retval
            # {{{ clear all the axis info
            self.axis_coords = None
            self.axis_coords_units = None
            self.axis_coords_error_dict = None
            # }}}
            # change the dimension names and data
            self.rename(dimname, fitdim_name)
            # {{{ manipulate the dictionaries, and call fld below
            axis_coords_dict[fitdim_name] = fit_axis.getaxis(fitdim_name)
            axis_units_dict[fitdim_name] = None
            axis_coords_error_dict[fitdim_name] = None
            if not isscalar(l):
                self.dimlabels = ['lambda'] + self.dimlabels
                axis_coords_dict['lambda'] = l
                axis_units_dict['lambda'] = None
                axis_coords_error_dict['lambda'] = None
            # }}}
            self.data = retval
            if not isscalar(residual):
                # make the residual nddata as well
                residual_nddata = ndshape(self).pop(fitdim_name).alloc(dtype=residual.dtype)
                residual_nddata.data[:] = residual[:]
            else:
                residual_nddata = residual
            # store the kernel and the residual in the properties
            self.set_prop('nnls_kernel',K)
            self.set_prop('nnls_residual',residual_nddata)
            # {{{ use the info from the dictionaries
            self.axis_coords = self.fld(axis_coords_dict)
            self.axis_coords_units = self.fld(axis_units_dict)
            self.axis_coords_error = self.fld(axis_coords_error_dict)
            # }}}
            return self
    #{{{ interpolation and binning
    def run_avg(self,thisaxisname,decimation = 20,centered = False):
        'a simple running average'
        temp = self.getaxis(thisaxisname).size % decimation
        decimation = int(decimation)
        if temp != 0:
            if centered:
                self = self[thisaxisname,temp//2:-int(temp/2. + 0.5)]
            else:
                self = self[thisaxisname,0:-temp]
        thisaxis = nddata(self.getaxis(thisaxisname),[-1],[thisaxisname])
        self.setaxis(thisaxisname,[])
        self.chunkoff(thisaxisname,['avg'],[decimation])
        self.run(mean,'avg')
        thisaxis.chunkoff(thisaxisname,['avg'],[decimation])
        thisaxis.run(mean,'avg')
        self.setaxis(thisaxisname,thisaxis.data)
        return self
    def histogram(*args,**kwargs):
        per_hit = 1e-3
        if 'per_hit' in list(kwargs.keys()):
            per_hit = kwargs.pop('per_hit')
        if len(kwargs) > 0:
            raise ValueError("I don't understand the arguments:"+repr(kwargs))
        if len(args) == 1:
            if isinstance(args[0], ndarray):
                if args[0].shape[2] != len(self.dimlabels):
                    raise ValueError("You must pass an N x M array, where M is the number of dimensions in this array!")
            elif isinstance(args[0], dict):
                raise ValueError("should eventually support dictionaries (via fld), but doesn't yet")
            else:
                raise ValueError("I don't know what funny business you're up to passing me a"+repr(type(args[0])))
        else:
            raise ValueError("should eventually support array, label pair, but doesn't yet")
    def interp(self,axis,axisvalues, past_bounds=None, return_func=False, **kwargs):
        '''interpolate data values given axis values
        
        Parameters
        ==========
        return_func : boolean
            defaults to False.  If True, it returns a function that accepts
            axis values and returns a data value.
        '''
        oldaxis = self.getaxis(axis)
        if not return_func:
            if (isinstance(axisvalues, int)) or (isinstance(axisvalues, int32)):
                axisvalues = linspace(oldaxis[0],oldaxis[-1],axisvalues)
            elif isscalar(axisvalues):
                axisvalues = r_[axisvalues]
            elif (type(axisvalues) not in [ndarray,tuple]):
                raise ValueError("You passed a target axis of type"+repr(type(axisvalues))+"which I don't get")
            if any(imag(axisvalues) > 1e-38):
                raise ValueError("I can't interpolate imaginary values")
            else:
                axisvalues = real(axisvalues)
            if past_bounds is None:
                axisvalues[axisvalues<oldaxis.min()] = oldaxis.min()
                axisvalues[axisvalues>oldaxis.max()] = oldaxis.max()
            elif not (past_bounds == 'fail'):
                if isinstance(past_bounds, tuple):
                    if len(past_bounds) == 2:
                        axisvalues[axisvalues<oldaxis.min()] = past_bounds[0]
                        axisvalues[axisvalues>oldaxis.max()] = past_bounds[1]
                    else:
                        raise TypeError('If you pass axisvalues as a tuple, it must be of length 2!')
                else:
                    axisvalues[axisvalues<oldaxis.min()] = past_bounds
                    axisvalues[axisvalues>oldaxis.max()] = past_bounds
        rdata = real(self.data)
        idata = imag(self.data)
        thiserror = self.get_error()
        if thiserror is not None:
            rerrvar = real(thiserror)**2
            if thiserror[0].dtype == 'complex128':
                ierrvar = imag(thiserror)**2
        if 'kind' in list(kwargs.keys()):
            thiskind = kwargs.pop('kind')
        else:
            thiskind = 'cubic'
            if len(rdata) < 4:
                thiskind = 'quadratic'
                if len(rdata) < 3:
                    thiskind = 'linear'
        thisaxis = self.axn(axis)
        logger.debug(strm('Using %s interpolation'%thiskind))
        def local_interp_func(local_arg_data,kind = thiskind):
            interpfunc =  interp1d(oldaxis,local_arg_data,kind = kind,axis = thisaxis)
            try:
                retval = interpfunc(axisvalues)
            except:
                raise TypeError("dtype of axis is"+repr(axisvalues.dtype))
            return retval
        if return_func:
            rfunc = interp1d(oldaxis, rdata, kind=thiskind, axis=thisaxis, bounds_error=False, fill_value=tuple(rdata[r_[0,-1]].tolist()))
            ifunc = interp1d(oldaxis, idata, kind=thiskind, axis=thisaxis, bounds_error=False, fill_value=tuple(idata[r_[0,-1]].tolist()))
            return lambda x: rfunc(x) + 1j*ifunc(x)
        rdata = local_interp_func(rdata)
        idata = local_interp_func(idata)
        self.data = rdata + 1j * idata
        self.setaxis(axis,axisvalues)
        if thiserror is not None:
            rerrvar = local_interp_func(rerrvar,kind = 'linear') # calculate the error variance of the real part, use linear to avoid nan problems
            if thiserror[0].dtype == 'complex128':
                ierrvar = local_interp_func(ierrvar,kind = 'linear')
                self.set_error(sqrt(rerrvar) + 1j * sqrt(ierrvar))
            else:
                self.set_error(sqrt(rerrvar))
            err_nanmask = isnan(self.get_error())
            self.data[err_nanmask] = nan
        return self
    def invinterp(self,axis,values,**kwargs):
        'interpolate axis values given data values'
        copy = process_kwargs([('copy',False),
            ], kwargs, pass_through=True)
        
        if isscalar(values):
            values = r_[values]
        origdata = self.data.copy()
        origaxis = self.getaxis(axis).copy()
        if any(imag(values) > 1e-38):
            raise ValueError("I can't interpolate imaginary values")
        else:
            values = real(values)
        args = origdata.argsort()
        origdata = origdata[args]
        rdata = real(origaxis)
        idata = imag(origaxis)
        rdata = rdata[args]
        idata = idata[args]
        #{{{ determine type of interpolation
        if 'kind' in list(kwargs.keys()):
            thiskind = kwargs.pop('kind')
        else:
            thiskind = 'cubic'
            if len(rdata) < 4:
                thiskind = 'quadratic'
                if len(rdata) < 3:
                    thiskind = 'linear'
        #}}}
        interpfunc =  interp1d(origdata,rdata, kind=thiskind, **kwargs)
        try:
            rdata = interpfunc(values)
        except Exception as e:
            raise ValueError(strm('You passed',values,'and the data spans from',
                    origdata.min(),'to',origdata.max())+explain_error(e))
        interpfunc =  interp1d(origdata,idata, kind=thiskind, **kwargs)
        idata = interpfunc(values)
        cdata = rdata + 1j * idata
        if copy:
            newaxis = 'name data before interpolation'
            if self.name() is not None:
                newaxis = self.name()
            retval = nddata(cdata,[-1],[newaxis])
            retval.labels(newaxis,values)
            return retval
        else:
            self.data = values
            self.setaxis(axis,cdata)
            return self
    def contiguous(self,lambdafunc,axis = None):
        r"""Return contiguous blocks that satisfy the condition given by `lambdafunc`
        
        this function returns the start and stop positions along the
        axis for the contiguous blocks for which lambdafunc returns
        true
        **Currently only supported for 1D data**
        
        .. note::
            adapted from stackexchange post http://stackoverflow.com/questions/4494404/find-large-number-of-consecutive-values-fulfilling-condition-in-a-numpy-array

        Parameters
        ----------

        lambdafunc : types.FunctionType
            If only one argument (lambdafunc) is given,
            then lambdafunc is
            a function that accepts a copy of the current nddata object
            (`self`) as the argument.
            If two arguments are given,
            the second is `axis`, and lambdafunc has two arguments,
            `self` and the value of `axis`.
        axis : {None,str}
            the name of the axis along which you want to find contiguous
            blocks

        Returns
        -------
        retval : ndarray
            An :math:`N\times 2` matrix, where the :math:`N` rows correspond to pairs of axis
            label that give ranges over which `lambdafunc` evaluates to `True`.
            These are ordered according to descending range width.

        Examples
        --------

        .. code:: python

            sum_for_contiguous = abs(forplot).mean('t1')
            fl.next("test contiguous")
            forplot = sum_for_contiguous.copy().set_error(None)
            fl.plot(forplot,alpha = 0.25,linewidth = 3)
            print("this is what the max looks like",0.5*sum_for_contiguous.set_error(None).runcopy(max,'t2'))
            print(sum_for_contiguous > 0.5*sum_for_contiguous.runcopy(max,'t2'))
            retval = sum_for_contiguous.contiguous(quarter_of_max,'t2')
            print("contiguous range / 1e6:",retval/1e6)
            for j in range(retval.shape[0]):
                a,b = retval[j,:]
                fl.plot(forplot['t2':(a,b)])

        """
        logger.debug(strm("(contiguous) shape of self inside contiguous",ndshape(self)))
        if axis is None:
            if len(self.dimlabels) == 1:
                axis = self.dimlabels[0]
                mask = lambdafunc(self.copy()).data
            else:
                raise TypeError("If there is more than one dimension, `axis` must be set to something other than ``None``")
        else:
            mask = lambdafunc(self.copy(),axis).data
        logger.debug(strm("(contiguous) shape of mask",mask.shape))
        if axis is None:
            idx, = np.diff(mask).nonzero() # this gives a list of indices for the boundaries between true/false
        else:
            idx, = np.diff(mask, axis=self.axn(axis)).nonzero() # this gives a list of indices for the boundaries between true/false
        idx += 1 # because diff only starts on index #1 rather than #0
        if mask[0]: # because I want to indicate the boundaries of True, if I am starting on True, I need to make 0 a boundary
            idx = np.r_[0, idx]
        if mask[-1]: # If the end of mask is True, then I need to add a boundary there as well
            idx = np.r_[idx, mask.size-1] # Edit
        idx.shape = (-1,2) # idx is 2x2 array of start,stop
        logger.debug(strm('(contiguous) DEBUG idx is',idx))
        logger.debug(strm("(contiguous) diffs for blocks",diff(idx,axis=1)))
        block_order = diff(idx, axis=1).flatten().argsort()[::-1]
        logger.debug(strm("(contiguous) in descending order, the blocks are therefore",idx[block_order,:]))
        return self.getaxis(axis)[idx[block_order,:]]
    def to_ppm(self):
        """Function that converts from Hz to ppm using Bruker parameters

        .. todo::

            Figure out what the units of PHC1 in Topspin are (degrees per *what??*), and apply those as well.

            make this part of an inherited bruker class
        """
        if self.get_units('t2') == 'ppm': return
        offset = self.get_prop('proc')['OFFSET']
        sfo1 = self.get_prop('acq')['SFO1']
        if not self.get_ft_prop('t2'):
            self.ft('t2', shift=True) # this fourier transforms along t2, overwriting the data that was in self
        self.setaxis('t2', lambda x:
                x/sfo1).set_units('t2','ppm')
        max_ppm = self.getaxis('t2').max()
        self.setaxis('t2', lambda x:
                (x-max_ppm+offset))
        self.set_prop('x_inverted',True)
        return self
    #}}}
    def multimin(self,minfunc,axisname,filterwidth,numberofmins):
        cost = self.copy().convolve(axisname,filterwidth).run_nopop(minfunc)
        for j in range(0,numberofmins):
            #{{{ find the x value at which the minimum occurs
            xvalues = cost.copy().argmin(axisname,raw_index = True)
            #}}}
    def repwlabels(self,axis):
        return None
    def add_noise(self,intensity):
        '''Add Gaussian (box-muller) noise to the data.

        Parameters
        ----------
        intensity : double OR function
            If a double, gives the standard deviation of the noise.
            If a function, used to calculate the standard deviation of the noise from the data:
            *e.g.* ``lambda x: max(abs(x))/10.``
            
        '''
        if isinstance(intensity, type(emptyfunction)):
            intensity = intensity(lambda x: self.data)
        return_complex = iscomplexobj(self.data)
        self.data += box_muller(self.data.size, return_complex=return_complex).reshape(self.data.shape) * intensity
        return self
    #{{{ functions to manipulate and return the axes
    def reorder(self,*axes,**kwargs):
        r'''Reorder the dimensions
        the first arguments are a list of dimensions

        Parameters
        ----------
        *axes : str
            Accept any number of arguments that gives the dimensions, in the
            order that you want thee.
        first : bool
            (default True)
            Put this list of dimensions first, while False puts them last (where they then come in the order given).
        '''
        first = True
        if 'first' in kwargs:
            first = kwargs.pop('first')
        if len(kwargs) > 0:
            raise ValueError("I don't understand your kwargs!")
        if len(axes) == 1:
            axes = axes[0]
        else:
            axes = axes
        if isinstance(axes, str):
            axes = [axes]
        if len(axes) < len(self.dimlabels):
            oldorder = list(self.dimlabels)
            for thisaxis in axes:
                oldorder.pop(oldorder.index(thisaxis))
            if first:
                axes = axes + oldorder
            else:
                axes = oldorder + axes
        try:
            neworder = list(map(self.dimlabels.index,axes))
        except ValueError as e:
            raise ValueError(strm('one of',axes,'not in',self.dimlabels))
        self.dimlabels = list(map(self.dimlabels.__getitem__,neworder))
        if len(self.axis_coords)>0:
            try:
                self.axis_coords = list(map(self.axis_coords.__getitem__,neworder))
            except Exception as e:
                raise IndexError(strm('problem mapping',list(map(len,self.axis_coords)),'onto',neworder)
                        + explain_error(e))
            if len(self.axis_coords_units)>0:
                try:
                    self.axis_coords_units = list(map(self.axis_coords_units.__getitem__,neworder))
                except:
                    raise IndexError(strm('problem mapping',list(map(len,self.axis_coords_units)),
                        'onto',neworder)+explain_error(e))
        try:
            self.data = self.data.transpose(neworder)
        except ValueError as e:
            raise ValueError(strm('you can\'t reorder',self.dimlabels,'as',neworder)
                    +explain_error(e))
        if self.data_error is not None:
            self.data_error = self.data_error.transpose(neworder)
        return self
    def plot_labels(self,labels,fmt = None,**kwargs_passed):
        r'this only works for one axis now'
        axisname = self.dimlabels[0]
        if fmt is None:
            plot_label_points(self.getaxis(axisname),self.data,labels,**kwargs_passed)
        else:
            plot_label_points(self.getaxis(axisname),self.data,[fmt%j for j in labels],**kwargs_passed)
        return
    def labels(self,*args):
        r'''label the dimensions, given in listofstrings with the axis labels given in listofaxes -- listofaxes must be a numpy array;
        you can pass either a dictionary or a axis name (string)/axis label (numpy array) pair'''
        if len(args) == 2:
            listofstrings,listofaxes = args
        elif len(args) == 1 and isinstance(args[0], dict):
            listofstrings = list(args[0].keys())
            listofaxes = list(args[0].values())
        else:
            raise ValueError(strm("I can't figure out how to deal with the arguments",args))
        for j in range(0,len(listofaxes)):
            if isinstance(listofaxes[j], list):
                listofaxes[j] = array(listofaxes[j])
        listofstrings = autostringconvert(listofstrings)
        if isinstance(listofstrings, str):
            listofstrings = [listofstrings]
            listofaxes = [listofaxes]
        if not isinstance(listofstrings, list):
            raise TypeError("the arguments passed to the .labels() method must be a list of the axis names followed by the list of the axis arrays")
        elif all(map(( lambda x: isinstance(x, str_) ),listofstrings)):
            listofstrings = list(map(str,listofstrings))
        elif not all(map(( lambda x: isinstance(x,str) ),listofstrings)):
            raise TypeError("the arguments passed to the .labels() method must be a list of the axis names followed by the list of the axis arrays")
        for j in range(0,len(listofstrings)):
            if listofaxes[j] is None:
                self.setaxis(listofstrings[j],None)
            else:
                #{{{ test that the axis is the right size
                if isscalar(listofaxes[j]):#interpret as a timestep
                    listofaxes[j] = listofaxes[j] * r_[0:ndshape(self)[listofstrings[j]]]
                if type(listofaxes[j]) not in [ndarray,list]:
                    raise TypeError('You passed an axis label of type '+repr(type(listofaxes[j]))+' for the axis '+listofstrings[j]+' to the labels method, which you can\'t do --> it must be an nddata')
                if (len(listofaxes[j]) != ndshape(self)[listofstrings[j]]) and (len(listofaxes[j])!=0):
                    raise IndexError("You're trying to attach an axis of len %d to the '%s' dimension, which has %d data points (shape of self is %s)"%(len(listofaxes[j]),listofstrings[j],ndshape(self)[listofstrings[j]],repr(ndshape(self))))
                #}}}
                self.setaxis(listofstrings[j],listofaxes[j])
        return self
    def check_axis_coords_errors(self):
        if len(self.axis_coords_error) > len(self.dimlabels):
            raise ValueError("this failed because there are more sets of axis errors than there are axes!\nlen(axis_coords_error) = %s\naxes = %s"%(repr(len(self.axis_coords_error)),repr(self.dimlabels)))
    def sort(self,axisname,reverse = False):
        whichaxis = self.dimlabels.index(axisname)
        if reverse:
            order = argsort(-1*self.axis_coords[whichaxis])
        else:
            order = argsort(self.axis_coords[whichaxis])
        datacopy = self.copy()
        for j in range(0,len(order)): # do it this way, so that it deals with other dimensions correctly
            self.check_axis_coords_errors()
            self[axisname,j] = datacopy[axisname,order[j]]
        self.axis_coords[whichaxis] = self.axis_coords[whichaxis][order]
        return self
    def copyaxes(self,other):
        raise ValueError('use copy_axes')
    def copy_axes(self,other):
        # in the case that the dimensions match, and we want to copy the labels
        for thisdim in self.dimlabels:
            if thisdim in other.dimlabels:
                thisax = other.getaxis(thisdim)
                if thisax is not None:
                    thisax = thisax.copy()
                self.setaxis(thisdim,thisax)
        return self
    def axis(self,axisname):
        'returns a 1-D axis for further manipulation'
        thisaxis = self.axn(axisname)
        return nddata(self.getaxis(axisname).copy(),[-1],[axisname]).labels(axisname,self.getaxis(axisname).copy())
    def _axis_inshape(self,axisname):
        newshape = ones(len(self.data.shape),dtype = 'uint')
        thisaxis = self.axn(axisname)
        newshape[thisaxis] = self.data.shape[thisaxis]
        newshape = list(newshape)
        retval = self.getaxis(axisname)
        if retval is None:
            raise AttributeError(axisname+" does not have axis labels!")
        try:
            return retval.copy().reshape(newshape)
        except ValueError as e:
            raise ValueError(strm("Trying to reshape axis from",retval.shape,"to",newshape,"so I can manipulate it like data"))
    def retaxis(self,axisname):
        thisaxis = self._axis_inshape(axisname)
        return nddata(thisaxis,thisaxis.shape,list(self.dimlabels)).labels(axisname,thisaxis.flatten())
    def fromaxis(self,*args,**kwargs):
        '''Generate an nddata object from one of the axis labels.

        Can be used in one of several ways:

        * ``self.fromaxis('axisname')``: Returns an nddata where `retval.data` consists of the given axis values.
        * ``self.fromaxis('axisname',inputfunc)``: use `axisname` as the input for `inputfunc`, and load the result into `retval.data`
        * ``self.fromaxis(inputsymbolic)``: Evaluate `inputsymbolic` and load the result into `retval.data`

        Parameters
        ==========
        axisname : str | list
            The axis (or list of axes) to that is used as the argument of `inputfunc` or the function represented by `inputsymbolic`.
            If this is the only argument, it cannot be a list.
        inputsymbolic : sympy.Expr
            A sympy expression whose only symbols are the names of axes.
            It is preferred, though not required, that this is passed
            without an `axisname` argument -- the axis names are then
            inferred from the symbolic expression.
        inputfunc : function
            A function (typically a lambda function) that taxes the values of the axis given by `axisname` as input.
        overwrite : bool
            Defaults to `False`. If set to `True`, it overwrites `self` with `retval`.
        as_array : bool
            Defaults to `False`. If set to `True`, `retval` is a properly dimensioned numpy ndarray rather than an nddata.

        Returns
        =======
        retval : nddata | ndarray
            An expression calculated from the axis(es) given by `axisname` or inferred from `inputsymbolic`.
        '''
        overwrite,as_array = process_kwargs([('overwrite',False),
            ('as_array',False)],kwargs)
        if len(args) == 1:
            if isinstance(args[0], str):
                axisname = args[0]
                retval = self.retaxis(axisname)
                #{{{ copied from old retaxis function, then added the overwrite capability
                thisaxis = self._axis_inshape(axisname)
                if overwrite:
                    self.data = thisaxis
                    return self
                else:
                    retval = nddata(thisaxis,thisaxis.shape,list(self.dimlabels)).labels(axisname,thisaxis.flatten())
                    retval.axis_coords_units = list(self.axis_coords_units)
                    retval.data_units = self.data_units
                    retval.name(self.name())
                    return retval
                #}}}
            else:
                if issympy(args[0]):
                    func = args[0]
                    symbols_in_func = func.atoms(sympy.Symbol)
                    logger.debug(strm('identified this as a sympy expression (',func,') with symbols',symbols_in_func))
                    symbols_not_in_dimlabels = set(map(str,symbols_in_func))-set(self.dimlabels)
                    if len(symbols_not_in_dimlabels)>0:
                        raise ValueError("You passed a symbolic function, but the symbols"+str(symbols_not_in_dimlabels)+" are not axes")
                else:
                    raise ValueError("I don't know what to do with this type of argument!")
        elif len(args) == 2:
            axisnames = args[0]
            func = args[1]
            if not isinstance(axisnames, list):
                axisnames = [axisnames]
        else:
            raise ValueError('Wrong number of arguments!! -- you passed '+repr(len(args))+' arguments!')
        if issympy(func):
            logging.debug(strm("about to run sympy lambdify, symbols_in_func is",symbols_in_func))
            try:
                lambdified_func = sympy.lambdify(list(symbols_in_func), func,
                        modules=mat2array)
            except Exception as e:
                raise ValueError(strm('Error parsing axis variables',list(map(sympy.var,axisnames)),
                    'that you passed and function',func,'that you passed') +
                    explain_error(e))
            func = lambdified_func
            axisnames = list(map(str,symbols_in_func))
        elif not hasattr(func,'__call__'):
            raise ValueError("I can't interpret the second argument as a function! It is type "+str(type(func)))
        # I can't do the following for sympy, because the argument count is always zero
        if not issympy(args[0]) and func.__code__.co_argcount != len(axisnames):
            raise ValueError(strm("The axisnames you passed",axisnames,
                "and the argument count",func.__code__.co_argcount,"don't match"))
        list_of_axes = [self._axis_inshape(x) for x in axisnames]
        retval = func(*list_of_axes)
        if issympy(retval):
            raise RuntimeError("The sympy function that you passed doesn't match the automatically generated axis variables (obtained by mapping sympy.var onto the axis variables, without any kwargs). The atoms left over are:\n"+str(func.atoms))
        logging.debug(strm("at this point, list of axes is:",list_of_axes))
        if len(list_of_axes) == 0:
            return nddata(float(func()))
            #raise ValueError(strm("Doesn't seem like there are axes -- the axis names that you passed are",axisnames))
        newshape = ones_like(list_of_axes[0].shape)
        for j in list_of_axes:
            newshape *= array(j.shape)
        if overwrite:
            self.data = retval.reshape(newshape)
            return self
        else:
            if as_array:
                return retval.reshape(newshape)
            else:
                retval =  nddata(retval,
                        newshape,
                        list(self.dimlabels)).labels(axisnames,
                                [self.getaxis(x).copy() for x in axisnames])
                retval.axis_coords_units = list(self.axis_coords_units)
                retval.data_units = self.data_units
                retval.name(self.name())
                return retval
    def getaxis(self,axisname):
        if self.axis_coords is None or len(self.axis_coords) == 0:
            return None
        else:
            retval = self.axis_coords[self.axn(axisname)]
        if retval is None:
            return None
        elif len(retval) > 0:
            return retval
        else:
            return None
    def extend(self,axis,extent, fill_with=0, tolerance=1e-5):
        r"""If `axis` is uniformly ascending with spacing :math:`dx`,
        then extend by adding a point every :math:`dx` until the axis
        includes the point `extent`.  Fill the newly created datapoints with `fill_with`.

        Parameters
        ----------

        axis : str
            name of the axis to extend
        extent : double
            extend the axis `axis` out to this point
        fill_with : double
            fill the new data points with this value (defaults to 0)
        tolerance : double
            when checking for ascending axis labels, etc.,
            values/differences must match to within tolerance
            (assumed to represent the actual precision, given
            various errors, etc.)
        """
        # check for uniformly ascending
        u = self.getaxis(axis)
        thismsg = "In order to expand, the axis must be equally spaced (and ascending)"
        du = (u[-1] - u[0])/(len(u)-1.)
        assert all(abs(diff(u) - du)/du < tolerance), thismsg# absolute
        # figure out how many points I need to add, and on which side of the axis
        thismsg = "In order to expand, the axis must be ascending (and equally spaced)"
        assert du > 0, thismsg# ascending
        start_index = 0
        stop_index = len(u)
        if extent < u[0]:
            start_index = int(-(u[0] - extent) // du) # the part after the negative is positive
            if (start_index * du + (u[0] - extent))/du < -tolerance:# the first quantity here is negative
                start_index -= 1
        elif extent > u[-1]:
            stop_index_addto = int((extent - u[-1]) // du)
            if ((extent - u[-1]) - du * stop_index_addto)/du > tolerance:# the first quantity here is negative
                stop_index_addto += 1
            stop_index += stop_index_addto
        else:
            raise RuntimeError("extent ({:g}) needs to be further than the bounds on '{:s}', which are {:g} and {:g}".format(extent,axis,u[0],u[-1]))
        #{{{ create a new array, and put self.data into it
        newdata = list(self.data.shape)
        newdata[self.axn(axis)] = stop_index - start_index
        if fill_with == 0:
            newdata = zeros(newdata,dtype = self.data.dtype)
        else:
            newdata = fill_with * ones(newdata,dtype = self.data.dtype)
        newdata_slice = [slice(None,None,None)] * len(newdata.shape)
        newdata_slice[self.axn(axis)] = slice(-start_index,len(u)-start_index,None)
        logger.debug(strm("-------------------------"))
        logger.debug(strm("shape of newdata",newdata.shape))
        logger.debug(strm("shape of self.data",self.data.shape))
        logger.debug(strm("len of u",len(u)))
        logger.debug(strm("start index",start_index))
        logger.debug(strm("shape of slice",newdata[newdata_slice].shape))
        logger.debug(strm("-------------------------"))
        newdata[newdata_slice] = self.data
        self.data = newdata
        #}}}
        # construct the new axis
        new_u = u[0] + du * r_[start_index:stop_index]
        self.setaxis(axis,new_u)
        return self
    def setaxis(self,*args):
        """set or alter the value of the coordinate axis
        
        Can be used in one of several ways:

        * ``self.setaxis('axisname', values)``: just sets the values
        * ``self.setaxis('axisname', '#')``: just
            number the axis in numerically increasing order
            (e.g. if you have smooshed it from a couple
            other dimensions.)
        * ``self.fromaxis('axisname',inputfunc)``: take the existing function, apply inputfunc, and replace
        * ``self.fromaxis(inputsymbolic)``: Evaluate `inputsymbolic` and load the result into the axes, appropriately
        """
        if len(args) == 2:
            axis, value = args
            if value=='#':
                self.setaxis(axis,r_[0:ndshape(self)[axis]])
                return self
        elif len(args) == 1 and issympy(args[0]):
            func = args[0]
            symbols_in_func = func.atoms(sympy.Symbol)
            logger.debug(strm('identified this as a sympy expression (',func,') with symbols',symbols_in_func))
            symbols_not_in_dimlabels = set(map(str,symbols_in_func))-set(self.dimlabels)
            if len(symbols_not_in_dimlabels)>0:
                raise ValueError("You passed a symbolic function, but the symbols"+str(symbols_not_in_dimlabels)+" are not axes")
            logging.debug(strm("about to run sympy lambdify, symbols_in_func is",symbols_in_func))
            try:
                lambdified_func = sympy.lambdify(list(symbols_in_func), func,
                        modules=mat2array)
            except Exception as e:
                raise ValueError(strm('Error parsing axis variables',list(map(sympy.var,axisnames)),
                    'that you passed and function',func,'that you passed') +
                    explain_error(e))
            value = lambdified_func
            axis = list(map(str,symbols_in_func))
            assert len(axis)==1, "currently only supported for 1 axis at a time -- if you want to do for more than one axis, please create a pull request with an example"
            axis = axis[0]
        else:
            raise ValueError("not a valid argument to setaxis -- look at the documentation!")
        if axis == 'INDEX':
            raise ValueError("Axes that are called INDEX are special, and you are not allowed to label them!")
        if isinstance(value, type(emptyfunction)):
            x = self.getaxis(axis)
            x[:] = value(x.copy())
            return self
        if type(value) in [float,int,double,float64]:
           value = linspace(0.,value,self.axlen(axis))
        if isinstance(value, list):
            value = array(value)
        if self.axis_coords is None or len(self.axis_coords) == 0:
            self.axis_coords = [None]*len(self.dimlabels)
            self.axis_coords_error = [None]*len(self.dimlabels)
        if value is None:
            self.axis_coords[self.axn(axis)] = None
        else:
            a = len(value)
            b = self.data.shape[self.axn(axis)]
            assert  a == b, "Along the axis %s, the length of the axis you passed (%d) doesn't match the size of the data (%d)."%(axis,a,b)
            self.axis_coords[self.axn(axis)] = value
        return self
    def shear(self, along_axis, propto_axis, shear_amnt,
            zero_fill=True, start_in_conj=False, method='linear'):
        r'''Shear the data :math:`s`:

        :math:`s(x',y,z) = s(x+ay,y,z)`

        where :math:`x` is the `altered_axis` and :math:`y` is the
        `propto_axis`.  (Actually typically 2D, but :math:`z` included
        just to illustrate other dimensions that aren't involved)

        .. note: Unfortunately, currently, when the data is automatically extended,
            if both the start and endpoint of `along_axis` are on the same side
            of zero, some unnecessary padding will be added between the
            beginning of `along_axis` and zero.

        Parameters
        ----------

        method : {'fourier','linear'}

            fourier
                Use the Fourier shift theorem (*i.e.*, sinc interpolation).  A
                shear is equivalent to the following in the conjugate domain:

                ..math: `\tilde{s}(f_x,f'_y,z) = \tilde{s}(f_x,f_y-af_x,f_z)`

                Because of this, the algorithm **also**
                automatically `extend`s the data in `f_y` axis.
                Equivalently, it increases the resolution
                (decreases the interval between points) in the
                `propto_axis` dimension.  This prevents aliasing
                in the conjugate domain, which will corrupt the
                data *w.r.t.* successive transformations. It does
                this whether or not `zero_fill` is set
                (`zero_fill` only controls filling in the
                "current" dimension)

            linear
                Use simple linear interpolation.

        altered_axis : str

            The coordinate for which data is altered, *i.e.*
            ..math: `x` such that ..math: `f(x+ay,y)`.

        by_amount : double

            The amount of the shear (..math: `a` in the previous)

        propto_axis : str

            The shift along the `altered_axis` dimension is
            proportional to the shift along `propto_axis`.
            The position of data relative to the `propto_axis` is not
            changed.
            Note that by the shift theorem, in the frequency domain,
            an equivalent magnitude, opposite sign, shear is applied
            with the `propto_axis` and `altered_axis` dimensions
            flipped.

        start_in_conj : {False, True}, optional

            Defaults to False

            For efficiency, one can replace a double (I)FT call followed by a
            shear call with a single shear call where `start_in_conj` is set.

            `self` before the call is given in the conjugate domain  (*i.e.*,
            :math:`f` *vs.* :math:`t`) along both dimensions from the one that's
            desired.  This means: (1) `self` after the function call transformed
            into the conjugate domain from that before the call and (2)
            `by_amount`, `altered_axis`, and `propto_axis` all refer to the shear
            in the conjugate domain that the data is in at the end of the
            function call.
        '''
        if not (
                self.get_ft_prop(along_axis) is None
                and
                self.get_ft_prop(propto_axis) is None):
            if (self.get_ft_prop(along_axis) ^ self.get_ft_prop(propto_axis)) ^ start_in_conj:
                if start_in_conj:
                    raise ValueError("if you pass start_in_conj, the two dimensions need to be in conjugate domains, but you have: "+self.ft_state_to_str(along_axis,propto_axis))
                else:
                    raise ValueError("(unless you intended to pass start_in_conj) the two dimensions need to be in the same domain, but you have: "+self.ft_state_to_str(along_axis,propto_axis))
        if method == 'fourier':
            return self.fourier_shear(along_axis, propto_axis,
                    shear_amnt, zero_fill=zero_fill)
        elif method == 'linear':
            return self.linear_shear(along_axis, propto_axis,
                    shear_amnt, zero_fill=zero_fill)
        else:
            raise ValueError("The shear method must be either linear or fourier")
    def getaxisshape(self,axisname):
        thishape = ones(len(self.dimlabels))
        thisaxis = self.dimlabels.index(axisname) 
        thishape[thisaxis] = self.data.shape[thisaxis]
        return thishape
    def circshift(self,axis,amount):
        if amount!=0:
            if abs(amount) > ndshape(self)[axis]:
                ValueError(strm("Trying to circshift by ",amount,
                    "which is bitter than the size of",axis))
            newdata = ndshape(self).alloc(dtype=self.data.dtype)
            newdata[axis,:-amount] = self[axis,amount:]
            newdata[axis,-amount:] = self[axis,:amount]
            self.data = newdata.data
        return self
    #}}}
    #{{{ breaking up and combining axes
    def smoosh(self,dimstocollapse, dimname=0, noaxis=False):
        r'''Collapse (smoosh) multiple dimensions into one dimension.

        Parameters
        ----------
        dimstocollapse : list of strings
            the dimensions you want to collapse to one result dimension
        dimname : None, string, integer (default 0)

            if dimname is:

            * None: create a new (direct product) name,
            * a number: an index to the ``dimstocollapse`` list.  The resulting smooshed dimension will be named ``dimstocollapse[dimname]``. Because the default is the number 0, the new dimname will be the first dimname given in the list.
            * a string: the name of the resulting smooshed dimension (can be part of the ``dimstocollapse`` list or not)

        noaxis : bool
            if set, then just skip calculating the axis for the new dimension,
            which otherwise is typically a complicated record array

        Returns
        -------
        self: nddata
            the dimensions `dimstocollapse` are smooshed into a single dimension,
            whose name is determined by `dimname`.
            The axis for the resulting, smooshed dimension is a structured
            array consisting of two fields that give the labels along the
            original axes.

        ..todo::
            when we transition to axes that are stored using a
            slice/linspace-like format, 
            allow for smooshing to determine a new axes that is standard
            (not a structured array) and that increases linearly.
        '''
        #{{{ first, put them all at the end, in order given here
        retained_dims = list(self.dimlabels)
        logger.debug(strm("old order",retained_dims))
        #{{{ if I'm using a dimension here, be sure to grab its current position
        if dimname is None:
            final_position = -1
            dimname = ' $\\times$ '.join(dimstocollapse)
        else:
            if isinstance(dimname, int):
                dimname = dimstocollapse[dimname]
                final_position = self.axn(dimname)
            elif dimname in self.dimlabels:
                final_position = self.axn(dimname)
            else:
                final_position = -1
        #}}}
        # {{{ store the dictionaries for later use
        axis_coords_dict = self.mkd(self.axis_coords)
        axis_coords_error_dict = self.mkd(self.axis_coords_error)
        axis_coords_units_dict = self.mkd(self.axis_coords_units)
        # }}}
        old_units = []
        for this_name in dimstocollapse:
            this_idx = retained_dims.index(this_name)
            retained_dims.pop(this_idx)
            axis_coords_error_dict.pop(this_name)
            old_units.append(axis_coords_units_dict.pop(this_name))
            axis_coords_dict.pop(this_name)
            if this_idx < final_position:
                final_position -= 1
        new_units = list(set(old_units))
        if len(new_units) > 1:
            new_units = ' '.join(map(str,new_units))
        else:
            new_units = new_units[0]
        # this might be sub-optimal, but put the dims to collapse at the end, and move them back later if we want
        new_order = retained_dims + dimstocollapse
        self.reorder(new_order)
        logger.debug(strm("new order",new_order))
        #}}}
        #{{{ then, reshape the data (and error)
        logger.debug(strm("old shape",self.data.shape))
        new_shape = list(self.data.shape)[:-len(dimstocollapse)]
        logger.debug(strm("dimensions to keep",new_shape))
        dimstocollapse_shapes = array(self.data.shape[-len(dimstocollapse):])
        new_shape += [dimstocollapse_shapes.prod()]
        self.data = self.data.reshape(new_shape)
        if self.get_error() is not None:
            self.set_error(self.get_error().reshape(new_shape))
        logger.debug(strm("new shape",self.data.shape))
        #}}}
        #{{{ now for the tricky part -- deal with the axis labels
        #{{{ in order, make a list of the relevant axis names, dtypes, and sizes
        axes_with_labels = [j for j in dimstocollapse if self.getaxis(j) is not None] # specifically, I am only concerned with the ones I am collapsing that have labels
        if noaxis:
            logger.debug('noaxis was specified')
        else:
            logger.debug('starting construction of the smooshed axis')
            axes_with_labels_haserror = [self.get_error(j) is not None for j in axes_with_labels]
            axes_with_labels_dtype = [(j,self.getaxis(j).dtype) for
                    j in axes_with_labels]# an appropriate spec. for a structured array
            axes_with_labels_size = [self.getaxis(j).size for j in axes_with_labels]
            #}}}
            logger.debug(strm("the dtype that I want is:",axes_with_labels_dtype))
            logger.debug(strm("the axes that have labels are:",axes_with_labels))
            logger.debug(strm("the axes that have labels have sizes:",axes_with_labels_size))
            # {{{ we construct a multidimensional axis
            multidim_axis_error = None
            if len(axes_with_labels_dtype) > 0:
                # create a new axis of the appropriate shape and size
                multidim_axis_label = empty(axes_with_labels_size,
                        dtype=axes_with_labels_dtype)
                if any(axes_with_labels_haserror):
                    multidim_axis_error = empty(axes_with_labels_size,
                            dtype = [(axes_with_labels[j],
                                self.getaxis(axes_with_labels[j]).dtype)
                                for j in range(len(axes_with_labels))
                                if axes_with_labels_haserror[j]])
                # one at a time index the relevant dimension, and load in the information
                full_slice = [slice(None,None,None)]*len(axes_with_labels_dtype)
                for this_index,thisdim in enumerate(axes_with_labels):
                    axis_for_thisdim = self.getaxis(thisdim)
                    if axes_with_labels_haserror[this_index]:
                        axis_error_for_thisdim = self.get_error(thisdim)
                    logger.debug(strm("the axis for",thisdim,"is",axis_for_thisdim))
                    for j in range(axes_with_labels_size[this_index]):
                        this_slice = list(full_slice)
                        this_slice[this_index] = j # set this element
                        multidim_axis_label[thisdim][tuple(this_slice)] = axis_for_thisdim[j]
                        if axes_with_labels_haserror[this_index]:
                            multidim_axis_error[thisdim][tuple(this_slice)] = axis_error_for_thisdim[j]
                logger.debug(strm("shape of multidim_axis_label is now",multidim_axis_label.shape,"(",axes_with_labels,")"))
                logger.debug(strm("multidim_axis_label is:\n",repr(multidim_axis_label)))
                multidim_axis_label = multidim_axis_label.flatten() # then flatten the axis
                logger.debug(strm("shape of multidim_axis_label is now",multidim_axis_label.shape))
                logger.debug(strm("multidim_axis_label is:\n",repr(multidim_axis_label)))
            # }}}
        #{{{ update axis dictionary with the new info
        if noaxis:
            axis_coords_dict[dimname] = None
            axis_coords_error_dict[dimname] = None
        else:
            axis_coords_dict[dimname] = multidim_axis_label
            axis_coords_error_dict[dimname] = multidim_axis_error
        logger.debug(strm("end up with axis_coords_dict (%d)"%len(axis_coords_dict),axis_coords_dict))
        logger.debug(strm("end up with axis_coords_error_dict (%d)"%len(axis_coords_error_dict),axis_coords_error_dict))
        #}}}
        #}}}
        #{{{ make new dimlabels, and where relevant, project the new dictionary onto these dimlabels
        axis_coords_units_dict[dimname] = new_units
        self.dimlabels = retained_dims + [dimname]
        logger.debug(strm("end up with dimlabels",self.dimlabels,"and shape",self.data.shape))
        self.axis_coords = self.fld(axis_coords_dict)
        self.axis_coords_error = self.fld(axis_coords_error_dict)
        self.axis_coords_units = self.fld(axis_coords_units_dict)
        logger.debug(strm("new axis coords (%d)"%len(self.axis_coords),self.axis_coords))
        logger.debug(strm("new axis coords errors (%d)"%len(self.axis_coords_error),self.axis_coords_error))
        logger.debug(strm("new axis coords unitss (%d)"%len(self.axis_coords_units),self.axis_coords_units))
        #}}}
        #{{{ then deal with the units
        #}}}
        #{{{ finally, if I need to, reorder again to put the new dimension where I want it
        #}}}
        return self
    def chunk(self,axisin,*otherargs):
        r'''"Chunking" is defined here to be the opposite of taking a direct product, increasing the number of dimensions by the inverse of the process by which taking a direct product decreases the number of dimensions.  This function chunks axisin into multiple new axes arguments.:
            axesout -- gives the names of the output axes
            shapesout -- optional -- if not given, it assumes equal length -- if given, one of the values can be -1, which is assumed length

        When there are axes, it assumes that the axes of the new dimensions
        are nested -- *e.g.*, it will chunk a dimension with axis: 
        [1,2,3,4,5,6,7,8,9,10]
        into dimensions with axes:
        [0,1,2,3,4], [1,6]

        ..todo::
            Deal with this efficiently when we move to new-style axes
        '''
        if len(otherargs) == 2:
            axesout,shapesout = otherargs
        elif len(otherargs) == 1:
            if isinstance(otherargs[0], list):
                axesout = otherargs[0]
                shapesout = ndshape(self)[axisin]**(1./len(axesout))
                if abs(shapesout-round(shapesout)) > 1e-15: # there is some kind of roundoff error here
                    raise ValueError('''In order for chunk to be called with
                            only a list of axes, the shape of the dimension you are
                            trying to split (here %s) must be an Nth root of
                            the original dimension size (here: %d), where N (here
                            %d) is the number of dimensions you are trying to chunk into'''%(axisin,ndshape(self)[axisin],len(axesout)))
                else:
                    shapesout = round(shapesout)
                shapesout = [shapesout] * len(axesout)
            elif isinstance(otherargs[0], dict):
                axesout,shapesout = list(otherargs[0].keys()),list(otherargs[0].values())
            else:
                raise ValueError("I don't know how to deal with this type!")
        else:
            raise ValueError("otherargs must be one or two arguments!")
        assert not any([j in self.dimlabels for j in axesout if j != axisin]), strm(
                "You are trying to create dimensions",[j for j in axesout if j!=axisin],
                "one of which matches one of the existing labels",self.dimlabels)
        if any([j == -1 for j in shapesout]):
            j = shapesout.index(-1)
            if j < len(shapesout)-1:
                shapesout[j] = int(round(ndshape(self)[axisin]/prod(r_[shapesout[0:j],shapesout[j+1:]])))
            else:
                shapesout[j] = int(round(ndshape(self)[axisin]/prod(shapesout[0:j])))
        if prod(shapesout) != ndshape(self)[axisin]:
            raise ValueError("The size of the axis (%s) you're trying to split (%s) doesn't match the size of the axes you're trying to split it into (%s = %s)"%(repr(axisin),repr(ndshape(self)[axisin]),repr(axesout),repr(shapesout)))
        thisaxis = self.axn(axisin)
        if self.getaxis(axisin) is not None and len(self.getaxis(axisin)) > 0:
            axes_tmp = self.getaxis(axisin).reshape(shapesout)
            new_axes = []
            for j in range(len(axes_tmp.shape)):
                this_slicer = [0]*len(axes_tmp.shape)
                this_slicer[j] = slice(None,None,None)
                new_axes.append(axes_tmp[this_slicer])
        else:
            new_axes = None
        #{{{ if there is a list of axis coordinates, add in slots for the new axes
        if isinstance(self.axis_coords, list):
            if len(self.axis_coords) == 0:
                self.axis_coords = [None] * len(self.dimlabels)
            for j in range(len(axesout)-1):
                self.axis_coords.insert(thisaxis,None)
        if isinstance(self.axis_coords_error, list):
            if len(self.axis_coords_error) == 0:
                self.axis_coords_error = [None] * len(self.dimlabels)
            for j in range(len(axesout)-1):
                self.axis_coords_error.insert(thisaxis,None)
        if isinstance(self.axis_coords_units, list):
            if len(self.axis_coords_units) == 0:
                self.axis_coords_units = [None] * len(self.dimlabels)
            for j in range(len(axesout)-1):
                self.axis_coords_units.insert(thisaxis,None)
        #}}}
        newshape = list(self.data.shape[0:thisaxis]) + shapesout + list(self.data.shape[thisaxis+1:])
        newshape = list(map(int,newshape))
        newnames = list(self.dimlabels[0:thisaxis]) + axesout + list(self.dimlabels[thisaxis+1:])
        self.data = self.data.reshape(newshape)
        orig_axis_units = self.get_units(axisin)
        self.dimlabels = newnames
        if new_axes is not None:
            for j in range(len(axesout)):
                self.setaxis(axesout[j],new_axes[j])
                self.set_units(axesout[j],orig_axis_units)
        return self
    def chunk_auto(self,axis_name,which_field,dimname = None):
        r'''assuming that axis "axis_name" is currently labeled with a structured array, choose one field ("which_field") of that structured array to generate a new dimension
        Note that for now, by definition, no error is allowed on the axes.
        However, once I upgrade to using structured arrays to handle axis and data errors, I will want to deal with that appropriately here.'''
        def check_data(a):
            "we need this because other things expect dimlabels to be a list of strings"
            if isinstance(a.dimlabels,recarray):
                a.dimlabels = [str(j[0]) if len(j) == 1 else j for j in a.dimlabels.tolist()]
            return a
        axis_number = self.axn(axis_name)
        new_axis,indices = unique(self.getaxis(axis_name)[which_field],
                return_inverse = True) # we are essentially creating a hash table for the axis.  According to numpy documentation, the hash indices that this returns should also be sorted sorted.
        logger.debug(strm("(chunk auto) indices look like this:",indices))
        #{{{ check that there are equal numbers of all the unique new_axis
        index_count = array([count_nonzero(indices == j) for j in range(indices.max()+1)])
        if all(index_count == index_count[0]):
            logger.debug(strm("(chunk auto) Yes, there are equal numbers of all unique new_axis! (Each element of the hash table has been indexed the same number of times.)"))
            #}}}
            #{{{ store the old shape and generate the new shape
            current_shape = list(self.data.shape)
            logger.debug(strm("(chunk auto) old shape -- ",current_shape))
            new_shape = insert(current_shape,axis_number + 1,len(new_axis))
            new_shape[axis_number] /= len(new_axis) # the indices of the hash table become the new dimension
            #}}}
            #{{{ actually reorder the data and error -- perhaps a view would be more efficient here
            old_data = self.data
            has_data_error = not (self.get_error() is None)
            self.data = empty(new_shape,dtype = self.data.dtype)
            if has_data_error:
                old_error = self.get_error()
                self.set_error(empty(new_shape,dtype = self.data.dtype))
            #}}}
            #{{{ adjust all the relevant axis information
            #{{{ generate an axis label along the axis I'm chunking that's stripped of the field that I'm creating a dimension from (i.e. chunking off a new dimension based on) -- because I am independently manipulating the data, I don't use self.getaxis()
            x_strip_current_field = self.axis_coords[axis_number][
                    [j for j in
                        self.axis_coords[axis_number].dtype.names
                        if j != which_field]]
            #}}}
            #{{{ reshape the axis coordinate so that it becomes a 2D array with the new dimension chunked off
            self.axis_coords[axis_number] = empty((len(x_strip_current_field)//len(new_axis),len(new_axis)),
                    dtype = x_strip_current_field.dtype)
            if not (self.get_error(axis_name) is None):
                raise ValueError("Until I do the structured array upgrade chunk_auto will not be able to deal with an axis that has errors.")
            #}}}
            #{{{ everything is now ready to sort the data and residual axis into ordered slots
            #{{{ initialize the slices
            copy_to_slice   = len(new_shape)*[slice(None,None,None)] # this is the memory address inside the new data (where stuff goes)
            copy_from_slice = len(current_shape)*[slice(None,None,None)] # this is the memory address inside the old data (where stuff comes from)
            #}}}
            if has_data_error:
                data_error_location = self.get_error()
            for j in range(len(new_axis)): # j is the index in the hash table
                copy_to_slice[axis_number + 1]     = j
                copy_from_slice[axis_number]       = where(indices == j)[0]
                self.data[copy_to_slice]           = old_data[copy_from_slice]
                if has_data_error:
                    data_error_location[copy_to_slice] = old_error[copy_from_slice]
                logger.debug(strm("(chunk auto) ",j,'matches at',x_strip_current_field[copy_from_slice[axis_number]]))
                self.axis_coords[axis_number][:,j] = x_strip_current_field[copy_from_slice[axis_number]]
            #}}}
            logger.debug(strm("(chunk auto) new axis -- ",self.axis_coords[axis_number]))
            logger.debug(strm("(chunk auto) new shape -- ",self.data.shape))
            #{{{ housekeeping for the various axes + data properties -- should perhaps be possible to do this first, then use .getaxis()
            self.dimlabels.insert(axis_number + 1,which_field)
            self.axis_coords.insert(axis_number + 1,new_axis)
            #{{{ by definition, axis can have neither errors nor units associated, for now.
            self.axis_coords_error.insert(axis_number + 1,None)
            self.axis_coords_units.insert(axis_number + 1,None)
            #}}}
            logger.debug(strm('(chunk auto) the dimensions of ',self.dimlabels[axis_number],'are (?? x ',self.dimlabels[axis_number+1],')=',self.axis_coords[axis_number].shape))
            #}}}
            #}}}
            #{{{ deal appropriately with the "remainder axis" (axis_number)
            if dimname is None:
                remainder_axis_name = '_and_'.join(self.axis_coords[axis_number].dtype.names)
            else:
                remainder_axis_name = dimname
            #{{{ if everything is the same along the dimension that I've just
            # created (which is the second dimension), then get rid of the
            # duplicate labels
            test_axis = self.axis_coords[axis_number].T
            logger.debug(strm("(chunk auto) test axis -- ",test_axis))
            test_axis = ascontiguousarray(test_axis).flatten().view([('',test_axis.dtype)]*test_axis.shape[1])
            if all(test_axis == test_axis[0]):
                self.axis_coords[axis_number] = self.axis_coords[axis_number][:,0].reshape(1,-1)
                logger.debug(strm("(chunk auto) collapsed to", self.axis_coords[axis_number]))
            #}}}
            if self.axis_coords[axis_number].shape[0] == 1:# then this is a "valid" axis -- because, for each position of the new axis, there is only one value of the remainder axis
                self.axis_coords[axis_number] = self.axis_coords[axis_number].reshape(-1)
                self.dimlabels[axis_number] = remainder_axis_name
                if len(self.axis_coords[axis_number].dtype) == 1: # only one field, which by the previous line will be named appropriately, so drop the structured array name
                    new_dtype = self.axis_coords[axis_number].dtype.descr[0][1]
                    self.axis_coords[axis_number] = array(self.axis_coords[axis_number],dtype = new_dtype) # probably more efficiently done with a view, but leave alone for now
                return check_data(self)
            else:
                #{{{ generate an index list to label the remainder axis, and generate a new nddata with the actual values (which are not copied across the new dimension that matches which_field)
                remainder_axis_index_list = r_[0:self.axis_coords[axis_number].shape[0]]
                new_data = nddata(self.axis_coords[axis_number],
                        self.axis_coords[axis_number].shape,
                        [remainder_axis_name,which_field])
                self.axis_coords[axis_number] = remainder_axis_index_list
                new_data.labels([remainder_axis_name,which_field],
                        [self.axis_coords[axis_number].copy(),self.axis_coords[axis_number + 1].copy()])
                self.dimlabels[axis_number] = remainder_axis_name + '_INDEX'
                #}}}
                return check_data(self),check_data(new_data)
            #}}}
        else:
            raise ValueError("Along the axis '"+axis_name+"', the field '"+which_field+"' does not represent an axis that is repeated one or more times!  The counts for how many times each element along the field is used is "+repr(index_count))
            return
    def squeeze(self,return_dropped=False):
        r'''squeeze singleton dimensions
        
        Parameters
        ==========
        return_dropped: bool (default False)
           return a list of the dimensions that were dropped as a second argument 
        Returns
        =======
        self

        return_dropped: list
            (optional, only if return_dropped is True)
        '''
        mask = array(self.data.shape) > 1
        logger.debug(strm(list(zip(mask,self.dimlabels))))
        self.data = self.data.squeeze()
        retval = []
        if isinstance(self.axis_coords, list):
            for k,v in [(self.dimlabels[j],self.axis_coords[j]) for j in range(len(self.dimlabels)) if not mask[j]]:
                retval.append(k)
                if v is not None:
                    self.set_prop(k,v[0])
        self.dimlabels = [v for j,v in enumerate(self.dimlabels) if mask[j]]
        if isinstance(self.axis_coords, list):
            self.axis_coords = [v for j,v in enumerate(self.axis_coords) if mask[j]]
        if isinstance(self.axis_coords_error, list):
            self.axis_coords_error = [v for j,v in enumerate(self.axis_coords_error) if mask[j]]
        if isinstance(self.axis_coords_units, list):
            self.axis_coords_units = [v for j,v in enumerate(self.axis_coords_units) if mask[j]]
        if return_dropped:
            return self, retval
        else:
            return self
    #}}}
    #{{{ messing with data -- get, set, and copy
    def __getslice__(self,*args):
        print('getslice! ',args)
    def __setitem__(self,*args):
        righterrors = None
        logger.debug(strm("types of args",list(map(type,args))))
        A = args[0]
        if isinstance(A, nddata):
            logger.debug("initially, rightdata appears to be nddata")
            _,B = self.aligndata(A)
            A = B.data # now the next part will handle this
        if isinstance(A, ndarray):# if selector is an ndarray
            logger.debug("initially, rightdata appears to be ndarray")
            if A.dtype is not dtype('bool'):
                raise ValueError("I don't know what to do with an ndarray subscript that has dtype "+repr(A.dtype))
            if A.shape != self.data.shape:
                temp = array(A.shape) == 1
                if all( array(A.shape)[temp] == array(self.data.shape)[temp]):
                    pass
                else:
                    raise ValueError("The shape of your logical mask "+repr(A.shape)+" and the shape of your data "+repr(self.data.shape)+" are not compatible (matching or singleton) -- I really don't think that you want to do this!")
            self.data[A] = args[1]
            return
        if isinstance(args[1],nddata):
            logger.debug("rightdata appears to be nddata after initial treatment")
            #{{{ reorder so the shapes match
            unshared_indices = list(set(args[1].dimlabels) ^ set(self.dimlabels))
            shared_indices = list(self.dimlabels)
            if 'INDEX' in unshared_indices:
                unshared_indices.remove('INDEX')
            for j in unshared_indices:
                try:
                    shared_indices.remove(j)
                except:
                    raise ValueError(strm("Error trying to remove",j,"from list of shared indices",shared_indices))
            if len(args[1].dimlabels) != len(shared_indices) or (not all([args[1].dimlabels[j] == shared_indices[j] for j in range(0,len(shared_indices))])):
                args[1].reorder(shared_indices)
            #}}}
            rightdata = args[1].data
            righterrors = args[1].get_error()
            #print "DEBUG: and I convert it to",type(rightdata)
        else: # assume it's an ndarray
            logger.debug("rightdata appears to be ndarray after initial treatment")
            rightdata = args[1]
            #{{{ if I just passed a function, assume that I'm applying some type of data-based mask
            if isinstance(args[0], type(emptyfunction)):
                thisfunc = args[0]
                self.data[thisfunc(self.data)] = rightdata
                return
                #}}}
            if (not isinstance(rightdata, ndarray)): # in case its a scalar
                rightdata = array([rightdata])
        slicedict,axesdict,errordict,unitsdict = self._parse_slices(args[0]) # pull left index list from parse slices
        leftindex = self.fld(slicedict)
        rightdata = rightdata.squeeze()
        logger.debug(strm("after squeeze, rightdata has shape",rightdata.shape))
        if len(rightdata.shape) > 0:
            left_shape = shape(self.data[tuple(leftindex)])
            try:
                self.data[tuple(leftindex)] = rightdata.reshape(left_shape) # assign the data
            except:
                raise IndexError(strm('ERROR ASSIGNING NDDATA:\n',
                    'self.data.shape:',self.data.shape,
                    'left index',leftindex,'\n',
                    'rightdata.shape:',rightdata.shape,
                    '--> shape of left slice: ',left_shape))
        else:
            self.data[tuple(leftindex)] = rightdata
        lefterror = self.get_error()
        if lefterror is not None:
            lefterror[tuple(leftindex)] = righterrors.squeeze()
    # {{{ standard trig functions
    def __getattribute__(self,arg):
        fundict = {'exp':exp,
                'sin':sin,
                'cos':cos,
                'tan':tan,
                'sinh':sinh,
                'cosh':cosh,
                'tanh':tanh,
                'log':log,
                'log10':log10,
                }
        if arg in list(fundict.keys()):
            argf = fundict[arg]
            def retfun():
                retval = self.copy()
                retval.data = argf(retval.data)
                return retval
            return retfun
        else:
            return super().__getattribute__(arg)
    @property
    def C(self):
        """shortcut for copy

        btw, what we are doing is analogous to a ruby function with
        functioname!() modify result, and we can use the "out" keyword in
        numpy.
        
        ..todo::
            (new idea)
            This should just set a flag that says "Do not allow this data to be substituted in place,"
            so that if something goes to edit the data in place,
            it instead first makes a copy.

            also here, see `Definition of shallow and deep copy <https://docs.python.org/2/library/copy.html>`_

            (older idea)
            We should offer "N", which generates something like a copy,
            but which is sets the equivalent of "nopop".
            For example, currently, you need to do something like
            ``d.C.argmax('t2')``,
            which is very inefficient, since it copies the whole array.
            So, instead, we should do
            ``d.N.argmax('t2')``, which tells argmax and all other
            functions not to overwrite "self" but to return a new object.
            This would cause things like "run_nopop" to become obsolete.
        """
        return self.copy()
    @C.setter
    def C(self):
        raise ValueError("You can't set the C property -- it's used to generate a copy")
    @property
    def angle(self):
        "Return the angle component of the data"
        retval = self.copy(data=False)
        retval.data = angle(self.data)
        return retval
    @angle.setter
    def angle(self):
        raise ValueError("Can't independently set the angle component yet")
    @property
    def imag(self):
        "Return the imag component of the data"
        retval = self.copy(data=False)
        retval.data = self.data.imag
        return retval
    @imag.setter
    def imag(self):
        raise ValueError("Can't independently set the imag component yet")
    @property
    def real(self):
        "Return the real component of the data"
        retval = self.copy(data=False)
        retval.data = self.data.real
        return retval
    @real.setter
    def real(self):
        raise ValueError("Can't independently set the real component yet")
    # }}}
    def copy(self,data=True):
        r'''Return a full copy of this instance.
        
        Because methods typically change the data in place, you might want to
        use this frequently.

        Parameters
        ----------
        data : boolean
            Default to True.
            False doesn't copy the data -- this is for internal use,
            *e.g.* when you want to copy all the metadata and perform a
            calculation on the data.

            The code for this also provides the definitive list of the
            nddata metadata.
        '''
        if data:
            return deepcopy(self)
        else:
            retval =  nddata(0) # empty
            # {{{ data info
            retval.dimlabels = list(self.dimlabels)
            retval.data = None
            retval.data_error = None
            if hasattr(self,'data_units'):
                retval.data_units = deepcopy(self.data_units)
            if hasattr(self,'data_covariance'):
                retval.data_covariance = deepcopy(self.data_covariance)
            # }}}
            # {{{ axes
            retval.axis_coords = deepcopy(self.axis_coords)
            retval.axis_coords_error = deepcopy(self.axis_coords_error)
            retval.axis_coords_units = deepcopy(self.axis_coords_units)
            # }}}
            retval.other_info = deepcopy(self.other_info)
            return retval
    def set_to(self,otherinst):
        r'''Set data inside the current instance to that of the other instance.

        Goes through the list of attributes specified in copy,
        and assigns them to the element of the current instance.

        This is to be used:

        *   for constructing classes that inherit nddata with additional methods.
        *   for overwriting the current data with the result of a slicing operation
        '''
        self.data = otherinst.data
        self.dimlabels = otherinst.dimlabels
        self.data_error = otherinst.data_error
        if hasattr(otherinst,'data_units'):
            self.data_units = otherinst.data_units
        if hasattr(otherinst,'data_covariance'):
            self.data_covariance = otherinst.data_covariance
        self.axis_coords = otherinst.axis_coords
        self.axis_coords_error = otherinst.axis_coords_error
        self.axis_coords_units = otherinst.axis_coords_units
        self.other_info = otherinst.other_info
        return self
    def like(self,value):
        r'''provide "zeros_like" and "ones_like" functionality

        Parameters
        ==========
        value: float
            1 is "ones_like" 0 is "zeros_like", etc.
        '''
        retval = self.copy(data=False)
        retval.data = empty_like(self.data)
        retval.data[:] = value
        return retval
    def __getitem__(self,args):
        if isinstance(args, type(emptyfunction)):
            #{{{ just a lambda function operates on the data
            thisfunc = args
            newdata = self.copy()
            mask = thisfunc(newdata.data)
            newdata.data = newdata.data[mask]
            if len(newdata.dimlabels) == 1:
                x = newdata.getaxis(newdata.dimlabels[0])
                newdata.setaxis(newdata.dimlabels[0],x[mask])
            else:
                raise ValueError("I don't know how to do this for multidimensional data yet!")
            return newdata
            #}}}
        elif isinstance(args, nddata):
            #{{{ try the nddata mask
            A = args
            if isinstance(A,nddata) and A.data.dtype is dtype("bool"):
                thisshape = ndshape(A)
                nonsingleton = []
                for thisdim in A.dimlabels:
                    if thisshape[thisdim] != 1:
                        nonsingleton.append(thisdim)
                if len(nonsingleton) != 1:
                    raise ValueError("To index with an nddata, you must have only one dimension")
                else:
                    self.setaxis(nonsingleton[0],self.getaxis(nonsingleton[0])[A.data.flatten()])
                _,B = self.aligndata(A)
                A = B.data # now the next part will handle this
                if A.dtype is not dtype('bool'):
                    raise ValueError("I don't know what to do with an ndarray subscript that has dtype "+repr(A.dtype))
                if A.shape != self.data.shape:
                    temp = array(A.shape) == 1
                    if all( array(A.shape)[temp] == array(self.data.shape)[temp]):
                        pass
                    else:
                        raise ValueError("The shape of your logical mask "+repr(A.shape)+" and the shape of your data "+repr(self.data.shape)+" are not compatible (matching or singleton) -- I really don't think that you want to do this!")
                self.data = self.data[A]
                return self
            else:
                errmsg = "you passed a single argument of type "+repr(type(A))
                if isinstance(A, nddata):
                    errmsg += " with dtype "+repr(A.data.dtype)
                errmsg += " -- I don't know what to do with this"
                raise ValueError(errmsg)
            #}}}
        else:
            slicedict,axesdict,errordict,unitsdict = self._parse_slices(args)
            if not isinstance(args, slice) and isinstance(args[1], list) and isinstance(args[0], str) and len(args) == 2:
                return concat([self[args[0],x] for x in args[1]],args[0])
            indexlist = tuple(self.fld(slicedict))
            newlabels = [x for x in self.dimlabels if not isscalar(slicedict[x])] # generate the new list of labels, in order, for all dimensions that are not indexed by a scalar
        #{{{ properly index the data error
        if self.data_error is not None:
            try:
                newerror = self.data_error[indexlist]
            except:
                raise ValueError('Problem trying to index data_error'+repr(self.data_error)+' with',repr(indexlist))
        else:
            newerror = None
        #}}}
        if len(self.axis_coords)>0:
            if errordict is not None:
                axis_coords_error = [errordict[x] for x in newlabels]
            else:
                axis_coords_error = None
            if unitsdict is not None:
                axis_coords_units = [unitsdict[x] for x in newlabels]
            else:
                axis_coords_units = None
            try:
                sliced_data = self.data[indexlist]
            except Exception as e:
                raise ValueError(strm("the slice values that you've passed",
                    "don't seem to match the size of the data",
                    "the shape of the data is",self.data.shape,
                    "and the index list (the slice indeces passed to the",
                    "underlying numpy data) I generate from this command is",
                    indexlist,
                    "likely, one of the slice indeces is out of bounds for the size of the data"))
            try:
                retval =  nddata(sliced_data,
                        sliced_data.shape,
                        newlabels,
                        axis_coords = [axesdict[x] for x in newlabels],
                        axis_coords_error = axis_coords_error,
                        data_error = newerror,
                        other_info = self.other_info)
            except Exception as e:
                raise ValueError(strm("likely some problem recasting the data when"
                    "trying to initialize a new nddata: shape of"
                    "self.data",self.data.shape,"indexlist",indexlist))
            retval.axis_coords_units = axis_coords_units
            retval.data_units = self.data_units
            return retval
        else:
            retval = nddata(self.data[indexlist],
                    self.data[indexlist].shape,
                    newlabels,
                    other_info = self.other_info)
            retval.axis_coords_units = self.axis_coords_units
            retval.data_units = self.data_units
            return retval
    def _possibly_one_axis(self,*args):
        if len(args) == 1:
            return args[0]
        if len(args) > 1:
            raise ValueError('you can\'t pass more than one argument!!')
        if len(args) == 0:
            if len(self.dimlabels) == 1:
                axes = self.dimlabels
            elif len(self.dimlabels) == 0:
                raise ValueError("You're trying to do something to data with no dimensions")
            else:
                raise ValueError("If you have more than one dimension, you need to tell me which one!!")
        return axes
    def _parse_slices(self,args):
        """This controls nddata slicing:
            it previously took
            \'axisname\',value
            pairs where value was an index or a lambda function.
            Now, it also takes
            \'axisname\':value
            and
            \'axisname\':(value1,value2)
            pairs, where the values give either a single value or an inclusive range on the axis, respectively"""
        logger.debug(strm("about to start parsing slices for data with axis_coords of length",len(self.axis_coords),"and dimlabels",self.dimlabels,"for ndshape of",ndshape(self)))
        #print "DEBUG getitem called with",args
        errordict = None # in case it's not set
        if self.axis_coords_units is not None:
            unitsdict = self.mkd(self.axis_coords_units)
        axesdict = None # in case it's not set
        if isinstance(args, slice):
            args = [args]
        else:
            args = list(args)
        #{{{ to make things easier, convert "slice" arguments to "axis,slice" pairs
        j=0
        trueslice = [] # this lets me distinguish from 'axisname',slice
        while j < len(args):
            if isinstance(args[j], slice):
                this_dim_name = args[j].start
                args.insert(j,this_dim_name)
                trueslice.append(this_dim_name)
                j+=1
            j+=2 # even only
        #}}}
        for j in range(0,len(args),2):
            if isinstance(args[j], str_):
                args[j] = str(args[j]) # on upgrading + using on windows, this became necessary, for some reason I don't understand
        if type(args) in [float,int32,int,double]:
            raise ValueError(strm('You tried to pass just a nddata[',type(args),']'))
        if isinstance(args[0], str):
            #{{{ create a slicedict and errordict to store the slices
            slicedict = dict(list(zip(list(self.dimlabels),[slice(None,None,None)]*len(self.dimlabels)))) #initialize to all none
            if len(self.axis_coords)>0:
                logger.debug(strm("trying to make dictionaries from axis coords of len",len(self.axis_coords),"and axis_coords_error of len",len(self.axis_coords_error),"when dimlabels has len",len(self.dimlabels)))
                axesdict = self.mkd(self.axis_coords)
                if len(self.axis_coords_error)>0:
                    errordict = self.mkd(self.axis_coords_error)
            else:
                logger.debug(strm("length of axis_coords not greater than 0"))
            for x,y in zip(args[0::2],args[1::2]):
                slicedict[x] = y
            #}}}
            #{{{ map the slices onto the axis coordinates and errors
            #print "DEBUG slicedict is",slicedict
            testf = lambda x: x+1
            if len(self.axis_coords)>0:
                for x,y in slicedict.items():
                    #print "DEBUG, type of slice",x,"is",type(y)
                    if isscalar(y):
                        if axesdict[x] is not None:
                            axesdict.pop(x) # pop the axes for all scalar dimensions
                    elif isinstance(y, type(testf)):
                        mask = y(axesdict[x])
                        slicedict[x] = mask
                        if axesdict[x] is not None:
                            axesdict[x] = axesdict[x][mask]
                    else:
                        if isinstance(y, slice) and x in trueslice:
                            #print "DEBUG, I found",y,"to be of type slice"
                            if y.step is not None:
                                raise ValueError("setting the slice step is not currently supported")
                            else:
                                if isinstance(y.stop, tuple): #then I passed a single index
                                    temp = diff(axesdict[x]) 
                                    if not all(temp*sign(temp[0])>0):
                                        raise ValueError(strm("you can only use the range format on data where the axis is in consecutively increasing or decreasing order, and the differences that I see are",temp*sign(temp[0])))
                                    del temp
                                    if len(y.stop) > 2:
                                        raise ValueError("range with more than two values not currently supported")
                                    elif len(y.stop) == 1:
                                        temp_low = y.stop[0]
                                        temp_high = inf
                                        temp_high_value = inf
                                    else:
                                        temp_low = y.stop[0]
                                        temp_high = y.stop[1]
                                        temp_high_value = y.stop[1]
                                        if temp_low is None:
                                            temp_low = -inf
                                        if temp_high is None:
                                            temp_high = inf
                                        if temp_low > temp_high:
                                            temp_low,temp_high = temp_high,temp_low
                                    #print "DEBUG: slice values",temp_low,'to',temp_high
                                    if temp_low == inf:
                                        temp_low = axesdict[x].argmax()
                                    elif temp_low == -inf:
                                        temp_low = axesdict[x].argmin()
                                    else:
                                        temp_low = abs(axesdict[x] - temp_low).argmin()
                                    if temp_high == inf:
                                        temp_high = axesdict[x].argmax()
                                    elif temp_high == -inf:
                                        temp_high = axesdict[x].argmin()
                                    else:
                                        temp_high = abs(axesdict[x] - temp_high).argmin()
                                    if temp_high + 1 < len(axesdict[x]):
                                        #print "DEBUG: I test against value",axesdict[x][temp_high + 1]
                                        if axesdict[x][temp_high + 1] <= temp_high_value:
                                            temp_high += 1
                                    #print "DEBUG: evaluate to indices",temp_low,'to',temp_high,'out of',len(axesdict[x])
                                    if temp_high-temp_low == 0:
                                        raise ValueError('The indices '+repr(y)+' on axis '+x+' slices to nothing!  The limits of '+x+' are '+repr(axesdict[x].min())+':'+repr(axesdict[x].max()))
                                    slicedict[x] = slice(temp_low,temp_high,None)
                                    y = slicedict[x]
                                else: #then I passed a single index
                                    temp = abs(axesdict[x] - y.stop).argmin()
                                    #slicedict[x] = slice(temp,temp+1,None)
                                    slicedict[x] = temp
                                    y = slicedict[x]
                        if axesdict[x] == []:
                            axesdict[x] = None
                        if axesdict[x] is not None:
                            try:
                                axesdict[x] = axesdict[x][y]
                            except Exception as e:
                                raise ValueError("axesdict is "+repr(axesdict)+"and I want to set "+repr(x)+" subscript to its "+repr(y)+" value"+explain_error(e))
                if errordict is not None and errordict != array(None):
                    for x,y in slicedict.items():
                        if errordict[x] is not None:
                            if isscalar(y):
                                errordict.pop(x)
                            elif isinstance(y, type(emptyfunction)):
                                mask = y(axesdict[x])
                                errordict[x] = errordict[x][mask]
                            else:
                                try:
                                    errordict[x] = errordict[x][y] # default
                                except:
                                    raise IndexError(strm('Trying to index',
                                            errordict,'-->',x,'=',errordict[x],'with',y,
                                            'error started as',self.axis_coords_error))
            if unitsdict is not None and unitsdict != array(None):
                for x,y in slicedict.items():
                    if unitsdict[x] is not None:
                        if isscalar(y):
                            unitsdict.pop(x)
            return slicedict,axesdict,errordict,unitsdict
            #}}}
        else:
            raise ValueError(strm('label your freaking dimensions! (type of args[0] is ',
                type(args[0]),'and it should be str!)'))
    #}}}
    #{{{ hdf5 write
    def hdf5_write(self, h5path, directory='.'):
        r"""Write the nddata to an HDF5 file.

        `h5path` is the name of the file followed by the node path where
        you want to put it -- it does **not** include the directory where
        the file lives.
        The directory can be passed to the `directory` argument.
        
        Parameters
        ----------
        h5path : str
            The name of the file followed by the node path where
            you want to put it -- it does **not** include the directory where
            the file lives.
            (Because HDF5 files contain an internal directory-like group
            structure.)
        directory : str
            the directory where the HDF5 file lives.
        """
        for thisax in self.dimlabels:
            if self.getaxis(thisax) is None or len(self.getaxis(thisax)) == 0:
                raise ValueError(strm("The axis",thisax,"appears not to have a label!  I refuse to save data to HDF5 if you do not label all your axes!!"))
        #{{{ add the final node based on the name stored in the nddata structure
        if h5path[-1] != '/': h5path += '/' # make sure it ends in a slash first
        try:
            thisname = self.get_prop('name')
        except:
            raise ValueError(strm("You're trying to save an nddata object which",
                    "does not yet have a name, and you can't do this! Run",
                    "yourobject.name('setname')"))
        if isinstance(thisname, str):
            h5path += thisname
        else:
            raise ValueError(strm("problem trying to store HDF5 file; you need to",
                "set the ``name'' property of the nddata object to a string",
                "first!"))
        h5file,bottomnode = h5nodebypath(h5path, directory=directory) # open the file and move to the right node
        try:
            #print 'DEBUG 1: bottomnode is',bottomnode
            #}}}
            #{{{ print out the attributes of the data
            myattrs = normal_attrs(self)
            #{{{ separate them into data and axes
            mydataattrs = list(filter((lambda x: x[0:4] == 'data'),myattrs))
            myotherattrs = list(filter((lambda x: x[0:4] != 'data'),myattrs))
            myotherattrs = [x for x in myotherattrs if x not in ['C','sin','cos','exp','log10']]
            myaxisattrs = list(filter((lambda x: x[0:4] == 'axis'),myotherattrs))
            myotherattrs = list(filter((lambda x: x[0:4] != 'axis'),myotherattrs))
            logger.debug(strm(lsafe('data attributes:',list(zip(mydataattrs,[type(self.__getattribute__(x)) for x in mydataattrs]))),'\n\n'))
            logger.debug(strm(lsafe('axis attributes:',list(zip(myaxisattrs,[type(self.__getattribute__(x)) for x in myaxisattrs]))),'\n\n'))
            logger.debug(strm(lsafe('other attributes:',list(zip(myotherattrs,[type(self.__getattribute__(x)) for x in myotherattrs]))),'\n\n'))
            #}}}
            #}}}
            #{{{ write the data table
            if 'data' in mydataattrs:
                if 'data_error' in mydataattrs and self.get_error() is not None and len(self.get_error()) > 0:
                    thistable = rec.fromarrays([self.data,self.get_error()],names='data,error')
                    mydataattrs.remove('data_error')
                else:
                    thistable = rec.fromarrays([self.data],names='data')
                mydataattrs.remove('data')
                datatable = h5table(bottomnode,'data',thistable)
                #print 'DEBUG 2: bottomnode is',bottomnode
                #print 'DEBUG 2: datatable is',datatable
                logger.debug(strm("Writing remaining axis attributes\n\n"))
                if len(mydataattrs) > 0:
                    h5attachattributes(datatable,mydataattrs,self)
            else:
                raise ValueError("I can't find the data object when trying to save the HDF5 file!!")
            #}}}
            #{{{ write the axes tables
            if 'axis_coords' in myaxisattrs:
                if len(self.axis_coords) > 0:
                    #{{{ create an 'axes' node
                    axesnode = h5child(bottomnode, # current node
                            'axes', # the child
                            create = True)
                    #}}}
                    for j,axisname in enumerate(self.dimlabels): # make a table for each different dimension
                        myaxisattrsforthisdim = dict([(x,self.__getattribute__(x)[j])
                            for x in list(myaxisattrs) if len(self.__getattribute__(x)) > 0]) # collect the attributes for this dimension and their values
                        logger.debug(strm(lsafe('for axis',axisname,'myaxisattrsforthisdim=',myaxisattrsforthisdim)))
                        if 'axis_coords' in list(myaxisattrsforthisdim.keys()) and myaxisattrsforthisdim['axis_coords'] is not None:
                            if 'axis_coords_error' in list(myaxisattrsforthisdim.keys()) and myaxisattrsforthisdim['axis_coords_error'] is not None and len(myaxisattrsforthisdim['axis_coords_error']) > 0: # this is needed to avoid all errors, though I guess I could use try/except
                                thistable = rec.fromarrays([myaxisattrsforthisdim['axis_coords'],myaxisattrsforthisdim['axis_coords_error']],names='data,error')
                                myaxisattrsforthisdim.pop('axis_coords_error')
                            else:
                                thistable = rec.fromarrays([myaxisattrsforthisdim['axis_coords']],names='data')
                            myaxisattrsforthisdim.pop('axis_coords')
                        datatable = h5table(axesnode,axisname,thistable)
                        #print 'DEBUG 3: axesnode is',axesnode
                        logger.debug(strm("Writing remaining axis attributes for",axisname,"\n\n"))
                        if len(myaxisattrsforthisdim) > 0:
                            h5attachattributes(datatable,list(myaxisattrsforthisdim.keys()),list(myaxisattrsforthisdim.values()))
            #}}}
            #{{{ Check the remaining attributes.
            logger.debug(strm(lsafe('other attributes:',list(zip(myotherattrs,[type(self.__getattribute__(x)) for x in myotherattrs]))),'\n\n'))
            logger.debug(strm("Writing remaining other attributes\n\n"))
            if len(myotherattrs) > 0:
                #print 'DEBUG 4: bottomnode is',bottomnode
                test = repr(bottomnode) # somehow, this prevents it from claiming that the bottomnode is None --> some type of bug?
                h5attachattributes(bottomnode,
                    [j for j in myotherattrs if not self._contains_symbolic(j)],
                    self)
                warnlist = [j for j in myotherattrs if (not self._contains_symbolic(j)) and isinstance(self.__getattribute__(j), dict)]
                #{{{ to avoid pickling, test that none of the attributes I'm trying to write are dictionaries or lists
                if len(warnlist) > 0:
                    print("WARNING!!, attributes",warnlist,"are dictionaries!")
                warnlist = [j for j in myotherattrs if (not self._contains_symbolic(j)) and isinstance(self.__getattribute__(j), list)]
                if len(warnlist) > 0:
                    print("WARNING!!, attributes",warnlist,"are lists!")
                #}}}
                logger.debug(strm(lsafe('other attributes:',list(zip(myotherattrs,[type(self.__getattribute__(x)) for x in myotherattrs]))),'\n\n'))
            #}}}
        finally:
            h5file.close()
    #}}}
class testclass:
    def __getitem__(self,*args,**kwargs):
        print("you called __getitem__ with args",args,"and kwargs",kwargs)
        return
    def __getattribute__(self,*args,**kwargs):
        print("you called __getattribute__ with args",args,"and kwargs",kwargs)
        return
class nddata_hdf5 (nddata):
    def __repr__(self):
        if hasattr(self,'_node_children'):
            return repr(self.datanode)
        else:
            return nddata.__repr__(self)
        atexit.register(self._cleanup)
    def _cleanup(self):
        if hasattr(self,'_node_children'):
            self.h5file.close()
            del self.h5file
            del self.datanode
        return
    def __init__(self,pathstring,directory='.'):
        self.pathstring = pathstring
        #try:
        self.h5file,self.datanode = h5nodebypath(pathstring,
                check_only=True, directory=directory)
        #except BaseException  as e:
        #    raise IndexError("I can't find the node "+pathstring+explain_error(e))
        logger.debug("about to call _init_datanode")
        self._init_datanode(self.datanode)
        atexit.register(self._cleanup)
    def _init_datanode(self,datanode,**kwargs):
        datadict = h5loaddict(datanode)
        #{{{ load the data, and pop it from datadict
        try:
            datarecordarray = datadict['data']['data'] # the table is called data, and the data of the table is called data
            mydata = datarecordarray['data']
        except:
            raise ValueError("I can't find the nddata.data")
        try:
            kwargs.update({'data_error':datarecordarray['error']})
        except:
            logger.debug(strm("No error found\n\n"))
        datadict.pop('data')
        #}}}
        #{{{ be sure to load the dimlabels
        mydimlabels = [j.decode('utf-8') for j in datadict['dimlabels']]
        if len(mydimlabels) == 1:
            if len(mydimlabels[0]) == 1:
                mydimlabels = list([mydimlabels[0][0]]) # for some reason, think I need to do this for length 1
        #}}}
        #{{{ load the axes and pop them from datadict
        datadict.pop('dimlabels')
        if 'axes' in list(datadict.keys()):
            myaxiscoords = [None]*len(mydimlabels)
            myaxiscoordserror = [None]*len(mydimlabels)
            logger.debug(strm("about to read out the various axes:",list(datadict['axes'].keys())))
            for axisname in list(datadict['axes'].keys()):
                try:
                    axisnumber = mydimlabels.index(axisname)
                except AttributeError as e:
                    raise AttributeError(strm('mydimlabels is not in the right format!\nit looks like this:\n',
                        mydimlabels,type(mydimlabels))+explain_error(e))
                except ValueError as e:
                    raise ValueError(strm('mydimlabels is not in the right format!\nit looks like this:\n',
                        mydimlabels,type(mydimlabels))+explain_error(e))
                recordarrayofaxis = datadict['axes'][axisname]['data']
                myaxiscoords[axisnumber] = recordarrayofaxis['data']
                if 'error' in recordarrayofaxis.dtype.names:
                    myaxiscoordserror[axisnumber] = recordarrayofaxis['error']
                datadict['axes'][axisname].pop('data')
                for k in list(datadict['axes'][axisname].keys()):
                    logger.debug(strm("Warning, attribute",k,"of axis table",axisname,"remains, but the code to load this is not yet supported"))
                datadict['axes'].pop(axisname)
            kwargs.update({"axis_coords":myaxiscoords})
            kwargs.update({"axis_coords_error":myaxiscoordserror})
        elif len(mydimlabels)>1:
            raise ValueError("The current version uses the axis labels to"
                    "figure out the shape of the data\nBecause you stored"
                    "unlabeled data, I can\'t figure out the shape of the"
                    "data!!")
            # the reshaping this refers to is done below
        #}}}
        logger.debug(strm("about to initialize data with shape",mydata.shape,"labels",mydimlabels,"and kwargs",kwargs))
        nddata.__init__(self,
                mydata,
                mydata.shape,
                mydimlabels,
                **kwargs)
        #{{{ reshape multidimensional data to match the axes
        if len(mydimlabels)>1:
            det_shape = []
            for thisdimlabel in mydimlabels:
                try:
                    temp = self.getaxis(thisdimlabel)
                except:
                    temp = -1 # no axis is given
                if isinstance(temp, ndarray):
                    temp = len(temp)
                det_shape.append(temp)
            try:
                self.data = self.data.reshape(tuple([len(self.getaxis(x)) for x in mydimlabels]))
            except:
                raise RuntimeError(strm("The data is of shape", self.data.shape,
                    "and I try to reshape it into", tuple([len(self.getaxis(x))
                        for x in mydimlabels]), "corresponding to the dimensions",mydimlabels,"--> this fails!"))
        #}}}
        for remainingattribute in list(datadict.keys()):
            self.__setattr__(remainingattribute,datadict[remainingattribute])
        self.h5file.close()
        del self.h5file
        del self.datanode
        return
#}}}

class ndshape (ndshape_base):
    r'''The ndshape class, including the allocation method''' 
    def alloc(self,dtype='complex128',labels = False,format = 0):
        r'''Use the shape object to allocate an empty nddata object.

        Parameters
        ----------
        labels : 
            Needs documentation
        format : 0, 1, or None
            What goes in the allocated array.
            `None` uses numpy empty.
        '''
        try:
            if format == 0:
                try:
                    emptyar = zeros(tuple(self.shape),dtype=dtype)
                except TypeError:
                    raise TypeError("You passed a type of "+repr(dtype)+", which was likely not understood (you also passed a shape of "+repr(tuple(self.shape))+")")
            elif format == 1:
                emptyar = ones(tuple(self.shape),dtype=dtype)
            elif format is None:
                emptyar = empty(tuple(self.shape),dtype=dtype)
            else:
                emptyar = format*ones(tuple(self.shape),dtype=dtype)
        except TypeError as e:
            raise TypeError(strm('Wrong type for self.shape',list(map(type,self.shape)),'this probably means that you swapped the size and name arguments -- ',self.shape,'should be numbers, not names'))
        retval = nddata(emptyar,self.shape,self.dimlabels)
        if labels:
            retval.labels(self.dimlabels,[double(r_[0:x]) for x in self.shape])
        return retval

#{{{subplot_dim
class subplot_dim():
    def __init__(self,firstdim,seconddim):
        self.num = r_[firstdim,seconddim,0]
    def set(self,args,x='',g=True,y='',t='',a=''):
        if isinstance(args, int):
            number = args
            ax = subplot(*tuple(self.num+r_[0,0,number]))
            xlabel(x)
            ylabel(y)
            title(t)
            grid(g)
        elif (isinstance(args, tuple)) and (len(args) is 3):
            # the second value passed is 
            whichsmall = args[2]
            break_into = args[1]
            number = args[0]
            mydims = self.num*r_[1,break_into,1]+r_[
                    0,0,break_into*(number-1)+whichsmall]
            try:
                ax = subplot(*tuple(mydims))
            except:
                print('failed trying subplots: ', mydims)
                raise
            xlabel(x)
            ylabel(y)
            title(t)
            grid(g)
        else:
            print("problem, need to pass either 1 or 3 arguments to set")
            print('type of args: ',type(args))
        return ax
#}}}
def fa(input,dtype='complex128'):# make a fortran array
    return array(input,order='F',dtype=dtype) # will need transpose reverses the dimensions, since the bracketing still works in C order (inner is last index), but F tells it to store it appropriately in memory
def ndgrid(*input):
    thissize = list([1])
    thissize = thissize * len(input)
    output = list()
    for j in range(0,len(input)):
        tempsize = copy(thissize)
        tempsize[j] = input[j].size
        output.append(input[j].reshape(tempsize))
    return output
def pinvr(C,alpha):
    U,S,V = svd(C,full_matrices=0)
    #print 'U S V shapes:'
    #print U.shape
    #print S.shape
    #print V.shape
    if any(~isfinite(U)):
        raise ValueError('pinvr error, U is not finite')
    if any(~isfinite(V)):
        raise ValueError('pinvr error, V is not finite')
    if any(~isfinite(S)):
        raise ValueError('pinvr error, S is not finite')
    S = diag(S / (S**2 + alpha**2))
    if any(~isfinite(S)):
        raise ValueError('pinvr error, problem with S/(S^2+alpha^2) --> set your regularization higher')
    return dot(conj(transpose(V)),
            dot(S,conj(transpose(U))))
def sech(x):
    return 1./cosh(x)
def spectrogram(waveform,f_start,f_stop,npoints_fdom=40,tdom_div=2):
    #npoints_tdom = int(round(double(waveform.len)/double(npoints_fdom)))*npoints_tdom_mult
    npoints_tdom = waveform.len/tdom_div # this seems to be more legible than above 
    resolution = diff(waveform.x[0:2])

    sigma = abs(f_start-f_stop)/double(npoints_fdom)
    #print "sigma = %f resolution = %f"%(sigma,resolution)
    if sigma<4*resolution:
        sigma = 4*resolution

    waveform.def_filter(sigma,npoints_tdom)# define the filter and number of points for the spectrogram windowing (define the filter such that the points are spaced sigma apart)

    # go through and apply the filter for some range of points

    f_axis = linspace(f_start,f_stop,npoints_fdom)

    specgram = zeros((npoints_fdom,npoints_tdom),dtype="complex128")

    for j in range(0,npoints_fdom):

        t_axis, specgram[j,:] = waveform.do_filter(f_axis[j])
        #plot(t_axis,abs(specgram[j,:])) # leave this in for testing what it does in the fdom
    #image(specgram,y=f_axis/1e6,x=t_axis*1e6) # now do an imagehsv (see if we can make imagerybw) plot of the resulting spectrogram
    imshow(abs(specgram),extent=(t_axis[0]*1e6,t_axis[-1]*1e6,f_axis[-1]/1e6,f_axis[0]/1e6)) # now do an imagehsv (see if we can make imagerybw) plot of the resulting spectrogram
    return gca()
image = this_plotting.image.image
def colormap(points,colors,n=256):
    r = interp(linspace(0,1,n),points,colors[:,0].flatten())
    g = interp(linspace(0,1,n),points,colors[:,1].flatten())
    b = interp(linspace(0,1,n),points,colors[:,2].flatten())
    return reshape(r_[r,g,b],(3,n)).T
def myfilter(x,center = 250e3,sigma = 100e3):
    x = (x-center)**2
    x /= sigma**2
    return exp(-x)
#}}}

#{{{ fitdata
class fitdata(nddata):
    r'''Inherits from an nddata and enables curve fitting through use of a sympy expression.

    The user creates a fitdata class object from an existing nddata
    class object, and on this fitdata object can define the
    :func:`functional_form` of the curve it would like to fit to the
    data of the original nddata.
    This functional form must be provided as a sympy expression, with
    one of its variables matching the name of the dimension that the
    user would like to fit to.
    The user provides fit coefficients using :func:`fit_coeff` and
    obtains output using :func:`fit` and :func:`eval`.

    If you haven't done this before,
    create a jupyter notebook (not checked in, just for your own playing around) with:
    ```
    import sympy as s
    s.init_printing()
    ```
    you can then use `s.symbols(` to create symbols/variables that
    allow you to build the mathematical expression for your fitting
    function
    '''
    def __init__(self,*args,**kwargs):
        #{{{ manual kwargs
        fit_axis = None
        if 'fit_axis' in list(kwargs.keys()):
            fit_axis = kwargs.pop('fit_axis')
        #}}}
        if isinstance(args[0],nddata):
            myattrs = normal_attrs(args[0])
            for j in range(0,len(myattrs)):
                self.__setattr__(myattrs[j],args[0].__getattribute__(myattrs[j]))
            #nddata.__init__(self,
            #        args[0].data,
            #        args[0].data.shape,
            #        args[0].dimlabels,
            #        axis_coords = args[0].axis_coords,
            #        data_error = args[0].data_error,
            #        axis_coords_error = args[0].axis_coords_error,
            #        axis_coords_units = args[0].axis_coords_units,
            #        data_units = args[0].data_units,
            #        other_info = args[0].other_info,
            #        **kwargs)
        else:
            #self.__base_init(*args,**kwargs)
            nddata.__init__(self,*args,**kwargs)
        if fit_axis is None:
            if len(self.dimlabels) == 1:
                fit_axis = self.dimlabels[0]
            else:
                raise IndexError("I can't figure out the fit axis!")
        self.fit_axis = fit_axis
        #{{{ in the class, only store the forced values and indices they are set to
        self.set_to = None
        self.set_indices = None
        self.active_indices = None
        #}}}
        return
    def parameter_derivatives(self,xvals,set = None,set_to = None):
        r'return a matrix containing derivatives of the parameters, can set dict set, or keys set, vals set_to'
        logger.debug(strm('parameter derivatives is called!'))
        if iscomplex(self.data.flatten()[0]):
            print(lsafen('Warning, taking only real part of fitting data!'))
        if isinstance(set, dict):
            set_to = list(set.values())
            set = list(set.keys())
        solution_list = dict([(self.symbolic_dict[k],set_to[j])
            if k in set
            else (self.symbolic_dict[k],self.output(k))
            for j,k in enumerate(self.symbol_list)]) # load into the solution list
        number_of_i = len(xvals)
        parameters = self._active_symbols()
        mydiff_sym = [[]] * len(self.symbolic_vars)
        x = self.symbolic_x
        fprime = zeros([len(parameters),number_of_i])
        for j in range(0,len(parameters)):
            thisvar = self.symbolic_dict[parameters[j]]
            mydiff_sym[j] = sympy.diff(self.symbolic_func,thisvar)
            #print r'$\frac{\partial %s}{\partial %s}=%s$'%(self.function_name,repr(thisvar),sympy.latex(mydiff).replace('$','')),'\n\n'
            try:
                mydiff = mydiff_sym[j].subs(solution_list)
            except Exception as e:
                raise ValueError(strm('error trying to substitute', mydiff_sym[j],
                    'with', solution_list) + explain_error(e))
            try:
                fprime[j,:] = array([complex(mydiff.subs(x,xvals[k])) for k in range(0,len(xvals))])
            except ValueError as e:
                raise ValueError(strm('Trying to set index',j,
                    'shape(fprime)',shape(fprime),
                    'shape(xvals)',shape(xvals),'the thing I\'m trying to',
                    'compute looks like this',
                    [mydiff.subs(x,xvals[k]) for k in range(0,len(xvals))]))
            except Exception as e:
                raise ValueError(strm('Trying to set index',j,
                    'shape(fprime)',shape(fprime),
                    'shape(xvals)',shape(xvals))+explain_error(e))
        return fprime
    @property
    def function_string(self):
        r'''A property of the fitdata class which stores a string
        output of the functional form of the desired fit expression
        provided in func:`functional_form` in LaTeX format'''
        retval = sympy.latex(self.symbolic_expr).replace('$','')
        return r'$f(%s)='%(sympy.latex(self.fit_axis)) + retval + r'$'
    @function_string.setter
    def function_string(self):
        raise ValueError("You cannot set the string directly -- change the functional_form property instead!")
    @property
    def functional_form(self):
        r'''A property of the fitdata class which is set by the user,
        takes as input a sympy expression of the desired fit
        expression'''
        print("Getting symbolic function")
        return self.symbolic_expr
    @functional_form.setter
    def functional_form(self,sym_expr):
        r''' The functional form, given as a sympy expression, to
        which you would like to fit the data.'''
        assert issympy(sym_expr), "for now, the functional form must be a sympy expression!"
        self.symbolic_expr = sym_expr
        #{{{ adapted from fromaxis, trying to adapt the variable
        symbols_in_expr = self.symbolic_expr.atoms(sympy.Symbol)
        #logger.debug(strm('identified this as a sympy expression (',self.symbolic_expr,') with symbols',symbols_in_expr))
        print('identified this as a sympy expression (',self.symbolic_expr,') with symbols',symbols_in_expr)
        symbols_in_expr = set(map(str,symbols_in_expr))
        # the next are the parameters
        self.fit_axis = set(self.dimlabels) & symbols_in_expr
        if len(self.fit_axis) == 0:
            raise ValueError("I can't find any variables that might correspond to a dimension you want to fit along."
                    "The variables are", symbols_in_expr,
                    "and the dimensions are", self.dimlabels)
        elif len(self.fit_axis) > 1:
            raise ValueError("currently only 1D fitting is supported, though this should be easy"
                    "to change -- I see potential fit axes %s"%str(self.fit_axis))
        # the next line gives the parameters
        self.symbolic_vars = symbols_in_expr-self.fit_axis
        # this gets used later in p_ini
        self.number_of_parameters = len(self.symbolic_vars)
        #}}}
        self.fit_axis = list(self.fit_axis)[0]
        # redefine as real to avoid weird piecewise derivatives
        self.fit_axis_sym = sympy.var(self.fit_axis,real=True) 
        self.symbolic_vars = list(self.symbolic_vars)
        self.symbolic_vars.sort() # so I get consistent behavior
        self.symbolic_vars = [sympy.var(j,real=True) for j in self.symbolic_vars]
        self.symbol_list = [str(j) for j in self.symbolic_vars]
        args = self.symbolic_vars + [self.fit_axis]
        self.fitfunc_multiarg = sympy.lambdify(tuple(args), self.symbolic_expr, modules=mat2array)
        def raw_fn(p,x):
            assert len(p)==len(self.symbolic_vars), "length of parameter passed to fitfunc_raw doesn't match number of symbolic parameters"
            return self.fitfunc_multiarg(
                    *tuple([p[j] for j in range(len(self.symbolic_vars))] + [x]))
        self.fitfunc_raw = raw_fn
        # leave the gradient for later
    def analytical_covariance(self):
        r'''Not up to date'''
        covarmatrix = zeros([len(self._active_symbols())]*2)
        #{{{ try this ppt suggestion --> his V is my fprime, but 
        fprime = self.parameter_derivatives(self.getaxis(self.fit_axis))
        dirproductform = False
        if dirproductform:
            sigma = self.get_error()
            f1 = fprime.shape[0]
            f2 = fprime.shape[1]
            fprime1 = fprime.reshape(f1,1,f2) # j index
            fprime2 = fprime.reshape(1,f1,f2) # k index
            fprime_prod = fprime1 * fprime2
            fprime_prod = fprime_prod.reshape(-1,f2).T # direct product form
            try:
                covarmat = dot(pinv(fprime_prod),(sigma**2).reshape(-1,1))
            except ValueError as e:
                raise ValueError(strm('shape of fprime_prod', shape(fprime_prod),
                    'shape of inverse', shape(pinv(fprime_prod)),
                    'shape of sigma', shape(sigma))+explain_error(e))
            covarmatrix = covarmat.reshape(f1,f1)
            for l in range(0,f1): 
                for m in range(0,f1): 
                    if l != m:
                        covarmatrix[l,m] /= 2
        else:
            sigma = self.get_error()
            #covarmatrix = dot(pinv(f),
            #        dot(diag(sigma**2),pinv(f.T)))
            J = matrix(fprime.T)
            #W = matrix(diag(1./sigma**2))
            #S = matrix(diag(sigma**2))
            #if hasattr(self,'data_covariance'):
            #    print "covariance data is present"
            S = matrix(self.get_covariance())
            Omegainv = S**-1
            #S = matrix(diag(sigma**2))
            #G = matrix(diag(1./sigma))
            #G = S**(-1/2) # analog of the above
            #covarmatrix = ((J.T * W * J)**-1) * J.T * W
            print('a')
            minimizer = inv(J.T * Omegainv * J) * J.T * Omegainv
            covarmatrix = minimizer * S * minimizer.T
            #covarmatrix = array(covarmatrix * S * covarmatrix.T)
            #covarmatrix = array((J.T * G.T * G * J)**-1 * J.T * G.T * G * S * G.T * G * J * (J.T * G.T * G * J)**-1)
            #try:
            #    betapremult = (J.T * Omegainv * J)**-1 * J.T * Omegainv
            #except:
            #    print 'from sigma','\n\n',diag(sigma**2),'\n\n','from covarmatrix','\n\n',S,'\n\n'
            #    raise RuntimeError('problem generating estimator (word?)')
            #covarmatrix = array( betapremult * S * betapremult.T)
        #print "shape of fprime",shape(fprime),"shape of fprime_prod",shape(fprime_prod),'sigma = ',sigma,'covarmat=',covarmatrix,'\n'
        #}}}
        # note for this code, that it depends on above code I later moved to  parameter_derivatives
        #for j in range(0,shape(covarmatrix)[0]):
        #    for k in range(0,shape(covarmatrix)[0]):
        #        #mydiff_second = sympy.diff(mydiff_sym[j],self.symbolic_vars[k]).subs(solution_list)
        #        #fdprime = array([mydiff_second.subs(x,xvals[l])/sigma[l] for l in range(0,len(xvals))]) # only divide by sigma once, since there is only one f
        #        #try:
        #        temp = 1.0/(fprime[j,:] * fprime[k,:])
        #        mask = isinf(temp)
        #        covarmatrix[j,k] = mean(sigma[~mask]**2 * temp[~mask])# + 2. * mean(fminusE * fdprime)
        #        #except:
        #        #    raise RuntimeError(strm('Problem multiplying covarmatrix', 'shape(fprime[j,:])',shape(fprime[j,:]), 'shape(fminusE)',shape(fminusE), 'shape(fdprime)',shape(fdprime)))
        #        #if j != k:
        #        #    covarmatrix[j,k] *= 2
        return covarmatrix
    def copy(self): # for some reason, if I don't override this with the same thing, it doesn't override
        namelist = []
        vallist = []
        for j in dir(self):
            if self._contains_symbolic(j):
                namelist.append(j)
                vallist.append(self.__getattribute__(j))
                self.__delattr__(j)
        new = deepcopy(self)
        for j in range(0,len(namelist)):
            new.__setattr__(namelist[j],vallist[j])
        for j in range(0,len(namelist)):
            self.__setattr__(namelist[j],vallist[j])
        return new
    def gen_indices(self,this_set,set_to):
        r'''pass this this_set and this_set\_to parameters, and it will return:
        indices,values,mask
        indices --> gives the indices that are forced
        values --> the values they are forced to
        mask --> p[mask] are actually active in the fit'''
        if not isinstance(this_set, list):
            this_set = [this_set]
        if not isinstance(set_to, list):
            set_to = [set_to]
        if len(this_set) != len(set_to):
            raise ValueError(strm('length of this_set=', this_set,
                'and set_to', set_to, 'are not the same!'))
        logger.debug("*** *** *** *** ***")
        logger.debug(str(this_set))
        logger.debug("*** *** *** *** ***")
        set_indices = list(map(self.symbol_list.index,this_set)) # calculate indices once for efficiency
        active_mask = ones(len(self.symbol_list),dtype = bool)
        active_mask[set_indices] = False # generate the mask of indices that are actively fit
        return set_indices,set_to,active_mask
    def remove_inactive_p(self,p):
        return p[self.active_mask]
    def add_inactive_p(self,p):
        if self.set_indices is not None:
            #{{{ uncollapse the function
            temp = p.copy()
            p = zeros(len(self.symbol_list))
            p[self.active_mask] = temp
            #}}}
            p[self.set_indices] = self.set_to # then just set the forced values to their given values
        return p
    def fitfunc(self,p,x):
        r"this wraps fitfunc_raw (which gives the actual form of the fit function) to take care of forced variables"
        p = self.add_inactive_p(p)
        return self.fitfunc_raw(p,x)
    def residual(self,p,x,y,sigma):
        '''just the error function'''
        fit = self.fitfunc(p,x)
        #normalization = sum(1.0/sigma)
        #print 'DEBUG: y=',y,'\nfit=',fit,'\nsigma=',sigma,'\n\n'
        sigma[sigma == 0.0] = 1
        try:
            # as noted here: https://stackoverflow.com/questions/6949370/scipy-leastsq-dfun-usage
            # this needs to be fit - y, not vice versa
            retval = (fit-y)/sigma #* normalization
        except ValueError as e:
            raise ValueError(strm('your error (',shape(sigma),
                    ') probably doesn\'t match y (',
                    shape(y),') and fit (',shape(fit),')')
                    + explain_error(e))
        return retval
    def pinv(self,*args,**kwargs):
        retval = self.linear(*args,**kwargs)
        y = retval.data
        yerr = retval.get_error()
        x_axis = retval.dimlabels[0]
        x = retval.getaxis(x_axis)
        nopowerindex = argmax(x)
        mask = logical_not(r_[0:len(x)] == nopowerindex)
        y = y[mask]
        yerr = yerr[mask]
        x = x[mask]
        L = c_[x.reshape((-1,1)),ones((len(x),1))]
        retval = dot(pinv(L,rcond = 1e-17),y)
        logger.debug(r'\label{fig:pinv_figure_text}y=',y,'yerr=',yerr,'%s='%x_axis,x,'L=',L)
        logger.debug('\n\n')
        logger.debug('recalc y = ',dot(L,retval))
        logger.debug('recalc E = ',1.0-1.0/dot(L,retval))
        logger.debug('actual E = ',self.data)
        return retval
    def linear(self,*args,**kwargs):
        r'''return the linear-form function, either smoothly along the fit function, or on the raw data, depending on whether or not the taxis argument is given
        can take optional arguments and pass them on to eval'''
        #print "DEBUG called linear"
        if len(args) == 1:
            taxis = self._taxis(args[0]) # handle integer as well
            return self.linfunc(taxis,self.eval(taxis,**kwargs).data) # if we pass an argument, return the function across the entire time axis passed
        else:
            return self.linfunc(self.getaxis(self.fit_axis),self.data,yerr = self.get_error(),xerr = self.get_error(self.fit_axis)) # otherwise, return the raw data
    def output(self,*name):
        r'''give the fit value of a particular symbol, or a dictionary of all values.

        Parameters
        ----------
        name: str (optional)
            name of the symbol.
            If no name is passed, then output returns a dictionary of the
            resulting values.

        Returns
        -------
        retval: dict or float
            Either a dictionary of all the values, or the value itself.
        '''
        if not hasattr(self,'fit_coeff') or self.fit_coeff is None:
            return None
        p = self.fit_coeff.copy()
        if self.set_indices is not None:
            #{{{ uncollapse the function
            temp = p.copy()
            p = zeros(len(self.symbol_list))
            p[self.active_mask] = temp
            #}}}
            p[self.set_indices] = self.set_to # then just set the forced values to their given values
            #print "DEBUG trying to uncollapse in fitfunc w/ ",self.symbol_list,"; from",temp,"to",p
        # this should also be generic
        if len(name) == 1:
            try:
                return p[self.symbol_list.index(name[0])]
            except:
                raise ValueError(strm("While running output: couldn't find",
                    name,"in",self.symbol_list))
        elif len(name) == 0:
            return {self.symbol_list[j]:p[j] for j in range(len(p))}
        else:
            raise ValueError(strm("You can't pass",len(name),"arguments to .output()"))
    def _pn(self,name):
        return self.symbol_list.index(name)
    def _active_symbols(self):
        if not hasattr(self,'active_symbols'):
            if self.set_indices is not None:
                self.active_symbols = [x for x in self.symbol_list if self.active_mask[self._pn(x)]]
            else:
                self.active_symbols = list(self.symbol_list)
        return self.active_symbols
    def _pn_active(self,name):
        return self._active_symbols().index(name)
    def covar(self,*names):
        r'''give the covariance for the different symbols'''
        if len(names) == 1:
            names = [names[0],names[0]]
        if self.covariance is not None:
            return self.covariance[self._pn_active(names[0]),
                    self._pn_active(names[1])].copy()
        else:
            return None
    def covarmat(self,*names):
        if (len(names) == 1) and (names[0] is 'recarray'):
            if hasattr(self,'active_mask'):
                active_symbols = [x for x in self.symbol_list if self.active_mask[self._pn(x)]]
            else:
                active_symbols = list(self.symbol_list)
            if len(active_symbols) != self.covariance.shape[0]:
                raise ValueError(strm('length of active symbols',active_symbols,
                    'doesnt match covariance matrix size(',
                    self.covariance.shape[0],')!'))
            recnames = ['labels'] + active_symbols
            recdata = []
            for j in range(0,self.covariance.shape[0]): 
                thisdata = [active_symbols[j]] + list(double(self.covariance[j,:].copy())) # the first index is the row
                recdata.append(make_rec(thisdata,recnames))
            return r_[tuple(recdata)]
        if len(names) > 0:
            indices = list(map(self._pn_active,names)) # slice out only these rows and columns
            return self.covariance[r_[indices],:][:,r_[indices]].copy()
        else:
            try:
                return self.covariance.copy()
            except:
                return zeros([len(self.fit_coeff)]*2,dtype = 'double')
    def latex(self):
        r'''show the latex string for the function, with all the symbols substituted by their values'''
        # this should actually be generic to fitdata
        p = self.fit_coeff
        retval = self.function_string
        printfargs = []
        allsymb = []
        locations = []
        # {{{ I replace the symbols manually
        #     Note that I came back and tried to use sympy to do this,
        #     but then realize that sympy will automatically simplify,
        #     e.g. numbers in the denominator, so it ends up changing the
        #     way the function looks.  Though this is a pain, it's
        #     better.
        for j in range(0,len(self.symbol_list)):
            symbol = sympy.latex(self.symbolic_vars[j]).replace('$','')
            logger.debug(strm('DEBUG: replacing symbol "',symbol,'"'))
            location = retval.find(symbol)
            while location != -1:
                if retval[location-1] == '-':
                    newstring = retval[:location-1]+dp(-1*p[j])+retval[location+len(symbol):] # replace the symbol in the written function with the appropriate number
                else:
                    newstring = retval[:location]+dp(p[j])+retval[location+len(symbol):] # replace the symbol in the written function with the appropriate number
                logger.debug(strm(r"trying to replace",
                    retval[location:location+len(symbol)]))
                retval = newstring
                locations += [location]
                allsymb += [symbol]
                location = retval.find(symbol)
        # }}}
        logger.debug(strm(r"trying to generate",self.function_string,
            '\n',retval,'\n',[allsymb[x] for x in argsort(locations)],
            '\n',printfargs))
        return retval
    def settoguess(self):
        'a debugging function, to easily plot the initial guess'
        self.fit_coeff = real(self.guess())
        return self
    def _taxis(self,taxis):
        r'You can enter None, to get the fit along the same range as the data, an integer to give the number of points, or a range of data, which will return with 300 points'
        if taxis is None:
            taxis = self.getaxis(self.fit_axis).copy()
        elif isinstance(taxis, int):
            taxis = linspace(self.getaxis(self.fit_axis).min(),
                    self.getaxis(self.fit_axis).max(),
                    taxis)
        elif not isscalar(taxis) and len(taxis) == 2:
            taxis = linspace(taxis[0],taxis[1],300)
        return taxis
    def eval(self,taxis,set_what = None,set_to = None):
        r'''after we have fit, evaluate the fit function along the axis taxis
        set_what and set_to allow you to forcibly set_what a specific symbol to a
        specific value --> however, this does not affect the class, but only
        the return value'''
        if isinstance(set_what, dict):
            set_to = list(set_what.values())
            set_what = list(set_what.keys())
        taxis = self._taxis(taxis)
        if hasattr(self,'fit_coeff') and self.fit_coeff is not None:
            p = self.fit_coeff.copy()
        else:
            p = array([NaN]*len(self.symbol_list))
        #{{{ LOCALLY apply any forced values
        # changed line below from set to set_what, and now it works
        if set_what is not None:
            if self.set_indices is not None:
                raise ValueError("you're trying to set indices in an eval"
                        " function for a function that was fit constrained; this"
                        " is not currently supported")
            set_indices,set_to,active_mask = self.gen_indices(set_what,set_to)
            p[set_indices] = set_to
        #}}}
        #{{{ make a new, blank array with the fit axis expanded to fit taxis
        newdata = ndshape(self)
        newdata[self.fit_axis] = size(taxis)
        newdata = newdata.alloc()
        newdata.set_plot_color(self.get_plot_color())
        #}}}
        #{{{ keep all axis labels the same, except the expanded one
        newdata.axis_coords = list(newdata.axis_coords)
        newdata.labels([self.fit_axis],list([taxis]))
        #}}}
        newdata.data[:] = self.fitfunc(p,taxis).flatten()
        return newdata
    def makereal(self):
        self.data = real(self.data)
        return
    def rename(self,previous,new):
        if previous == self.fit_axis:
            self.fit_axis = new
        nddata.rename(self,previous,new)
        return self
    def fit(self,set_what = None, set_to = None, force_analytical = False):
        r'''actually run the fit'''
        if isinstance(set_what, dict):
            set_to = list(set_what.values())
            set_what = list(set_what.keys())
        x = self.getaxis(self.fit_axis)
        if iscomplex(self.data.flatten()[0]):
            logger.debug(strm('Warning, taking only real part of fitting data!'))
        y = real(self.data)
        sigma = self.get_error()
        if sigma is None:
            print('{\\bf Warning:} You have no error associated with your plot, and I want to flag this for now\n\n')
            warnings.warn('You have no error associated with your plot, and I want to flag this for now',Warning)
            sigma = ones(shape(y))
        if set_what is None:
            p_ini = self.guess()
        if set_what is not None:
            self.set_indices,self.set_to,self.active_mask = self.gen_indices(set_what,set_to)
            p_ini = self.remove_inactive_p(p_ini)
        leastsq_args = (self.residual, p_ini)
        leastsq_kwargs = {'args':(x,y,sigma),
                    'full_output':True}# 'maxfev':1000*(len(p_ini)+1)}
        p_out,cov,infodict,mesg,success = leastsq(*leastsq_args,**leastsq_kwargs)
        try:
           p_out,cov,infodict,mesg,success = leastsq(*leastsq_args,**leastsq_kwargs)
        #{{{ just give various explicit errors
        except TypeError as err:
            if not isinstance(x, ndarray) and not isinstance(y, ndarray):
                raise TypeError(strm('leastsq failed because the two arrays',
                    "aren\'t of the right",
                    'type','type(x):',type(x),'type(y):',type(y)))
            else:
                if any(shape(x) != shape(y)):
                    raise RuntimeError(strm('leastsq failed because the two arrays do'
                            "not match in size size",
                            'shape(x):',shape(x),
                            'shape(y):',shape(y)))
            raise TypeError(strm('leastsq failed because of a type error!',
                'type(x):',showtype(x),'type(y):',showtype(y),
                'type(sigma)',showtype(sigma),'shape(x):',shape(x),
                'shape(y):',shape(y),'shape(sigma)',shape(sigma),
                'p_ini',type(p_ini),p_ini))
        except ValueError as err:
            raise ValueError(strm('leastsq failed with "',err,
                '", maybe there is something wrong with the input:',
                self))
        except Exception as e:
            raise ValueError('leastsq failed; I don\'t know why')
        #}}}
        if success not in [1,2,3,4]:
            #{{{ up maximum number of evals
            if mesg.find('maxfev'):
                leastsq_kwargs.update({ 'maxfev':50000 })
                p_out,cov,infodict,mesg,success = leastsq(*leastsq_args,**leastsq_kwargs)
                if success != 1:
                    if mesg.find('two consecutive iterates'):
                        print(r'{\Large\color{red}{\bf Warning data is not fit!!! output shown for debug purposes only!}}','\n\n')
                        print(r'{\color{red}{\bf Original message:}',lsafe(mesg),'}','\n\n')
                        infodict_keys = list(infodict.keys())
                        infodict_vals = list(infodict.values())
                        if 'nfev' in infodict_keys:
                            infodict_keys[infodict_keys.index('nfev')] = 'nfev, number of function calls'
                        if 'fvec' in infodict_keys:
                            infodict_keys[infodict_keys.index('fvec')] = 'fvec, the function evaluated at the output'
                        if 'fjac' in infodict_keys:
                            infodict_keys[infodict_keys.index('fjac')] = 'fjac, A permutation of the R matrix of a QR factorization of the final approximate Jacobian matrix, stored column wise. Together with ipvt, the covariance of the estimate can be approximated.'
                        if 'ipvt' in infodict_keys:
                            infodict_keys[infodict_keys.index('ipvt')] = 'ipvt, an integer array of length N which defines a permutation matrix, p, such that fjac*p = q*r, where r is upper triangular with diagonal elements of nonincreasing magnitude.  Column j of p is column ipvt(j) of the identity matrix'
                        if 'qtf' in infodict_keys:
                            infodict_keys[infodict_keys.index('qtf')] = 'qtf, the vector (transpose(q)*fvec)'
                        for k,v in zip(infodict_keys,infodict_vals):
                            print(r'{\color{red}{\bf %s:}%s}'%(k,v),'\n\n')
                        #self.fit_coeff = None
                        #self.settoguess()
                        #return
                    else:
                        raise RuntimeError(strm('leastsq finished with an error message:',mesg))
                    #}}}
            else:
                raise RuntimeError(strm('leastsq finished with an error message:',mesg))
        else:
            logger.debug("Fit finished successfully with a code of %d and a message ``%s''"%(success,mesg))
        self.fit_coeff = p_out # note that this is stored in HIDDEN form
        dof = len(x) - len(p_out)
        if hasattr(self,'symbolic_x') and force_analytical:
            self.covariance = self.analytical_covariance()
        else:
            if force_analytical: raise RuntimeError(strm("I can't take the analytical",
                "covariance!  This is problematic."))
            if cov is None:
                print(r'{\color{red}'+lsafen('cov is none! why?!, x=',x,'y=',y,'sigma=',sigma,'p_out=',p_out,'success=',success,'output:',p_out,cov,infodict,mesg,success),'}\n')
            self.covariance = cov
        if self.covariance is not None:
            try:
                self.covariance *= sum(infodict["fvec"]**2)/dof # scale by chi_v "RMS of residuals"
            except TypeError as e:
                raise TypeError(strm("type(self.covariance)",type(self.covariance),
                    "type(infodict[fvec])",type(infodict["fvec"]),
                    "type(dof)",type(dof)))
        logger.debug(strm("at end of fit covariance is shape",shape(self.covariance),"fit coeff shape",shape(self.fit_coeff)))
        return
    def bootstrap(self,points,swap_out = exp(-1.0),seedval = 10347,minbounds = {},maxbounds = {}):
        print(r'\begin{verbatim}')
        seed(seedval)
        fitparameters = list(self.symbol_list)
        recordlist = array([tuple([0]*len(fitparameters))]*points,
                {'names':tuple(fitparameters),'formats':tuple(['double']*len(fitparameters))}) # make an instance of the recordlist
        for runno in range(0,points):
            success = False # because sometimes this doesn't work
            while success is False:
                thiscopy = self.copy()
                #{{{ discard datapoints
                origsizecheck = double(size(thiscopy.data))
                mask = thiscopy.random_mask(thiscopy.fit_axis,threshold = swap_out)
                thiscopy.data = thiscopy.data[mask]
                derr = thiscopy.get_error()
                x = thiscopy.getaxis(thiscopy.fit_axis)
                x = x[mask] # note that x is probably no longer a pointer
                derr = derr[mask]
                #print 'DEBUG: size of data after cut',double(size(thiscopy.data))/origsizecheck,' (expected ',1.-swap_out,')'
                #}}}
                #{{{ now extend
                number_to_replace = origsizecheck - thiscopy.data.size
                #print 'DEBUG: number_to_replace',number_to_replace
                random_indices = int32((rand(number_to_replace)*(thiscopy.data.size-1.0)).round())
                thiscopy.data = r_[thiscopy.data,thiscopy.data.copy()[random_indices]]
                thiscopy.labels([thiscopy.fit_axis],[r_[x,x.copy()[random_indices]]])
                thiscopy.set_error(r_[derr,derr.copy()[random_indices]])
                #print 'DEBUG: size of data after extension',double(size(thiscopy.data))/origsizecheck
                #}}}
                try:
                    thiscopy.fit()
                    success = True
                    if len(minbounds) > 0:
                        for k,v in minbounds.items():
                            if thiscopy.output(k) < v:
                                success = False
                    if len(maxbounds) > 0:
                        for k,v in maxbounds.items():
                            if thiscopy.output(k) > v:
                                success = False
                except:
                    #print 'WARNING, didn\'t fit'
                    success = False
                # here, use the internal routines, in case there are constraints, etc
                if success is True:
                    for name in thiscopy.symbol_list: # loop over all fit coeff
                        recordlist[runno][name] = thiscopy.output(name)
        print(r'\end{verbatim}')
        return recordlist # collect into a single recordlist array
    def guess(self,use_pseudoinverse=False):
        r'''old code that I am preserving here -- provide the guess for our parameters; by default, based on pseudoinverse'''
        if use_pseudoinverse:
            self.has_grad = False
            if iscomplex(self.data.flatten()[0]):
                print(lsafen('Warning, taking only real part of fitting data!'))
            y = real(self.data)
            # I ended up doing the following, because as it turns out
            # T1 is a bad fit function, because it has a singularity!
            # this is probably why it freaks out if I set this to zero
            # on the other hand, setting a value of one seems to be
            # bad for very short T1 samples
            which_starting_guess = 0
            thisguess = self.starting_guesses[which_starting_guess]
            numguesssteps = 20
            #{{{ for some reason (not sure) adding a dimension to y
            new_y_shape = list(y.shape)
            new_y_shape.append(1)
            y = y.reshape(tuple(new_y_shape))
            #}}}
            #{{{ evaluate f, fprime and residuals
            guess_dict = dict(list(zip(self.symbol_list,list(thisguess))))
            fprime = self.parameter_derivatives(self.getaxis(self.fit_axis),set = guess_dict)
            f_at_guess = real(self.eval(None,set = guess_dict).data)
            try:
                f_at_guess = f_at_guess.reshape(tuple(new_y_shape))
            except:
                raise ValueError(strm('trying to reshape f_at_ini_guess from',f_at_guess.shape,
                    'to',new_y_shape))
            thisresidual = sqrt((y-f_at_guess)**2).sum()
            #}}}
            lastresidual = thisresidual
            for j in range(0,numguesssteps):
                logger.debug('\n\n.core.guess) '+r'\begin{verbatim} fprime = \n',fprime,'\nf_at_guess\n',f_at_guess,'y=\n',y,'\n',r'\end{verbatim}')
                logger.debug('\n\n.core.guess) shape of parameter derivatives',shape(fprime),'shape of output',shape(y),'\n\n')
                regularization_bad = True
                alpha_max = 100.
                alpha_mult = 2.
                alpha = 0.1 # maybe I can rather estimate this based on the change in the residual, similar to in L-M?
                logger.debug(strm('\n\n.core.guess) value of residual before regularization %d:'%j,thisresidual))
                while regularization_bad:
                    newguess = real(array(thisguess) + dot(pinvr(fprime.T,alpha),(y-f_at_guess)).flatten())
                    mask = newguess < self.guess_lb
                    newguess[mask] = self.guess_lb[mask]
                    mask = newguess > self.guess_ub
                    newguess[mask] = self.guess_ub[mask]
                    if any(isnan(newguess)):
                        logger.debug(strm('\n\n.core.guess) Regularization blows up $\\rightarrow$ increasing $\\alpha$ to %0.1f\n\n'%alpha))
                        alpha *= alpha_mult
                    else:
                        #{{{ evaluate f, fprime and residuals
                        guess_dict = dict(list(zip(self.symbol_list,list(newguess))))
                        # only evaluate fprime once we know this is good, below
                        f_at_guess = real(self.eval(None,set = guess_dict).data)
                        try:
                            f_at_guess = f_at_guess.reshape(tuple(new_y_shape))
                        except:
                            raise IndexError(strm('trying to reshape f_at_ini_guess from',
                                f_at_guess.shape,'to',new_y_shape))
                        thisresidual = sqrt((y-f_at_guess)**2).sum()
                        #}}}
                        if (thisresidual-lastresidual)/lastresidual > 0.10:
                            alpha *= alpha_mult
                            logger.debug(strm('\n\n.core.guess) Regularized Pinv gave a step uphill $\\rightarrow$ increasing $\\alpha$ to %0.1f\n\n'%alpha))
                        else: # accept the step
                            regularization_bad = False
                            thisguess = newguess
                            lastresidual = thisresidual
                            fprime = self.parameter_derivatives(self.getaxis(self.fit_axis),set = guess_dict)
                    if alpha > alpha_max:
                        print("\n\n.core.guess) I can't find a new guess without increasing the alpha beyond %d\n\n"%alpha_max)
                        if which_starting_guess >= len(self.starting_guesses)-1:
                            print("\n\n.core.guess) {\\color{red} Warning!!!} ran out of guesses!!!%d\n\n"%alpha_max)
                            return thisguess
                        else:
                            which_starting_guess += 1
                            thisguess = self.starting_guesses[which_starting_guess]
                            print("\n\n.core.guess) try a new starting guess:",lsafen(thisguess))
                            j = 0 # restart the loop
                            #{{{ evaluate f, fprime and residuals for the new starting guess
                            guess_dict = dict(list(zip(self.symbol_list,list(thisguess))))
                            fprime = self.parameter_derivatives(self.getaxis(self.fit_axis),set = guess_dict)
                            f_at_guess = real(self.eval(None,set = guess_dict).data)
                            try:
                                f_at_guess = f_at_guess.reshape(tuple(new_y_shape))
                            except:
                                raise RuntimeError(strm('trying to reshape f_at_ini_guess from',
                                    f_at_guess.shape,'to',new_y_shape))
                            thisresidual = sqrt((y-f_at_guess)**2).sum()
                            #}}}
                            regularization_bad = False # jump out of this loop
                logger.debug(strm('\n\n.core.guess) new value of guess after regularization:',lsafen(newguess)))
                logger.debug(strm('\n\n.core.guess) value of residual after regularization:',thisresidual))
            return thisguess
        else:
            return [1.0]*self.number_of_parameters
#}}}
def sqrt(arg):
    if isinstance(arg,nddata):
        return arg**0.5
    elif isinstance(arg,sympy.symbol.Symbol):
        return sympy.sqrt(arg)
    else:
        return np_sqrt(arg)

# {{{ determine the figure style, and load the appropriate modules
if _figure_mode_setting == 'latex':
    from .fornotebook import *
    figlist_var = figlistl
elif _figure_mode_setting == 'standard':
    def obsn(*x): #because this is used in fornotebook, and I want it defined
        print(''.join(x),'\n')
    def obs(*x): #because this is used in fornotebook, and I want it defined
        print(''.join(map(repr,x)))
    def lrecordarray(*x,**kwargs):
        return repr(x) # if I'm not using tex, it's easier to not use the formatting
    def lsafe(*string,**kwargs):
        "replacement for normal lsafe -- no escaping"
        if len(string) > 1:
            lsafewkargs = lambda x: lsafe(x,**kwargs)
            return ' '.join(list(map(lsafewkargs,string)))
        else:
            string = string[0]
        #{{{ kwargs
        spaces = False
        if 'spaces' in list(kwargs.keys()):
            spaces = kwargs.pop('spaces')
        if 'wrap' in list(kwargs.keys()):
            wrap = kwargs.pop('wrap')
        else:
            wrap = None
        #}}}
        if not isinstance(string, str):
            string = repr(string)
        if wrap is True:
            wrap = 60
        if wrap is not None:
            string = '\n'.join(textwrap.wrap(string,wrap))
        return string
    figlist_var = figlist
else:
    raise ValueError("I don't understand the figures mode "+_figure_mode_setting)
# }}}<|MERGE_RESOLUTION|>--- conflicted
+++ resolved
@@ -145,13 +145,6 @@
             raise ValueError(strm("you passed",average_oom,"which I can't find a prefix for"))
     else:
         oom_index = nonzero(eq)[0][0]
-<<<<<<< HEAD
-    orig_dtype = numbers.dtype
-    oom = oom_values[oom_index]
-    #numbers[:] = numbers.astype(float)
-    numbers[:] /= (10**oom)
-    numbers = numbers.astype(orig_dtype) 
-=======
     if numbers.dtype in ['int32','int64']:
         # this is not necessary unless we have an integer type
         logger.warning("you are trying to determine the SI prefix of a"
@@ -161,7 +154,6 @@
         numbers[:] = new_values.astype(numbers.dtype)
     else:
         numbers[:] /= 10.**oom_values[oom_index]
->>>>>>> c9aea91f
     return oom_names[oom_index]+prev_label
 def mybasicfunction(first_figure = None):
     r'''this gives the format for doing the image thing
