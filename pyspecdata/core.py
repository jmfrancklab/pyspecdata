r'''Provides the core components of pyspecdata.
Currently, this is a very large file that we will slowly break down into separate modules or packages.

The classes :class:`nddata`, :class:`nddata_hdf`, :class:`ndshape`, the
function :func:`plot`, and the class :class:`fitdata`
are the core components of the N-Dimensional processing routines.
Start by familiarizing yourself with those.

The :class:`figlist` is the base class for "Figure lists."
Figure lists allows you to organize plots and text and to refer to plots
by name, rather than number.
They are designed so that same code can be used seamlessly from within
ipython, jupyter, a python script, or a python environment within latex
(JMF can also distribute latex code for this -- nice python based
installer is planned).
The user does not initialize the figlist class directly,
but rather initializes ``figlist_var``.
At the end of this file,
there is a snippet of code that sets
``figlist_var`` to choice that's appropriate for the working environment
(*i.e.*, python, latex environment, *etc.)

There are many helper and utility functions that need to be sorted an documented by JMF,
and can be ignored.
These are somewhat wide-ranging in nature.
For example, :func:`box_muller` is a helper function (based on numerical recipes) used by :func:`nddata.add_noise`,
while h5 functions are helper functions for using pytables in a fashion that
will hopefull be intuitive to those familiar with SQL, etc.
'''
from .datadir import _my_config
from sys import exc_info
from os import listdir,environ
from os.path import sep as path_sep
# {{{ determine the figure style, and load the appropriate modules
_figure_mode_setting = _my_config.get_setting('figures', section='mode', environ='pyspecdata_figures')
if _figure_mode_setting is None:
    print("Warning!  Figure mode is not set, so I'm going to set it to standard by default!!!")
    _figure_mode_setting = 'standard'
    _my_config.set_setting('mode','figures','standard')
if _figure_mode_setting == 'latex':
    environ['ETS_TOOLKIT'] = 'qt4'
    import matplotlib; matplotlib.use('Agg')
# }}} -- continued below
from .general_functions import inside_sphinx
if not inside_sphinx():
    from pylab import *
else:
    pi = 3.14
from types import FunctionType as function
import textwrap
import atexit
import matplotlib
import matplotlib.transforms as mtransforms
from distutils.version import LooseVersion
from numpy import sqrt as np_sqrt
from numpy.lib.recfunctions import rename_fields,drop_fields
from mpl_toolkits.mplot3d import axes3d
from matplotlib.collections import PolyCollection
from matplotlib.colors import LightSource
from matplotlib.lines import Line2D
from scipy.interpolate import griddata as scipy_griddata
import tables
import warnings
import re
from inspect import ismethod
from numpy.core import rec
from matplotlib.pyplot import cm
import tables
from copy import deepcopy 
import traceback
import sympy
from scipy.optimize import leastsq
from scipy.signal import fftconvolve
import scipy.sparse as sparse
import numpy.lib.recfunctions as recf
from inspect import getargspec
from scipy.interpolate import interp1d
from scipy.interpolate import UnivariateSpline
from .datadir import getDATADIR,log_fname
from . import fourier as this_fourier
from . import axis_manipulation
from . import nnls as this_nnls
from . import plot_funcs as this_plotting
from .general_functions import *
from .ndshape import ndshape_base
#rc('image',aspect='auto',interpolation='bilinear') # don't use this, because it gives weird figures in the pdf
rc('image',aspect='auto',interpolation='nearest')
#rcParams['text.usetex'] = True
rc('font', family='Arial')# I need this to render unicode
rcParams['xtick.direction'] = 'out'
rcParams['xtick.major.size'] = 12
rcParams['xtick.minor.size'] = 6
rcParams['ytick.direction'] = 'out'
rcParams['ytick.major.size'] = 12
rcParams['ytick.minor.size'] = 6
#rcParams['lines.linewidth'] = 3.0
rcParams['legend.fontsize'] = 12
rcParams['axes.grid'] = False
rcParams['font.size'] = 18
rcParams['image.cmap'] = 'jet'
rcParams['figure.figsize']=(16,12)
mat2array = [{'ImmutableMatrix': array}, 'numpy']# for sympy returns arrays rather than the stupid matrix class
logger = logging.getLogger('pyspecdata.core')
#{{{ constants
k_B = 1.380648813e-23
mu_0 = 4e-7*pi
mu_B = 9.27400968e-24#Bohr magneton
epsilon_0 = 8.854187817e-12
hbar = 6.6260695729e-34/2./pi
N_A = 6.02214179e23
gammabar_H = 4.258e7
gammabar_e = 2.807e10 # this is for a nitroxide
#}}}
def apply_oom(average_oom,numbers,prev_label=''):
    """scale numbers by the order of magnitude average_oom and change the
    label prev_label by adding the appropriate SI prefix"""
    average_oom = int(average_oom/3.0)*3
    oom_names =   ['T' , 'G' , 'M' , 'k' , '' , 'm' , '\\mu ' , 'n' , 'p']
    oom_values = r_[12 , 9   , 6   , 3   , 0  , -3  , -6     , -9  , -12]
    eq = oom_values == average_oom
    if not any(eq):
        if all(average_oom < oom_values):
            oom_index = len(oom_values)-1
        elif all(average_oom > oom_values):
            oom_index = 0
        else:
            raise ValueError(strm("you passed",average_oom,"which I can't find a prefix for"))
    else:
        oom_index = nonzero(eq)[0][0]
    numbers[:] /= 10.**oom_values[oom_index]
    return oom_names[oom_index]+prev_label
def mybasicfunction(first_figure = None):
    r'''this gives the format for doing the image thing
note also
nextfigure(fl,'name')
and
nextfigure({'lplotproperty':value})
'''
    fl = figlistini_old(first_figure)
    return figlistret(first_figure,figurelist,other)

def issympy(x):
    'tests if something is sympy (based on the module name)'
    return isinstance(x,sympy.Expr)

#{{{ function trickery
def mydiff(data,axis = -1):
    '''this will replace diff with a version that has the same number of indices, with the last being the copy of the first'''
    newdata = zeros(shape(data),dtype = data.dtype)
    indices = [slice(None,None,None)]*len(data.shape)
    indices[axis] = slice(None,-1,None)
    newdata[indices] = diff(data,axis = axis)
    #setfrom = list(indices)
    #indices[axis] = -1
    #setfrom[axis] = 0
    #newdata[indices] = newdata[setfrom]
    return newdata
#}}}
def normal_attrs(obj):
    myattrs = [x for x in dir(obj) if not ismethod(obj.__getattribute__(x))]
    myattrs = [x for x in myattrs if not x[0:2] == '__']
    # next line filters out properties
    myattrs = [x for x in myattrs if x not in ['C','angle','imag','real']]
    return myattrs
def showtype(x):
    if isinstance(x, ndarray):
        return ndarray,x.dtype
    else:
        return type(x)
def emptyfunction():
    pass
#{{{ structured array helper functions
def make_bar_graph_indices(mystructarray,list_of_text_fields,
        recursion_depth = 0,
        spacing = 0.1):
    r"This is a recursive function that is used as part of textlabel_bargraph; it does NOT work without the sorting given at the beginning of that function"
    #{{{ if there are still text fields left, then break down the array further, otherwise, just return the indices for this subarray
    if len(list_of_text_fields) > 0:
        unique_values = unique(mystructarray[list_of_text_fields[0]])# the return_index argument doesn't do what it's supposed to all the time, so I have to manually find the start indices, as given in the following line
        start_indices = [nonzero(mystructarray[list_of_text_fields[0]] == val)[0][0] for val in unique_values]
        # find the structured array for the unique value
        index_values = []
        label_values = []
        start_indices = r_[start_indices,len(mystructarray)] # I add this so I can do the next step
        logger.debug(strm('recursion depth is',recursion_depth,'and I am analyzing',list_of_text_fields[0],': '))
        logger.debug(strm('I found these unique values:',unique_values,'at these start indices:',start_indices[:-1]))
        for k in range(0,len(start_indices)-1):
            logger.debug(strm('recursion depth is',recursion_depth,'and I am analyzing',list_of_text_fields[0],': '))
            logger.debug(strm('trying to extract unique value',unique_values[k],'using the range',start_indices[k],start_indices[k+1]))
            logger.debug(strm('which has this data'))
            indiv_struct_array = mystructarray[start_indices[k]:start_indices[k+1]]
            logger.debug(strm(lsafen(indiv_struct_array)))
            these_index_values,these_labels = make_bar_graph_indices(indiv_struct_array,list_of_text_fields[1:],recursion_depth = recursion_depth+1)
            index_values.append(these_index_values)
            label_values.append([str(unique_values[k])+','+j for j in these_labels])
        #{{{ scale the result of each call down to the equal size (regardless of number of elements), shift by the position in this array, and return
        logger.debug(strm('recursion depth is',recursion_depth,'and I just COMPLETED THE LOOP, which gives a list of index values like this',index_values))
        max_indices = max(array(list(map(len,index_values)),dtype='double'))# the maximum width of the array inside
        index_values = [x+(max_indices-len(x))/2.0 for x in index_values]# if the bar is less than max indices, shift it over, so it's still in the center
        logger.debug(strm('recursion depth is',recursion_depth,'and I centered each set like this',index_values))
        index_values = [x/max_indices*(1-spacing)+(1-spacing)/2 for x in index_values]# scale down, so the width from left edge of bar to right edge of largest bar runs 0--> 1
        logger.debug(strm('recursion depth is',recursion_depth,'and I scaled down so each runs zero to one*(1-spacing) (centered) like this',index_values))
        # this adds an index value, and also collapses down to a single dimension list
        retval_indices = [x+num for num,val in enumerate(index_values) for x in val]
        # now collapse labels down to a single dimension
        retval_labels = [k for j in label_values for k in j]
        logger.debug(strm('recursion depth is',recursion_depth,'and I am passing up indices',retval_indices,'and labels',retval_labels))
        return retval_indices,retval_labels
        #}}}
    else:
        logger.debug(strm('recursion depth is',recursion_depth))
        N = len(mystructarray)
        logger.debug(strm('hit innermost (no text labels left) and passing up a list of indices that looks like this:',r_[0:N]))
        return r_[0:N],['']*N
    #}}}
def textlabel_bargraph(mystructarray,othersort = None,spacing = 0.1,ax = None,tickfontsize = 8):
    if ax is None:
        thisfig = gcf()
        ax = thisfig.add_axes([0.2,0.5,0.8,0.5])
        try:
            ax.tick_params(axis = 'both',which = 'major',labelsize = tickfontsize)
            ax.tick_params(axis = 'both',which = 'minor',labelsize = tickfontsize)
        except:
            print('Warning, in this version I can\'t set the tick params method for the axis')
    #{{{ find the text fields, put them first, and sort by them
    mystructarray = mystructarray.copy()
    list_of_text_fields = [str(j[0]) for j in mystructarray.dtype.descr if j[1][0:2] == '|S']
    mystructarray = sorted(mystructarray[list_of_text_fields + [x[0]
        for x in mystructarray.dtype.descr
        if x[0] not in list_of_text_fields]])
    logger.debug(strm('test --> now, it has this form:',lsafen(mystructarray)))
    #}}}
    error_fields = [str(j) for j in mystructarray.dtype.names if j[-6:] == '_ERROR']
    if len(error_fields) > 0:
        mystructarray_errors = mystructarray[error_fields]
        logger.debug("found error fields:",mystructarray_errors)
    mystructarray = mystructarray[[str(j) for j in mystructarray.dtype.names if j not in error_fields]]
    if othersort is not None:
        list_of_text_fields.append(othersort)
    logger.debug(strm('list of text fields is',lsafen(list_of_text_fields)))
    indices,labels = make_bar_graph_indices(mystructarray,list_of_text_fields,spacing = spacing)
    temp = list(zip(indices,labels))
    logger.debug(strm('(indices,labels) (len %d):'%len(temp),lsafen(temp)))
    logger.debug(strm('I get these labels (len %d):'%len(labels),labels,'for the data (len %d)'%len(mystructarray),lsafen(mystructarray)))
    indices = array(indices)
    indiv_width = min(diff(indices))*(1-spacing)
    remaining_fields = [x for x in mystructarray.dtype.names if x not in list_of_text_fields] # so they are in the right order, since set does not preserve order
    logger.debug(strm('The list of remaining (i.e. non-text) fields is',lsafen(remaining_fields)))
    colors = ['b','g','r','c','m','k']
    rects = []
    for j,thisfield in enumerate(remaining_fields):
        field_bar_width = indiv_width/len(remaining_fields)
        thiserror = None
        if thisfield+'_ERROR' in error_fields:
            thiserror = mystructarray_errors[thisfield+'_ERROR']
        try:
            rects.append(ax.bar(indices+j*field_bar_width,
                    mystructarray[thisfield],
                    field_bar_width,color = colors[j],
                    yerr = thiserror,#just to test
                    ecolor = 'k',
                    label = '$%s$'%thisfield))
        except Exception as e:
            raise RuntimeError(strm('Problem with bar graph: there are %d indices, but %d pieces of data'%(len(indices),
                len(mystructarray[thisfield])),
                'indices:', indices, 'data',mystructarray[thisfield])+explain_error(e))
    ax.set_xticks(indices+indiv_width/2)
    ax.set_xticklabels(labels)
    ax.legend([j[0] for j in rects],
            ['$%s$'%j for j in remaining_fields],loc = 'best')
    return
def lookup_rec(A,B,indexpair):
    r'''look up information about A in table B (i.e. chemical by index, etc)
    indexpair is either the name of the index
    or -- if it's differently named -- the pair of indices
    given in (A,B) respectively
    
    This will just drop any fields in B that are also in A,
    and the output uses the first indexname
    
    note that it it seems like the join_rec function above may be more efficient!!'''
    raise RuntimeError('You should now use decorate_rec!!')
    if type(indexpair) not in [tuple,list]:
        indexpair = (indexpair,indexpair)
    Bini = copy(B)
    B = recf.drop_fields(B,( set(B.dtype.names) & set(A.dtype.names) ) - {indexpair[1]}) # indexpair for B gets dropped later anyways
    joined = []
    for j in A:
        matchedrows =  B[B[indexpair[1]] == j[indexpair[0]]]
        for matchedrow in matchedrows:
            joined.append((j,matchedrow))
    if len(joined) == 0:
        raise IndexError(strm('Unable to find any matches between',
            A[indexpair[0]], 'and', B[indexpair[1]], '!'))
    whichisindex = joined[0][1].dtype.names.index(indexpair[1])
    allbutindex = lambda x: list(x)[0:whichisindex]+list(x)[whichisindex+1:]
    joined = concatenate([array(tuple(list(j[0])+allbutindex(j[1])),
                    dtype = dtype(j[0].dtype.descr+allbutindex(j[1].dtype.descr))).reshape(1) for j in joined])
    return joined
def reorder_rec(myarray,listofnames,first = True):
    try:
        indices_to_move = [myarray.dtype.names.index(j) for j in listofnames]
    except Exception as e:
        stuff_not_found = [j for j in listofnames if j not in myarray.dtype.names]
        if len(stuff_not_found) > 0:
            raise IndexError(strm(stuff_not_found,'is/are in the list you passed,',
            'but not one of the fields, which are', myarray.dtype.names))
        else:
            raise RuntimeError('unknown problem' + explain_error(e))
    old_type = list(myarray.dtype.descr)
    new_type = [old_type[j] for j in indices_to_move] + [old_type[j] for j in range(0,len(old_type)) if j not in indices_to_move]
    new_list_of_data = [myarray[j[0]] for j in new_type]
    return rec.fromarrays(new_list_of_data,dtype = new_type)
def lambda_rec(myarray,myname,myfunction,*varargs):
    r'''make a new field "myname" which consists of "myfunction" evaluated with the fields given by "myargs" as arguments
    the new field is always placed after the last argument name
    if myname is in myargs, the original row is popped'''
    if len(varargs) == 1:
        myargs = varargs[0]
    elif len(varargs) == 0:
        myargs = [myname]
    else:
        raise IndexError("For the fourth argument, you must pass either a list"
                " with the names of the arguments, or nothing (to use the field"
                " itself as an argument)")
    myargs = autostringconvert(myargs)
    if isinstance(myargs, str):
        myargs = (myargs,)
    if not isinstance(myargs, tuple):
        myargs = tuple(myargs)
    argdata = list(map((lambda x: myarray[x]),myargs))
    try:
        newrow = myfunction(*tuple(argdata))
    except TypeError:
        newrow = array([myfunction(*tuple([x[rownumber] for x in argdata])) for rownumber in range(0,len(argdata[0]))])
    if isinstance(newrow, list) and isinstance(newrow[0], str):
        newrow = array(newrow,dtype = '|S100')
    try:
        new_field_type = list(newrow.dtype.descr[0])
    except AttributeError as e:
        raise IndexError(strm("evaluated function on", argdata, "and got back",
            newrow, "which appears not to be a numpy array")+explain_error(e))
    new_field_type[0] = myname
    starting_names = myarray.dtype.names
    #{{{ make the dtype
    new_dtype = list(myarray.dtype.descr)
    #{{{ determine if I need to pop one of the existing rows due to a name conflict
    eliminate = None
    if myname in myargs:
        eliminate = myname
        insert_before = starting_names.index(myname) # if we are replacing, we want it in the same place
        new_dtype = [j for j in new_dtype if j[0] != eliminate]
    #}}}
    # if we haven't already eliminated, determine where to put it
    if eliminate is None:
        insert_before = starting_names.index(myargs[-1])+1
    # insert the new field where it goes
    new_dtype.insert(insert_before,tuple(new_field_type))
    #}}}
    #{{{ separate starting_names and ending_names
    if eliminate is None:
        ending_names = starting_names[insert_before:]
        starting_names = starting_names[:insert_before]
    else: # if I'm eliminating, I don't want to include the eliminated one
        ending_names = starting_names[insert_before+1:]
        starting_names = starting_names[:insert_before]
    #}}}
    return rec.fromarrays([myarray[x] for x in starting_names if x != eliminate]+[newrow]+[myarray[x] for x in ending_names if x != eliminate],dtype = new_dtype)
def join_rec(xxx_todo_changeme, xxx_todo_changeme1):
    (A,a_ind) = xxx_todo_changeme
    (B,b_ind) = xxx_todo_changeme1
    raise RuntimeError('You should now use decorate_rec!!')
def decorate_rec(xxx_todo_changeme2, xxx_todo_changeme3,drop_rows = False):
    r'''Decorate the rows in A with information in B --> if names overlap,
    keep the ones in A
    b_ind and a_ind can be either a single key, or a list of keys;
    if more than one element in B matches that in A, include both options!!'''
    (A,a_ind) = xxx_todo_changeme2
    (B,b_ind) = xxx_todo_changeme3
    dropped_rows = None
    # first find the list of indices that give us the data we want
    #{{{ process the arguments
    if (isinstance(b_ind, str)) and (isinstance(a_ind, str)):
        b_ind = [b_ind]
        a_ind = [a_ind]
    if ((isinstance(b_ind, list)) and (isinstance(a_ind, list))) and (len(b_ind) == len(a_ind)):
        pass
    else:
        raise ValueError('If you call a list for b_ind and/or a_ind, they must match in length!!!')
    if any([x not in B.dtype.names for x in b_ind]):
        problem_index = [x for x in b_ind if x not in B.dtype.names]
        raise ValueError(repr(problem_index)+' not in second argument, which has fields'+repr(B.dtype.names)+'!!!')
    if any([x not in A.dtype.names for x in a_ind]):
        problem_index = [x for x in a_ind if x not in A.dtype.names]
        raise ValueError(repr(problem_index)+' not in first argument, which has fields'+repr(A.dtype.names)+'!!!')
    #}}}
    B_reduced = B[b_ind] # a version of B reduced to only include the keys
    B_reduced = reorder_rec(B_reduced,b_ind)# again, because it doesn't do this just based on the indexing
    A_reduced = A[a_ind] # same for A
    A_reduced = reorder_rec(A_reduced,a_ind)# again, because it doesn't do this just based on the indexing
    # now, I need to generate a mapping from the b_ind to a_ind
    field_mapping = dict(list(zip(b_ind,a_ind)))
    # now I change the names so they match and I can compare them
    B_reduced.dtype.names = tuple([field_mapping[x] for x in B_reduced.dtype.names])
    #{{{ now find the list of indices for B that match each value of A
    old_B_reduced_names,old_B_reduced_types = tuple(zip(*tuple(B_reduced.dtype.descr)))
    B_reduced.dtype = dtype(list(zip(A_reduced.dtype.names,old_B_reduced_types)))
    if A_reduced.dtype != B_reduced.dtype:
        B_reduced.dtype = dtype(list(zip(old_B_reduced_names,old_B_reduced_types)))
        raise TypeError(strm('The datatype of A_reduced=', A_reduced.dtype,
            'and B_reduced=', B_reduced.dtype,
            'are not the same,  which is going to create problems!'))
    try:
        list_of_matching = [nonzero(B_reduced == j)[0] for j in A_reduced]
    except Exception as e:
        raise RuntimeError(strm('When trying to decorate,  A_reduced=', A_reduced,
            'with B_reduced=', B_reduced,
            'one or more of the following is an empty tuple,  which is wrong!:',
            [nonzero(B_reduced == j) for j in A_reduced])+explain_error(e))
    logger.debug(strm("(decorate\\_rec):: original list of matching",list_of_matching))
    length_of_matching = array([len(j) for j in list_of_matching])
    logger.debug(strm("(decorate\\_rec):: length of matching is",length_of_matching))
    if any(length_of_matching == 0):
        if drop_rows:
            if drop_rows == 'return':
                dropped_rows = A[length_of_matching == 0].copy()
            else:
                dropped_rows = A_reduced[length_of_matching == 0]
                print(r'{\color{red}Warning! decorate\_rec dropped fields in the first argument',lsafen(repr(list(zip(A_reduced.dtype.names * len(dropped_rows),dropped_rows.tolist())))),r'}')
            #{{{ now, remove all trace of the dropped fields
            A = A[length_of_matching != 0]
            list_of_matching = [j for j in list_of_matching if len(j)>0]
            length_of_matching = [len(j) for j in list_of_matching]
            #}}}
        else:
            raise ValueError(strm('There is no data in the second argument that has',
                b_ind,'fields to match the',a_ind,
                'fields of the first argument for the following records:',
                A_reduced[length_of_matching == 0],
                "if this is correct, you can set the drop_rows = True",
                "keyword argument to drop these fields"))
    # now, do a neat trick of stackoverflow to collapse a nested list
    # this gives just the indices in B that match the values of A
    list_of_matching = [j for i in list_of_matching for j in i]
    #}}}
    logger.debug(strm("(decorate\\_rec):: list of matching is",list_of_matching))
    # now grab the data for these rows
    add_data = B[list_of_matching]
    #{{{ finally, smoosh the two sets of data together
    #{{{ Now, I need to replicate the rows that have multiple matchesjk
    if any(length_of_matching > 1):
        index_replication_vector = [k for j in range(0,len(length_of_matching))
                for k in [j]*length_of_matching[j]]
        retval = A[index_replication_vector]
    else:
        retval = A.copy()
    #}}}
    #{{{ add the new fields
    new_dtypes = [j for j in B.dtype.descr if j[0] not in A.dtype.names]
    logger.debug(strm("(decorate\\_rec):: new dtypes:",repr(new_dtypes)))
    try:
        retval = newcol_rec(retval,new_dtypes)
    except Exception as e:
        raise ValueError(strm("Problem trying to add new columns with the dtypes",
            new_dtypes)+explain_error(e))
    #}}}
    logger.debug(strm("(decorate\\_rec):: add data:",repr(add_data)))
    for name in dtype(new_dtypes).names:
        logger.debug(strm("(decorate\\_rec):: trying to add data for",name,':',add_data[name][:]))
        retval[name][:] = add_data[name][:]
    #}}}
    if drop_rows == 'return':
        return retval,dropped_rows
    else:
        return retval
def newcol_rec(A,new_dtypes):
    r'''add new, empty (i.e. random numbers) fields to A, as given by new_dtypes
    --> note that there are deeply nested numpy functions to do this, but the options are confusing, and I think the way these work is efficient'''
    if isinstance(new_dtypes, dtype):
        new_dtypes = new_dtypes.descr
    elif isinstance(new_dtypes, tuple):
        new_dtypes = [new_dtypes]
    elif isinstance(new_dtypes, list):
        if not isinstance(new_dtypes[0], tuple):
            new_dtypes = [tuple(new_dtypes)]
    retval = empty(A.shape,dtype = A.dtype.descr + new_dtypes)
    for name in A.dtype.names:
        retval[name][:] = A[name][:]
    return retval
def applyto_rec(myfunc,myarray,mylist):
    r'apply myfunc to myarray with the intention of collapsing it to a smaller number of values'
    if not isinstance(mylist, list) and isinstance(mylist, str):
        mylist = [mylist]
    combined = []
    j = 0
    #{{{ make the list "combined", which I later concatenate
    while len(myarray) > 0:
        thisitem = myarray[0] # always grab the first row of what's left
        #{{{ initialize the empty new row
        if j == 0:
            newrow = thisitem.reshape(1)
        newrow = newrow.copy()
        #}}}
        #{{{ make a mask for all items that are identified as the same data
        # and copy the identical data to newrow
        mask = myarray[mylist[0]] == thisitem[mylist[0]]
        newrow[mylist[0]] = thisitem[mylist[0]]
        for k in range(1,len(mylist)):
            mask &= myarray[mylist[k]] == thisitem[mylist[k]]
            newrow[mylist[k]] = thisitem[mylist[k]]
        #}}}
        logger.debug(strm(lsafen('(applyto rec): for row %d, I select these:'%j)))
        myarray_subset = myarray[mask]
        logger.debug(strm(lsafen('(applyto rec): ',repr(myarray_subset))))
        other_fields = set(mylist)^set(thisitem.dtype.names)
        logger.debug(strm(lsafen('(applyto rec): other fields are:',other_fields)))
        for thisfield in list(other_fields):
            try:
                newrow[thisfield] = myfunc(myarray_subset[thisfield])
            except Exception as e:
                raise ValueError(strm("error in applyto_rec:  You usually get this",
                    "when one of the fields that you have NOT passed in the",
                    "second argument is a string.  The fields and types",
                    "are:",repr(myarray_subset.dtype.descr)) + explain_error(e))
        logger.debug(strm(lsafen("(applyto rec): for row %d, I get this as a result:"%j,newrow)))
        combined.append(newrow) # add this row to the list
        myarray = myarray[~mask] # mask out everything I have used from the original matrix
        logger.debug(strm(lsafen("(applyto rec): the array is now",repr(myarray))))
        j += 1
    #}}}
    combined = concatenate(combined)
    logger.debug(strm(lsafen("(applyto rec): final result",repr(combined),"has length",len(combined))))
    return combined
def meanstd_rec(myarray,mylist,standard_error = False):
    r'this is something like applyto_rec, except that it applies the mean and creates new rows for the "error," where it puts the standard deviation'
    if not isinstance(mylist, list) and isinstance(mylist, str):
        mylist = [mylist]
    combined = []
    other_fields = set(mylist)^set(myarray.dtype.names)
    logger.debug(strm('(meanstd_rec): other fields are',lsafen(other_fields)))
    newrow_dtype = [[j,('%s_ERROR'%j[0],)+j[1:]] if j[0] in other_fields else [j] for j in myarray.dtype.descr]
    newrow_dtype = [k for j in newrow_dtype for k in j]
    logger.debug(strm(lsafen('(meanstd rec): other fields are:',other_fields)))
    #{{{ make the list "combined", which I later concatenate
    j = 0
    while len(myarray) > 0:
        thisitem = myarray[0] # always grab the first row of what's left
        #{{{ initialize the empty new row
        newrow = zeros(1,dtype = newrow_dtype)
        #}}}
        #{{{ make a mask for all items that are identified as the same data
        # and copy the identical data to newrow
        mask = myarray[mylist[0]] == thisitem[mylist[0]]
        newrow[mylist[0]] = thisitem[mylist[0]]
        for k in range(1,len(mylist)):
            mask &= myarray[mylist[k]] == thisitem[mylist[k]]
            newrow[mylist[k]] = thisitem[mylist[k]]
        #}}}
        logger.debug(strm(lsafen('(meanstd rec): for row %d, I select these:'%j)))
        myarray_subset = myarray[mask]
        logger.debug(strm(lsafen('(meanstd rec): ',repr(myarray_subset))))
        for thisfield in list(other_fields):
            try:
                newrow[thisfield] = mean(myarray_subset[thisfield])
                if standard_error:
                    newrow[thisfield+"_ERROR"] = std(myarray_subset[thisfield])/sqrt(len(myarray_subset[thisfield]))
                else:
                    newrow[thisfield+"_ERROR"] = std(myarray_subset[thisfield])
            except:
                raise RuntimeError("error in meanstd_rec:  You usually get this",
                        "when one of the fields that you have NOT passed in the",
                        "second argument is a string.  The fields and types",
                        "are:",repr(myarray_subset.dtype.descr))
            #print 'for field',lsafe(thisfield),'I find',lsafen(newrow[thisfield])
        logger.debug(strm(lsafen("(meanstd rec): for row %d, I get this as a result:"%j,newrow)))
        combined.append(newrow) # add this row to the list
        myarray = myarray[~mask] # mask out everything I have used from the original matrix
        logger.debug(strm(lsafen("(meanstd rec): the array is now",repr(myarray))))
        j += 1
    #}}}
    combined = concatenate(combined)
    logger.debug(strm(lsafen("(meanstd rec): final result",repr(combined),"has length",len(combined))))
    return combined
def make_rec(*args,**kwargs):
    r'input,names or a single argument, which is a dictionary\nstrlen = 100 gives length of the strings (which need to be specified in record arrays)\nyou can also specify (especially useful with the dictionary format) the list order = [str1,str2,...] which orders the output records with the field containing str1 first, then the field containing str2, then any remaining fields'
    strlen,order,zeros_like = process_kwargs([('strlen',100),
        ('order',None),
        ('zeros_like',False)],kwargs)
    if len(args) == 1 and (isinstance(args[0], dict)):
        names = list(args[0].keys())
        input = list(args[0].values())
    elif len(args) == 2:
        input = args[0]
        names = args[1]
    else:
        raise ValueError(strm("I don't understand the arguments you passed to",
                "make_rec!!!\nshould be (list of values, list of field names),",
                "or a dictionary"))
    #{{{ apply the order kwarg
    if order is not None:
        newindices = []
        for orderitem in order:
            newindices += [j for j,k in enumerate(names) if (k.find(orderitem)>-1 and j not in newindices)]
        newindices += [j for j,k in enumerate(names) if j not in newindices]
        names = [names[j] for j in newindices]
        input = [input[j] for j in newindices]
    #}}}
    if not (isinstance(input, list) and isinstance(names, list)):
        raise TypeError('you must enter a list for both')
    types = list(map(type,input))
    shapes = list(map(shape,input))
    if all([j == shapes[0] for j in shapes]):
        if shapes[0] == ():# if it's one dimensional
            equal_shapes = False
            shapes = [(1)]*len(shapes)
        else:
            equal_shapes = True
            shape_of_array = shapes[0]
            shapes = [()]*len(shapes)
    else:
        equal_shapes = False
    for j,k in enumerate(input):
        if isinstance(k, list) and equal_shapes:
            k = k[0]
        if isinstance(k, str):
            types[j] = '|S%d'%strlen
        if isinstance(k, ndarray):
            types[j] = k.dtype
    try:
        mydtype = dtype(list(zip(names,types,shapes)))
    except Exception as e:
        raise ValueError(strm('problem trying to make names',names,' types',
            types,'shapes',shapes)+explain_error(e))
    if zeros_like:
        retval = zeros(zeros_like,dtype = mydtype)
        return retval
    if equal_shapes:
        retval = empty(shape_of_array,dtype = mydtype)
        for j,thisname in enumerate(names):
            try:
                retval[thisname][:] = input[j][:]
            except Exception as e:
                raise RuntimeError("error trying to load input for '"+thisname
                        +"' of shape "+repr(shape(input[j]))+" into retval field of shape "
                        +repr(shape(retval[thisname])))
        return retval
    else:
        try:
            return array([tuple(input)],dtype = mydtype)
        except:
            raise ValueError(strm('problem trying to assign data of type',list(map(type,input)),
                '\nvalues',input,'\nonto',mydtype,'\ndtype made from tuple:',
                list(zip(names,types,shapes))))
#{{{ convert back and forth between lists, etc, and ndarray
def make_ndarray(array_to_conv,name_forprint = 'unknown'): 
    if type(array_to_conv) in [int,int32,double,float,complex,complex128,float,bool,bool_]: # if it's a scalar
        pass
    elif isinstance(array_to_conv, str):
        pass
    elif type(array_to_conv) in [list,ndarray] and len(array_to_conv) > 0:
        array_to_conv = rec.fromarrays([array_to_conv],names = 'LISTELEMENTS') #list(rec.fromarrays([b])['f0']) to convert back
    elif type(array_to_conv) in [list,ndarray] and len(array_to_conv) is 0:
        array_to_conv = None
    elif array_to_conv is  None:
        pass
    else:
        raise TypeError(strm('type of value (',type(array_to_conv),') for attribute name',
            name_forprint,'passed to make_ndarray is not currently supported'))
    return array_to_conv
def unmake_ndarray(array_to_conv,name_forprint = 'unknown'): 
    r'Convert this item to an ndarray'
    if (isinstance(array_to_conv, recarray)) or (isinstance(array_to_conv, ndarray) and array_to_conv.dtype.names is not None and len(array_to_conv.dtype.names)>0):
        #{{{ if it's a record/structured array, it should be either a list or dictionary
        if 'LISTELEMENTS' in array_to_conv.dtype.names:
            if array_to_conv.dtype.names == tuple(['LISTELEMENTS']):
                retval = list(array_to_conv['LISTELEMENTS'])
            else:
                raise ValueError(strm('Attribute',name_forprint,
                    'is a recordarray with a LISTELEMENTS field, but it',
                    'also has other dimensions:',array_to_conv.dtype.names,
                    'not',tuple(['LISTELEMENTS'])))
        elif len(array_to_conv)==1:
            thisval = dict(list(zip(a.dtype.names,a.tolist()[0])))
        else: raise ValueError('You passed a structured array, but it has more',
                "than one dimension, which is not yet supported\nLater, this",
                'should be supported by returning a dictionary of arrays')
        #}}}
    elif isinstance(array_to_conv, ndarray) and len(array_to_conv)==1:
        #{{{ if it's a length 1 ndarray, then return the element
        retval = array_to_conv.tolist()
        logger.debug(strm(name_forprint,"=",type(array_to_conv),"is a numpy array of length one"))
        #}}}
    elif type(array_to_conv) in [string_,int32,float64,bool_]:
        #{{{ map numpy strings onto normal strings
        retval = array_to_conv.tolist()
        logger.debug(strm("name_forprint","=",type(array_to_conv),"is a numpy scalar"))
        #}}}
    elif isinstance(array_to_conv, list):
        #{{{ deal with lists
        logger.debug(strm(name_forprint,"is a list"))
        typeofall = list(map(type,array_to_conv))
        if all([x is string_ for x in typeofall]):
            logger.debug(strm(name_forprint,"=",typeofall,"are all numpy strings"))
            retval = list(map(str,array_to_conv))
        else:
            logger.debug(strm(name_forprint,"=",typeofall,"are not all numpy string"))
            retval = array_to_conv
        #}}}
    else:
        logger.debug(strm(name_forprint,"=",type(array_to_conv),"is not a numpy string or record array"))
        retval = array_to_conv
    return retval
#}}}
#}}}
def emptytest(x): # test is it is one of various forms of empty
   if type(x) in [list,array]:
       if len(x) == 0:
           return True
       elif x is array(None):
           return True
       elif len(x) > 0:
           return False
       #don't want the following, because then I may need to pop, etc
       #if type(x) is list and all(map(lambda x: x is None,x)): return True
   if size(x) is 1 and x is None: return True
   if size(x) is 0: return True
   return False
def lsafen(*string,**kwargs):
    "see lsafe, but with an added double newline"
    string = list(string)
    string += ['\n\n']
    return lsafe(*tuple(string),**kwargs)
def lsafe(*string,**kwargs):
    "Output properly escaped for latex"
    if len(string) > 1:
        lsafewkargs = lambda x: lsafe(x,**kwargs)
        return ' '.join(list(map(lsafewkargs,string)))
    else:
        string = string[0]
    #{{{ kwargs
    spaces = False
    if 'spaces' in list(kwargs.keys()):
        spaces = kwargs.pop('spaces')
    if 'wrap' in list(kwargs.keys()):
        wrap = kwargs.pop('wrap')
    else:
        wrap = None
    #}}}
    if not isinstance(string, str):
        string = str(string)
    if wrap is True:
        wrap = 60
    if wrap is not None:
        string = '\n'.join(textwrap.wrap(string,wrap))
    string = string.replace('\\','\\textbackslash ')
    if spaces:
        string = string.replace(' ','\\ ')
    string = string.replace('\n\t','\n\n\\quad ')
    string = string.replace('\t','\\quad ')
    string = string.replace('_',r'\_')
    string = string.replace('{',r'\{')
    string = string.replace('}',r'\}')
    string = string.replace('$$',r'ACTUALDOUBLEDOLLAR')
    string = string.replace(']',r'$]$')
    string = string.replace('[',r'$[$')
    string = string.replace('<',r'$<$')
    string = string.replace('>',r'$>$')
    string = string.replace('$$',r'')
    string = string.replace('ACTUALDOUBLEDOLLAR',r'$$')
    string = string.replace('^',r'\^')
    string = string.replace('#',r'\#')
    string = string.replace('%',r'\%')
    string = string.replace('&',r'\&')
    string = string.replace('+/-',r'\ensuremath{\pm}')
    string = string.replace('|',r'$|$')
    return string
#{{{ errors
def explain_error(e):
    '''Allows you to wrap existing errors with more explanation

    For example:

    >    except BaseException  as e:
    >        raise IndexError("I can't find the node "+pathstring+explain_error(e))
    >                + '\n'.join(['>\t'+j for j in str(e).split('\n')]))# this indents
    '''
    exc_type,exc_obj,exc_tb = exc_info()
    #code_loc = strm(os.path.relpath(exc_tb.tb_frame.f_code.co_filename,os.getcwd()), 'line', exc_tb.tb_lineno)
    code_loc = strm(exc_tb.tb_frame.f_code.co_filename, 'line', exc_tb.tb_lineno)
    return ('\n> Original error (%s -- %s):\n'%(exc_type,code_loc)
            + '\n'.join(['>\t'+j
                for j in str(e).split('\n')]))# this indents
class CustomError(Exception):
    def __init__(self, *value, **kwargs):
        raise NotImplementedError("You should get rid of CustomError and use explain_error instead")
        return
def copy_maybe_none(input):
    if input is None:
        return None
    else:
        if isinstance(input, list):
            return list(map(copy,input))
        else:
            return input.copy()
def maprep(*mylist):
    mylist = list(mylist)
    for j in range(0,len(mylist)):
        if not isinstance(mylist[j], str):
            mylist[j] = mylist[j].__repr__()
    return ' '.join(mylist)
#}}}
#{{{ HDF5 functions
#{{{ helper function for HDF5 search
def gensearch(labelname,format = '%0.3f',value = None,precision = None):
    'obsolete -- use h5gensearch'
    if value is None:
        raise ValueError('You must pass a value to gensearch')
    if precision is None:
        precision = value*0.01 # the precision is 1% of the value, if we don't give an argument
    searchstring_high = '(%s < %s + (%s))'%tuple([labelname]+[format]*2)
    #print "\n\nDEBUG check format:\\begin{verbatim}",searchstring_high,r'\end{verbatim}'
    searchstring_high = searchstring_high%(value,precision)
    #print "\n\nDEBUG after substitution with",value,precision,":\\begin{verbatim}",searchstring_high,r'\end{verbatim}'
    searchstring_low = '(%s > %s - (%s))'%tuple([labelname]+[format]*2)
    searchstring_low = searchstring_low%(value,precision)
    return searchstring_low + ' & ' + searchstring_high
def h5searchstring(*args,**kwargs):
    '''generate robust search strings
    :parameter fieldname,value:
    search AROUND a certain value (overcomes some type conversion issues) optional arguments are the format specifier and the fractional precision:
    **OR**
    :parameter field_and_value_dictionary:
    generate a search string that matches one or more criteria'''
    format,precision = process_kwargs([('format','%g'),
        ('precision',0.01)],
        kwargs)
    if len(args) == 2:
        fieldname,value = args
    elif len(args) == 1 and isinstance(args[0], dict):
        dict_arg = args[0]
        condlist = []
        for k,v in dict_arg.items():
            condlist.append(h5searchstring(k,v,format = format,precision = precision))
        return ' & '.join(condlist)
    else:
        raise ValueError("pass either field,value pair or a dictionary!")
    if isinstance(value, str):
        raise ValueError("string matching in pytables is broken -- search by hand and then use the index")
    precision *= value
    searchstring_high = '(%s < %s + (%s))'%tuple([fieldname]+[format]*2)
    #print "\n\nDEBUG check format:\\begin{verbatim}",searchstring_high,r'\end{verbatim}'
    searchstring_high = searchstring_high%(value,precision)
    #print "\n\nDEBUG after substitution with",value,precision,":\\begin{verbatim}",searchstring_high,r'\end{verbatim}'
    searchstring_low = '(%s > %s - (%s))'%tuple([fieldname]+[format]*2)
    searchstring_low = searchstring_low%(value,precision)
    return '(' + searchstring_low + ' & ' + searchstring_high + ')'
#}}}
def h5loaddict(thisnode):
    #{{{ load all attributes of the node
    retval = dict([(x,thisnode._v_attrs.__getattribute__(x))
        for x in thisnode._v_attrs._f_list('user')])
    #}}}
    for k,v in retval.items():#{{{ search for record arrays that represent normal lists
        retval[k]  = unmake_ndarray(v,name_forprint = k)
    if isinstance(thisnode, tables.table.Table):#{{{ load any table data
        logger.info(strm("It's a table\n\n"))
        if 'data' in list(retval.keys()):
            raise AttributeError('There\'s an attribute called data --> this should not happen!')
        retval.update({'data':thisnode.read()})
    elif isinstance(thisnode, tables.group.Group):
        #{{{ load any sub-nodes as dictionaries
        mychildren = thisnode._v_children
        for thischild in list(mychildren.keys()):
            if thischild in list(retval.keys()):
                raise AttributeError('There\'s an attribute called ',thischild,' and also a sub-node called the',thischild,'--> this should not happen!')
            retval.update({thischild:h5loaddict(mychildren[thischild])})
        #}}}
    else:
        raise AttributeError(strm("I don't know what to do with this node:",thisnode))
    #}}}
    return retval
def h5child(thisnode,childname,clear = False,create = None):
    r'''grab the child, optionally clearing it and/or (by default) creating it'''
    #{{{ I can't create and clear at the same time
    if create and clear:
        raise ValueError("You can't call clear and create at the same time!\nJust call h5child twice, once with clear, once with create")
    if create is None:
        if clear == True:
            create = False
        else:
            create = True
    #}}}
    h5file = thisnode._v_file
    try:
        childnode = h5file.get_node(thisnode,childname)
        logger.debug(strm('found',childname))
        if clear:
            childnode._f_remove(recursive = True)
            childnode = None
    except tables.NoSuchNodeError as e:
        if create is False and not clear:
            raise RuntimeError('Trying to grab a node that does not exist with create = False'+explain_error(e))
        elif clear:
            childnode = None
        else:
            childnode = h5file.create_group(thisnode,childname)
            logger.debug('created',childname)
    return childnode
def h5remrows(bottomnode,tablename,searchstring):
    if isinstance(searchstring, dict):
        searchstring = h5searchstring(searchstring)
    try:
        thistable = bottomnode.__getattr__(tablename)
        counter = 0
        try:
            data = thistable.read_where(searchstring).copy()
        except Exception as e:
            raise RuntimeError(strm('Problem trying to remove rows using search string',
                searchstring, 'in', thistable, explain_error(e)))
        for row in thistable.where(searchstring):
            if len(thistable) == 1:
                thistable.remove()
                counter += 1
            else:
                try:
                    thistable.remove_rows(row.nrow - counter,row.nrow - counter + 1) # counter accounts for rows I have already removed.
                except:
                    print("you passed searchstring",searchstring)
                    print("trying to remove row",row)
                    print("trying to remove row with number",row.nrow)
                    print(help(thistable.remove_rows))
                    raise RuntimeError("length of thistable is "+repr(len(thistable))+" calling remove_rows with "+repr(row.nrow-counter))
                counter += 1
        return counter,data
    except tables.NoSuchNodeError:
        return False,None
def h5addrow(bottomnode,tablename,*args,**kwargs):
    '''add a row to a table, creating it if necessary, but don\'t add if the data matches the search condition indicated by `match_row`
    `match_row` can be either text or a dictionary -- in the latter case it's passed to h5searchstring
    '''
    match_row,only_last = process_kwargs([('match_row',None),('only_last',True)],kwargs)
    try: # see if the table exists
        mytable = h5table(bottomnode,tablename,None)
        tableexists = True
    except RuntimeError: # if table doesn't exist, create it
        newindex = 1
        tableexists = False
    if tableexists:
        #{{{ auto-increment "index"
        newindex = mytable.read()['index'].max() + 1
        #}}}
        # here is where I would search for the existing data
        if match_row is not None:
            if isinstance(match_row, dict):
                match_row = h5searchstring(match_row)
            logger.debug("trying to match row according to",lsafen(match_row))
            mytable.flush()
            try:
                matches = mytable.read_where(match_row)
            except NameError as e:
                raise NameError(' '.join(map(str,
                    [e,'\nYou passed',match_row,'\nThe columns available are',mytable.colnames,"condvars are",condvars])))
            except ValueError as e:
                raise NameError(' '.join(map(str,
                    [e,'\nYou passed',match_row,'\nThe columns available are',mytable.colnames])))
            if len(matches) > 0:
                if only_last:
                    logger.debug(strm(r'\o{',lsafen(len(matches),"rows match your search criterion, returning the last row"),'}'))
                    return mytable,matches['index'][-1]
                else:
                    return mytable,matches['index'][:]
            else:
                logger.debug("I found no matches")
    if len(args) == 1 and (isinstance(args[0], dict)):
        listofnames,listofdata = list(map(list,list(zip(*tuple(args[0].items())))))
    elif len(args) == 2 and isinstance(args[0], list) and isinstance(args[1], list):
        listofdata = args[0]
        listofnames = args[1]
    else:
        raise TypeError('h5addrow takes either a dictionary for the third argument or a list for the third and fourth arguments')
    try:
        listofdata = [newindex] + listofdata
    except:
        raise TypeError('newindex is'+repr(newindex)+'listofdata is'+repr(listofdata))
    listofnames = ['index'] + listofnames
    myrowdata = make_rec(listofdata,listofnames)
    if tableexists:
        try:
            mytable.append(myrowdata)
        except ValueError as e:
            print(lsafen("I'm about to flag an error, but it looks like there was an issue appending",myrowdata))
            tabledforerr = mytable.read()
            raise AttributeError(strm('Compare names and values table data vs. the row you are trying to add\n',
                '\n'.join(map(repr,list(zip(list(mytable.read().dtype.fields.keys()),
                list(mytable.read().dtype.fields.values()),
                list(myrowdata.dtype.fields.keys()),
                list(myrowdata.dtype.fields.values())))))),explain_error(e))
        mytable.flush()
    else:
        recorddata = myrowdata
        try:
            mytable = h5table(bottomnode,
                    tablename,
                    recorddata)
        except Exception as e:
            raise RuntimeError(strm('Error trying to write record array:',
                repr(recorddata),'from listofdata',listofdata,'and names',listofnames,
                explain_error(e)))
        mytable.flush()
    return mytable,newindex
def h5table(bottomnode,tablename,tabledata):
    'create the table, or if tabledata is None, just check if it exists'
    #{{{ save but don't overwrite the table
    h5file = bottomnode._v_file
    if tablename not in list(bottomnode._v_children.keys()):
        if tabledata is not None:
            if isinstance(tabledata, dict):
                tabledata = make_rec(tabledata)
            datatable = h5file.create_table(bottomnode,tablename,tabledata) # actually write the data to the table
        else:
            raise RuntimeError(' '.join(map(str,['You passed no data, so I can\'t create table',tablename,'but it doesn\'t exist in',bottomnode,'which has children',list(bottomnode._v_children.keys())])))
    else:
        if tabledata is not None:
            raise ValueError(strm('You\'re passing data to create the table,',tablename,' but the table already exists!'))
        else:
            pass
    return bottomnode._v_children[tablename]
    #}}}
def h5nodebypath(h5path,force = False,only_lowest = False,check_only = False,directory='.'):
    r'''return the node based on an absolute path, including the filename'''
    logger.debug(strm("DEBUG: called h5nodebypath on",h5path))
    h5path = h5path.split('/')
    #{{{ open the file / check if it exists
    logger.debug(strm(lsafen('h5path=',h5path)))
    logger.info(strm('the h5path is',h5path))
    if h5path[0] in listdir(directory):
        logger.debug(strm('DEBUG: file exists\n\n'))
        log_fname('data_files',h5path[0],directory)
    else:
        if check_only:
            errmsg = log_fname('missing_data_files',h5path[0],directory,err=True)
            raise AttributeError("You're checking for a node in a file (%s) that does not exist"%(h5path[0])
                    +'\n'
                    +errmsg)
        logger.debug(strm('DEBUG: file does not exist\n\n'))
    mode = 'a'
    #if check_only: mode = 'r'
    logger.debug(strm('so I look for the file',h5path[0],'in directory',directory))
    try:
        h5file = tables.open_file(os.path.join(directory,h5path[0]),mode = mode,title = 'test file')
    except IOError as e:
        raise IOError('I think the HDF5 file has not been created yet, and there is a bug pytables that makes it freak out, but you can just run again.'+explain_error(e))
    #}}}
    currentnode = h5file.get_node('/') # open the root node
    logger.debug(strm("I have grabbe node",currentnode,"of file",h5file,'ready to step down search path'))
    for pathlevel in range(1,len(h5path)):#{{{ step down the path
            clear = False
            create = True
            if only_lowest or check_only:
                create = False
            if pathlevel == len(h5path)-1: # the lowest level
                if only_lowest:
                    create = True
                if force:
                    clear = True
            safetoleaveopen = False
            try:
                currentnode = h5child(currentnode, # current node
                        h5path[pathlevel], # the child
                        create = create,
                        clear = clear)
                logger.debug(strm(lsafen("searching for node path: descended to node",currentnode)))
                logger.info(strm("searching for node path: descended to node",currentnode))
            except BaseException as e:
                logger.debug(strm(lsafen("searching for node path: got caught searching for node",h5path[pathlevel])))
                logger.info(strm("searching for node path: got caught searching for node",h5path[pathlevel]))
                h5file.close()
                #print lsafen("DEBUG: Yes, I closed the file")
                raise IndexError(strm('Problem trying to load node ',h5path,explain_error(e)))
            #}}}
    return h5file,currentnode
def h5attachattributes(node,listofattributes,myvalues):
    listofattributes = [j for j in listofattributes # need to exclude the properties
            if j not in ['angle','real','imag']]
    if node is None:
        raise IndexError('Problem!, node passed to h5attachattributes: ',node,'is None!')
    h5file = node._v_file
    if isinstance(myvalues,nddata):
        attributevalues = [myvalues.__getattribute__(x) for x in listofattributes]
    elif isinstance(myvalues, list):
        attributevalues = myvalues
    else:
        raise TypeError("I don't understand the type of myvalues, which much be a list or a nddata object, from which the attribute values are retrieved")
    listout = list(listofattributes)
    for j,thisattr in enumerate(listofattributes):
        thisval = attributevalues[j]
        if type(thisval) in [dict]:
            dictnode = h5child(node,
                    thisattr,
                    clear = True)
            dictnode = h5child(node,
                    thisattr,
                    create = True)
            h5attachattributes(dictnode,
                    list(thisval.keys()),
                    list(thisval.values()))
            thisval = None
            listout.remove(thisattr)
        else:
            # {{{ pytables hates <U24 which is created from unicode
            if type(thisval) in [list,tuple]:
                if any([isinstance(x,str) for x in thisval]):
                    logger.info(strm("going to convert",thisval,"to strings"))
                    thisval = [str(x) if isinstance(x,str) else x for x in thisval]
                    logger.info(strm("now it looks like this:",thisval))
            thisval = make_ndarray(thisval,name_forprint = thisattr)
            # }}}
        if thisval is not None:
            try:
                node._v_attrs.__setattr__(thisattr,thisval)
            except Exception as e:
                raise RuntimeError("PyTables freaks out when trying to attach attribute "+repr(thisattr)+" with value "+repr(thisval)+"\nOriginal error was:\n"+str(e))
            listout.remove(thisattr)
    listofattributes[:] = listout # pointer
def h5inlist(columnname,mylist):
    'returns rows where the column named columnname is in the value of mylist'
    if isinstance(mylist, slice):
        if mylist.start is not None and mylist.stop is not None:
            return "(%s >= %g) & (%s < %g)"%(columnname,mylist.start,columnname,mylist.stop)
        elif mylist.stop is not None:
            return "(%s < %g)"%(columnname,mylist.stop)
        elif mylist.start is not None:
            return "(%s > %g)"%(columnname,mylist.start)
        else:
            raise ValueError()
    if isinstance(mylist, ndarray):
        mylist = mylist.tolist()
    if not isinstance(mylist, list):
        raise TypeError("the second argument to h5inlist must be a list!!!")
    if any([type(x) in [double,float64] for x in mylist]):
        if all([type(x) in [double,float64,int,int32,int64] for x in mylist]):
            return '('+'|'.join(["(%s == %g)"%(columnname,x) for x in mylist])+')'
    elif all([type(x) in [int,int,int32,int64] for x in mylist]):
        return '('+'|'.join(["(%s == %g)"%(columnname,x) for x in mylist])+')'
    elif all([isinstance(x, str) for x in mylist]):
        return '('+'|'.join(["(%s == '%s')"%(columnname,x) for x in mylist])+')'
    else:
        raise TypeError("I can't figure out what to do with this list --> I know what to do with a list of numbers or a list of strings, but not a list of type"+repr(list(map(type,mylist))))
def h5join(firsttuple,secondtuple,
    additional_search = '',
    select_fields = None,
    pop_fields = None):
    #{{{ process the first argument as the hdf5 table and indices, and process the second one as the structured array to join onto
    if not ((isinstance(firsttuple, tuple)) and (isinstance(secondtuple, tuple))):
        raise ValueError('both the first and second arguments must be tuples!')
    if not ((len(firsttuple) == 2) and (len(secondtuple) == 2)):
        raise ValueError('The length of the first and second arguments must be two!')
    tablenode = firsttuple[0]
    tableindices = firsttuple[1]
    logger.debug(strm('h5join tableindices looks like this:',tableindices))
    if not isinstance(tableindices, list):
        tableindices = [tableindices]
    logger.debug(strm('h5join tableindices looks like this:',tableindices))
    mystructarray = secondtuple[0].copy()
    mystructarrayindices = secondtuple[1]
    if not isinstance(mystructarrayindices, list):
        mystructarrayindices = [mystructarrayindices]
    #}}}
    #{{{ generate a search string to match potentially more than one key
    search_string = []
    if len(tableindices) != len(mystructarrayindices):
        raise ValueError('You must pass either a string or a list for the second element of each tuple!\nIf you pass a list, they must be of the same length, since the field names need to line up!')
    # this can't use h5inlist, because the and needs to be on the inside
    #{{{ this loop creates a list of lists, where the inner lists are a set of conditions that need to be satisfied
    # this is actually not causing  any trouble right now, but needs to be fixed, because of the way that it's doing the type conversion
    for thistableindex,thisstructarrayindex in zip(tableindices,mystructarrayindices):
        if thisstructarrayindex not in mystructarray.dtype.names:
            raise ValueError(repr(thisstructarrayindex)+" is not in "+repr(mystructarray.dtype.names))
        if isinstance(mystructarray[thisstructarrayindex][0],str):
            search_string.append(["(%s == '%s')"%(thistableindex,x) for x in mystructarray[thisstructarrayindex]])
        elif type(mystructarray[thisstructarrayindex][0]) in [int,double,float,float64,float32,int32,int64]:
            search_string.append(["(%s == %s)"%(thistableindex,str(x)) for x in mystructarray[thisstructarrayindex]])
            #print 'a g mapping for',[x for x in mystructarray[thisstructarrayindex]],'gives',search_string[-1],'\n\n'
        else:
            raise TypeError("I don't know what to do with a structured array that has a row of type"+repr(type(mystructarray[thisstructarrayindex][0])))
    #}}}
    search_string = [' & '.join(x) for x in zip(*tuple(search_string))] # this "and"s together the inner lists, since all conditions must be matched
    search_string = '('+'|'.join(search_string)+')' # then, it "or"s the outer lists, since I want to collect data for all rows of the table
    #}}}
    if len(additional_search) > 0:
        additional_search = " & (%s)"%additional_search
        search_string = search_string + additional_search
    logger.debug(strm('\n\nh5join generated the search string:',lsafen(search_string)))
    retval = tablenode.read_where(search_string)
    #{{{ then join the data together
    # here I'm debugging the join function, again, and again, and agin
    try:
        retval = decorate_rec((retval,tableindices),(mystructarray,mystructarrayindices)) # this must be the problem, since the above looks fine
    except Exception as e:
        raise Exception(strm('Some problems trying to decorate the table',
            retval, 'of dtype', retval.dtype, 'with the structured array',
            mystructarray, 'of dtype', mystructarray.dtype, explain_error(e)))
    if pop_fields is not None:
        if select_fields is not None:
            raise ValueError("It doesn't make sense to specify pop_fields and select_fields at the same time!!")
        select_fields = list(set(retval.dtype.names) ^ set(pop_fields))
    if select_fields is not None:
        logger.debug(strm('\n\nh5join original indices',lsafen(retval.dtype.names)))
        try:
            retval = retval[select_fields]
        except ValueError as e:
            raise ValueError(strm('One of the fields', select_fields, 'is not in',
                retval.dtype.names, explain_error(e)))
    #}}}
    return retval
#}}}
#{{{ indices to slice
#}}}
#{{{ old grid and tick
def gridandtick(ax,rotation=(0,0),precision=(2,2),
        labelstring=('',''),gridcolor=r_[0,0,0],
        formatonly = False,fixed_y_locator = None,
        logarithmic = False,use_grid = True,
        spines = None,y = True):
    #{{{ taken from matplotlib examples
    def adjust_spines(ax,spines):
        xlabel = ax.get_xlabel()
        ylabel = ax.get_ylabel()
        for loc, spine in list(ax.spines.items()):
            if loc in spines:
                spine.set_position(('outward',5)) # outward by 5 points
                spine.set_smart_bounds(True)
            else:
                spine.set_color('none') # don't draw spine
        # turn off ticks where there is no spine
        if 'left' in spines:
            ax.yaxis.set_ticks_position('left')
        else:
            # no yaxis ticks
            ax.yaxis.set_ticks([],minor = False)
        if 'bottom' in spines:
            ax.xaxis.set_ticks_position('bottom')
        else:
            # no xaxis ticks
            ax.xaxis.set_ticks([],minor = False)
        ax.set_xlabel(xlabel)
        ax.set_ylabel(ylabel)
    #}}}
    if spines is not None:
        adjust_spines(ax,spines = spines)
    if not formatonly:
        #{{{x ticks
        # determine the size
        width = abs(diff(ax.get_xlim()))
        if width==0:
            raise ValueError('x axis width is zero')
        widthexp = floor(log(width)/log(10.))-1
        scalefactor = 10**widthexp
        width /= scalefactor
        majorLocator = MultipleLocator(5*scalefactor)
        #majorFormatter = FormatStrFormatter('%0.'+'%d'%precision[0]+'f'+labelstring[0])# labelstring can be used, for instance, for pi
        #ax.xaxis.set_major_formatter(majorFormatter)
        minorLocator   = MultipleLocator(1*scalefactor)
        ax.xaxis.set_major_locator(majorLocator)
        #for the minor ticks, use no labels; default NullFormatter
        ax.xaxis.set_minor_locator(minorLocator)
        #}}}
        if y:
            #{{{ y ticks
            width = abs(diff(ax.get_ylim()))
            if width==0:
                raise ValueError('y axis width is zero')
            widthexp = floor(log(width)/log(10.))-1
            scalefactor = 10**widthexp
            width /= scalefactor
            if fixed_y_locator is None:
                if logarithmic:
                    majorLocator = LogLocator(10)
                else:
                    majorLocator   = MultipleLocator(5*scalefactor)
            else:
                majorLocator   = MultipleLocator(fixed_y_locator[4::5])
            #majorFormatter = FormatStrFormatter('%0.'+'%d'%precision[1]+'f'+labelstring[1])# labelstring can be used, for instance, for pi
            #ax.yaxis.set_major_formatter(majorFormatter)
            if fixed_y_locator is None:
                if logarithmic:
                    minorLocator = LogLocator(10,subs=r_[0:11])
                else:
                    minorLocator   = MultipleLocator(1*scalefactor)
            else:
                minorLocator   = FixedLocator(fixed_y_locator)
            ax.yaxis.set_major_locator(majorLocator)
            #for the minor ticks, use no labels; default NullFormatter
            ax.yaxis.set_minor_locator(minorLocator)
            #}}}
    ax.yaxis.grid(use_grid,which='major',color=gridcolor,alpha=0.15,linestyle='-')
    ax.yaxis.grid(use_grid,which='minor',color=gridcolor,alpha=0.125,linestyle='-')
    ax.xaxis.grid(use_grid,which='minor',color=gridcolor,alpha=0.125,linestyle='-')
    labels = ax.get_xticklabels()
    setp(labels,rotation=rotation[0],fontsize=10)
    if y:
        labels = ax.get_yticklabels()
        setp(labels,rotation=rotation[1],fontsize=10)
    fig = gcf()
    fig.autofmt_xdate()
    return
def gridon(gridcolor=r_[0,0,0]):
    grid(True,which='major',color=gridcolor,alpha=0.1,linestyle='-')
    grid(True,which='minor',color=gridcolor,alpha=0.05,linestyle='-')
#}}}
#{{{ a better version?
def othergridandtick(ax,rotation=(0,0),precision=(2,2),labelstring=('',''),gridcolor=r_[0,0,0],y = True,x = True,spines = None):
    #{{{ taken from matplotlib examples
    def adjust_spines(ax,spines):
        xlabel = ax.get_xlabel()
        ylabel = ax.get_ylabel()
        for loc, spine in list(ax.spines.items()):
            if loc in spines:
                spine.set_position(('outward',5)) # outward by 5 points
                spine.set_smart_bounds(True)
            else:
                spine.set_color('none') # don't draw spine
        # turn off ticks where there is no spine
        if 'left' in spines:
            ax.yaxis.set_ticks_position('left')
        else:
            # no yaxis ticks
            ax.yaxis.set_ticks([],minor = False)
        if 'bottom' in spines:
            ax.xaxis.set_ticks_position('bottom')
        else:
            # no xaxis ticks
            ax.xaxis.set_ticks([],minor = False)
        ax.set_xlabel(xlabel)
        ax.set_ylabel(ylabel)
    #}}}
    if spines is not None:
        adjust_spines(gca(),spines = spines)
    if x:
        #{{{x ticks
        # determine the size
        ax.xaxis.set_major_locator(MaxNLocator(10)) # could use multiplelocator if it keeps try to do multiples of 2
        ax.xaxis.set_minor_locator(MaxNLocator(50))
        #}}}
    if y:
        #{{{ y ticks
        ax.yaxis.set_major_locator(MaxNLocator(10))
        ax.yaxis.set_minor_locator(MaxNLocator(50))
        #}}}
    grid(True,which='major',color=gridcolor,alpha=0.2,linestyle='-')
    grid(True,which='minor',color=gridcolor,alpha=0.1,linestyle='-')
    if x:
        labels = ax.get_xticklabels()
        setp(labels,rotation=rotation[0],fontsize=10)
    if y:
        labels = ax.get_yticklabels()
        setp(labels,rotation=rotation[1],fontsize=10)
    return
#}}}
#{{{ plot wrapper
global OLDplot
OLDplot = plot
global myplotfunc
myplotfunc = OLDplot
def whereblocks(a):
    """returns contiguous chunks where the condition is true
    but, see the "contiguous" method, which is more OO"""
    parselist = where(a)[0]
    jumps_at = where(diff(parselist)>1)[0]+1
    retlist = []
    lastjump = 0
    for jump in jumps_at:
        retlist += [parselist[lastjump:jump]]
        lastjump = jump
    retlist += [parselist[lastjump:]]
    return retlist
def autolegend(*args,**kwargs):
    #lg = legend(legendstr,'best'),loc = 2, borderaxespad = 0.)
    match_colors = False
    if 'match_colors' in list(kwargs.keys()):
        match_colors = kwargs.pop('match_colors')
    alpha = 0.45
    if 'alpha' in list(kwargs.keys()):
        alpha = kwargs.pop('alpha')
    if 'ax' in list(kwargs.keys()):
        ax_list = [kwargs.pop('ax')]
    else:
        ax_list = [gca()]
    if 'ax2' in list(kwargs.keys()):
        ax_list.append(kwargs.pop('ax2'))
    for ax in ax_list:
        if len(args)==0:
            lg = ax.legend(**kwargs)
        elif len(args)==1:
            lg = ax.legend(args[0],**kwargs)
        else:
            lg = ax.legend(args[0],args[1],**kwargs)
        if lg is None:
            raise ValueError("Warning! you called autolegend, but you don't seem to have anything labeled!!")
        else:
            lg.get_frame().set_alpha(alpha)
    if match_colors:
        for line, txt in zip(lg.get_lines(), lg.get_texts()): # from http://stackoverflow.com/questions/13828246/matplotlib-text-color-code-in-the-legend-instead-of-a-line 
                    txt.set_color(line.get_color())  
                    txt.set_alpha(line.get_alpha())  
    return lg
def autopad_figure(pad = 0.2,centered = False,figname = 'unknown'):
    #{{{ solve the axis issue --> this does just the left
    fig = gcf()
    ax = gca()
    labelsets = [] 
    #labelsets.append(('left',ax.get_yticklabels()))
    #labelsets.append(('left',ax.get_yticklines()))
    #labelsets.append(('right',ax.get_yticklines()))
    labelsets.append(('left',[ylabel(ax.get_ylabel())]))
    #labelsets.append(('bottom',ax.get_xticklabels()))
    #labelsets.append(('bottom',ax.get_xticklines()))
    if len(ax.get_xlabel()) > 0:
        labelsets.append(('bottom',[xlabel(ax.get_xlabel())]))
    #labelsets.append(('top',ax.get_xticklines()))
    if len(ax.get_title()) > 0:
        pass #labelsets.append(('top',[title(ax.get_title())]))
    compto = {}
    def on_draw(event):
        # find the sum of the widths of all things labeled with a 'y'
        spkwargs = {}
        compto['bottom'] = fig.subplotpars.bottom
        compto['left'] = fig.subplotpars.left
        compto['right'] = fig.subplotpars.right
        compto['top'] = fig.subplotpars.top
        for axisn in ['left','bottom','top','right']:
            bboxes = []
            labellist = [x[1] for x in labelsets if x[0] is axisn]
            for labels in labellist:
                for label in labels:
                    if isinstance(label, Line2D):
                        pass # just rely on the pad
                        #if any(map(lambda x: x == label.get_transform(),[ax.transData,ax.transAxes,fig.transFigure,None])):
                        #    print 'found it'
                        #else:
                        #    print 'didn not find it'
                        #bbox = label.get_window_extent(fig.canvas).inverse_transformed(ax.transData).inverse_transformed(fig.transFigure)
                    else:
                        try:
                            bbox = label.get_window_extent()
                        except Exception as e:
                            warnings.warn("I wasn't able to run autopad on figure"+figname+"\nGetting window extent throws error"+str(e))
                    # the figure transform goes from relative coords->pixels and we
                    # want the inverse of that
                    bboxes.append(bbox)
                # this is the bbox that bounds all the bboxes, again in relative
                # figure coords
            l = 0 
            if len(labellist):
                bbox = mtransforms.Bbox.union(bboxes)
                bboxi = bbox.inverse_transformed(fig.transFigure)
                if axisn in ['left','right']:
                    l = bboxi.width
                if axisn in ['top','bottom']:
                    l = bboxi.height
            l += pad
            if axisn in ['top','right']:
                l = 1-l
                if compto[axisn] > l:
                    spkwargs.update({axisn:l})
            else:
                if compto[axisn] < l:
                    spkwargs.update({axisn:l})
        if len(spkwargs) > 0:
            if centered and 'left' in list(spkwargs.keys()) and 'right' in list(spkwargs.keys()):
                big = max(r_[spkwargs['left'],1-spkwargs['right']])
                spkwargs.update({'left':big,'right':1-big})
            try:
                fig.subplots_adjust(**spkwargs) # pad a little
            except:
                raise RuntimeError('failed to adjust subplots spwargs = ',spkwargs)
            #print "adjusted to",spkwargs
            fig.canvas.draw()# recurse
        return False
    fig.canvas.mpl_connect('draw_event', on_draw)
    fig.subplots_adjust(left = 0, right = 1, top = 1, bottom =0)
    fig.canvas.draw()# it needs this to generate the 'renderers'
    fig.canvas.mpl_connect('draw_event', on_draw)
    fig.canvas.draw()
    return
    #}}}
def expand_x(*args):
    r'''expand the axes.  If an argument is passed, then it refers to the position relative to the current coordinates.  Values can be:
        :0: set this side of the axis to 0
        :None: leave this side of the axis alone
        :a double: rescale the distance from the center of the axis to this side by this number'''
    # this is matplotlib code to expand the x axis
    ax = gca()
    xlims = array(ax.get_xlim())
    width = abs(diff(xlims))
    thismean = mean(xlims)
    if len(args) > 0:
        if len(args) == 1 and isinstance(args, tuple):
            args = args[0]
        for j in range(2):
            if args[j] is None:
                pass
            elif args[j] is 0:
                xlims[j] = 0
            else:
                xlims[j] = args[j]*(xlims[j]-thismean) + thismean
    else:
        xlims[0] -= width/10
        xlims[1] += width/10
    ax.set_xlim(xlims)
def expand_y(*args):
    r'''expand the axes.  If an argument is passed, then it refers to the position relative to the current coordinates.  Values can be:
        :0: set this side of the axis to 0
        :None: leave this side of the axis alone
        :a double: rescale the distance from the center of the axis to this side by this number'''
    # this is matplotlib code to expand the x axis
    ax = gca()
    ylims = array(ax.get_ylim())
    width = abs(diff(ylims))
    thismean = mean(ylims)
    if len(args) > 0:
        if len(args) == 1 and isinstance(args, tuple):
            args = args[0]
        for j in range(2):
            if args[j] is None:
                pass
            elif args[j] is 0:
                ylims[j] = 0
            else:
                ylims[j] = args[j]*(ylims[j]-thismean) + thismean
    else:
        ylims[0] -= width/10
        ylims[1] += width/10
    ax.set_ylim(ylims)
def plot_label_points(x,y,labels,**kwargs_passed):
    kwargs = {'alpha':0.5,'color':'g','ha':'left','va':'center','rotation':0,'size':14}
    kwargs.update(kwargs_passed)
    for j in range(0,len(labels)):
        text(x[j],y[j],labels[j],**kwargs)
def addlabels(labelstring,x,y,labels):
    r'obsolete -- use plot_label_points'
    for j in range(0,len(labels)):
        text(x[j],y[j],labelstring%labels[j],alpha=0.5,color='g',ha='left',va='top',rotation=0)
def plot_color_counter(*args,**kwargs):
    """Try not to use this function any more -- the version-to-version support for capturing and setting color cycles in matplotlib is very very bad.  (And, the cycler object in newer versions of matplolib is confusing.) So, just import `cycle` from `itertools`, and use it to build a cycle that you directly call to set your properties.

    .. note::
        previous description:

        if passed an argument: make it so that the next line will have the properties given by the argument

        if not passed an argument: just return the current plot properties,so that I can cycle back to it"""
    ax = process_kwargs([('ax',gca())],kwargs)
    if len(args)>0:
        if LooseVersion(matplotlib.__version__) >= LooseVersion("1.5"):
            # {{{ find the element before the one we want
            retval = args[0]
            penultimate = next(ax._get_lines.prop_cycler)
            j = next(ax._get_lines.prop_cycler)
            not_in_list_counter = 1000.
            while j != args[0]:
                penultimate = j
                j = next(ax._get_lines.prop_cycler)
                not_in_list_counter -= 1
                if not_in_list_counter == 0:
                    raise ValueError("the value isn't in the cycler!")
            # }}}
            # {{{ now, set to the element before
            not_in_list_counter = 1000.
            while j != penultimate:
                j = next(ax._get_lines.prop_cycler)
                not_in_list_counter -= 1
                if not_in_list_counter == 0:
                    raise ValueError("the value isn't in the cycler!")
            # }}}
        else:
            try:
                ax._get_lines.count = args[0] # set the value of the color counter
            except:
                ax._get_lines.color_cycle = args[0] # set the value of the color counter
            retval = args[0]
    else:
        if LooseVersion(matplotlib.__version__) >= LooseVersion("1.5"):
            # {{{ I want to return the current element of the cycle
            one_too_far = next(ax._get_lines.prop_cycler)
            j = next(ax._get_lines.prop_cycler)
            not_in_list_counter = 1000.
            while j != one_too_far:
                penultimate = j
                j = next(ax._get_lines.prop_cycler)
                not_in_list_counter -= 1
                if not_in_list_counter == 0:
                    raise ValueError("the value isn't in the cycler!")
            retval = penultimate
            # }}}
        else:
            try: # this is different depending on the version of.core
                retval = ax._get_lines.count
            except:
                retval = ax._get_lines.color_cycle
    return retval
def contour_plot(xvals,yvals,zvals,color = 'k',alpha = 1.0,npts = 300,**kwargs):
    if 'inline_spacing' in list(kwargs.keys()):
        inline_spacing = kwargs.pop('inline_spacing')
    else:
        inline_spacing = 20
    xi = linspace(xvals.min(),xvals.max(),npts)
    yi = linspace(yvals.min(),yvals.max(),npts)
    #{{{ show the diffusivity
    #plot(array(xvals),array(yvals),'k')# to show where everything is
    zi = scipy_griddata((xvals,yvals),
        zvals,
        (xi[None,:],yi[:,None]))
    zi_min = zi[isfinite(zi)].min()
    zi_max = zi[isfinite(zi)].max()
    levels = r_[zi_min:zi_max:40j]
    CS = contour(xi,yi,zi,levels,colors = color,
            alpha = 0.25*alpha)
    oldspacing = levels[1]-levels[0]
    levels = r_[zi_min:zi_max:oldspacing*5]
    try:
        CS = contour(xi,yi,zi,levels,colors = color,
            alpha = alpha,**kwargs)
    except Exception as e:
        raise Exception(strm("Is there something wrong with your levels?:",levels,"min z",zi_min,"max z",zi_max,explain_error(e)))
    clabel(CS,fontsize = 9,inline = 1,
        #fmt = r'$k_\sigma/k_{\sigma,bulk} = %0.2f$',
        fmt = r'%0.2f',
        use_clabeltext = True,
        inline_spacing = inline_spacing,
        alpha = alpha)
    #}}}
def plot_updown(data,axis,color1,color2,symbol = '',**kwargs):
    if symbol == '':
        symbol = 'o'
    change = r_[1,diff(data.getaxis(axis))]
    changemask = change > 0
    if 'force_color' in list(kwargs.keys()) and kwargs['force_color'] == True:
        if hasattr(data,'other_info'):
            if 'plot_color' in data.get_prop():
                data.other_info.pop('plot_color')
    plot(data[axis,changemask],color1+symbol,**kwargs)
    if len(kwargs) > 0 and 'label' in list(kwargs.keys()): kwargs.pop('label') # if I'm doing a legend, I want it on the first
    plot(data[axis,~changemask],color2+symbol,**kwargs)
    return
def nextfigure(figurelist,name):
    'obsolete -- now use class'
    if isinstance(figurelist,figlist_var):
        figurelist.next(name)
        return figurelist
    else:
        print('Boo! not a new style name!')
    logger.debug(strm(lsafe('DEBUG figurelist, called with',name)))
    if name in figurelist:
        fig = figure(figurelist.index(name)+1)
        logger.debug(strm(lsafen('in',figurelist,'at figure',figurelist.index(name)+1,'switched figures')))
    else:
        fig = figure(len(figurelist)+1)
        fig.add_subplot(111)
        logger.debug(strm(lsafen('added, figure',len(figurelist)+1,'because not in figurelist',figurelist)))
        figurelist.append(name)
    return figurelist
def figlistret(first_figure,figure_list,*args,**kwargs):
    if 'basename' in list(kwargs.keys()):
        basename = kwargs['basename']
    else:
        basename = thisjobname()
    if first_figure is None:
        figure_list.show(basename+'.pdf')
        return args
    else:
        args += (figure_list,)
        if len(args) == 1:
            return args[0]
        else:
            return args
def figlistini(first_figure):
    r"""processes a figure list argument:
    typically, you want to have a figure_list keyword argument for every function, which is by default set to None, then call this on the argument -- it always returns a figure list, creating a new one if required
    similarly, somewhere I have another guy that processes the output, so that if it's set to None, it will by default dump and show the figure list,
    and not return a figure list in the output"""
    if first_figure is None:
        return figlist_var() 
    else:
        return first_figure
def figlistini_old(first_figure):
    if isinstance(first_figure,figlist_var):
        return first_figure
    else:
        print("Boo, not a new style name! (initialize)")
    logger.debug(strm(lsafe('DEBUG: initialize figlist')))
    if first_figure is None:
        logger.debug(strm(lsafen('empty')))
        return []
    else:
        logger.debug(strm(lsafen(first_figure.figurelist)))
        return first_figure
class figlist(object):
    r"""
    Attributes
    ----------
    basename : str
        A basename that can be changed to generate different sets of figures with different basenames.
        For example, this is useful if you are looping over different sets of data,
        and generating the same set of figures for each set of data (which would correspond to a basename).
    figurelist : list
        A list of the figure names
    figdict : dict
        A dictionary containing the figurelist and the figure numbers or objects that they correspond to.
        Keys of this dictionary must be elements of `figurelist`.
    propdict : dict
        Maintains various properties for each element in figurelist.
        Keys of this dictionary must be elements of `figurelist`.
    """
    def __init__(self,*arg,**kwargs):
        r"""Initialize a figure list, which can be used to generate a series of
        figures from the command line or prompt.  Then the same code (if
        `figlist_var` is used) can be included inside a ``python`` environment
        in a latex document.

        Parameters
        ----------
        black : double
            A fractional number giving how "black" "black" is. Typically 1.0 is
            actually too dark and makes things hard to see.
        mlab : object
            If you want to use mayavi, this should be the mlab (module?)
        file_name : str
            This is the argument passed to :func:`self.show`, and used to
            construct the file names.
        """
        self.black, self.env, self.mlab, self.file_name, self.line_spacing = process_kwargs([
            ('black',0.9),
            ('env',''),
            ('mlab','BLANK'),
            ('file_name','BLANK'),
            ('line_spacing','BLANK'),
            ],
                kwargs, pass_through=True)
        if len(kwargs) > 0:
            self.lplot_kwargs = kwargs
        if self.mlab == 'BLANK': del self.mlab
        if self.file_name == 'BLANK': del self.file_name
        if self.line_spacing == 'BLANK': del self.line_spacing
        logger.debug('DEBUG: initialize figlist')
        if len(arg) == 0:
            self.figurelist = []
        else:
            self.figurelist = arg[0]
        if len(kwargs) > 0:
            self.figurelist.append(kwargs)
        self.units = {}
        self.autolegend_list = {}
        self.twinx_list = {}
        self.basename = None
        return
    def twinx(self,autopad = False,orig = False,color = None):
        #self.figurelist.insert(self.get_fig_number(self.current)-1,{'autopad':False}) #doesn't work because it changes the figure number; I can get the number with fig = gcf(); fig.number, but I can't set it; it would be best to switch to using a list that contains all the figure numbers to match all their names -- or alternatively, note that matplotlib allows you to give them names, though I don't know how that works
        if self.current in list(self.twinx_list.keys()):
            ax1,ax2 = self.twinx_list[self.current]
            if color is not None:
                if 'twinx_color' not in list(self.propdict[self.current].keys()):
                        ax2.tick_params(axis = 'y',colors = color)
                        ax2.yaxis.label.set_color(color)
                        ax2.spines['right'].set_color(color)
                        self.propdict[self.current]['twinx_color'] = color
                else:
                    if color != self.propdict[self.current]['twinx_color']:
                        raise ValueError("conflicting values for the twinx color have been given!!")
        else:
            if autopad: autopad_figure()
            ax1 = gca()
            twinx()
            ax2 = gca()
            self.twinx_list[self.current] = (ax1,ax2)
            if color is not None:
                ax2.tick_params(axis = 'y',colors = color)
                ax2.yaxis.label.set_color(color)
                ax2.spines['right'].set_color(color)
                self.propdict[self.current]['twinx_color'] = color
        if orig:
            sca(ax1)
            return ax1
        else:
            sca(ax2)
            return ax2
    def use_autolegend(self,value = None):
        'No argument sets to true if it\'s not already set'
        if value is None:
            if not self.current in list(self.autolegend_list.keys()):
                self.autolegend_list.update({self.current:True})
            else: #leave it alone
                return
        else: #passed an explicit value
            self.autolegend_list.update({self.current:value})
            return
    def push_marker(self):
        """save the current plot to a "stack" so we can return to it with "pop_marker" """
        if hasattr(self,'current'): # if not, this is the first plot
            if not hasattr(self,'pushlist'):
                self.pushlist = []
            if not hasattr(self,'pushbasenamelist'):
                self.pushbasenamelist = []
            self.pushlist.append(self.current)
            self.pushbasenamelist.append(self.basename)
        return
    def pop_marker(self):
        """use the plot on the top of the "stack" (see push_marker) as the current plot"""
        if hasattr(self,'pushlist') and len(self.pushlist) > 0: # otherwise, we called push with no current plot
            if hasattr(self,'pushbasenamelist'):
                self.basename = self.pushbasenamelist.pop()
            self.next(self.pushlist.pop())
        return
    def get_num_figures(self):
        cleanlist = [x for x in self.figurelist if isinstance(x, str)]
        return len(cleanlist)
    def get_fig_number(self,name):
        cleanlist = [x for x in self.figurelist if isinstance(x, str)]
        try:
            return cleanlist.index(name)+1
        except ValueError:
            raise ValueError(strm("You are looking for",name,
                "which isn't in the list of figures",cleanlist))
    def next(self,input_name, legend=False,
            boundaries=None, twinx=None, fig=None,
            **kwargs):
        r"""Switch to the figure given by input_name, which is used not only as
        a string-based name for the figure, but also as a default title and as
        a base name for resulting figure files.

        **In the future, we actually want this to track the appropriate axis object!**

        Parameters
        ----------
        legend : bool
            If this is set, a legend is created *outside* the figure.
        twinx : {0,1}
            :1: plots on an overlayed axis (the matplotlib twinx) whose y axis
                is labeled on the right when you set this for the first time, you
                can also set a `color` kwarg that controls the coloring of the
                right axis. 
            :0: used to switch back to the left (default) axis
        boundaries :
            **need to add description**
        kwargs : dict
            Any other keyword arguments are passed to the matplotlib (mayavi)
            figure() function that's used to switch (create) figures.
        """
        # {{{ basic setup
        if not hasattr(self,'figdict'):
            self.figdict = {} # the dictionary of the various figures
        if not hasattr(self,'propdict'):
            self.propdict = {} # the properties belonging to those same figures
        logger.debug(strm("for plot",input_name,"basename is",self.basename))
        if (self.basename is not None #basename for groups of figures
                # I need to check that the basename hasn't already been added
                and not input_name.startswith(self.basename)):
            name = self.basename + ' ' + input_name
        else:
            logger.debug(strm("not using a basename",self.basename is not None))
            name = input_name
        # }}}
        if name.find('/') > 0:
            raise ValueError("don't include slashes in the figure name, that's just too confusing")
        logger.debug(strm('called with',name))
        if name in self.figurelist:# figure already exists
            if hasattr(self,'mlab'):
                # with this commit, I removed the kwargs and bgcolor, not sure why
                fig = self.mlab.figure(self.get_fig_number(name))
                fig.scene.render_window.aa_frames = 20
                fig.scene.anti_aliasing_frames = 20
            else:
                logging.debug(strm("I'm changing to figure",self.get_fig_number(name),"for",name))
                fig = self.figdict[name]
                figure(self.figdict[name].number)
            self.current = name
            #logging.debug(strm('in',self.figurelist,'at figure',self.get_fig_number(name),'switched figures'))
            if boundaries is not None:
                if 'boundaries' not in list(self.propdict[self.current].keys()) or self.propdict[self.current]['boundaries'] != boundaries:
                    raise ValueError("You're giving conflicting values for boundaries")
            if legend:
                if 'legend' not in list(self.propdict[self.current].keys()) or self.propdict[self.current]['legend'] != legend:
                    raise ValueError("You're giving conflicting values for legend")
        else:# figure doesn't exist yet
            num_figs_before_add = self.get_num_figures()
            self.current = name
            if self.current not in list(self.propdict.keys()):
                self.propdict[self.current] = {}
            if boundaries == False:
                self.propdict[self.current]['boundaries'] = False
                self.setprops(boundaries = False)
            if legend:
                self.propdict[self.current]['legend'] = True
                if 'figsize' not in list(kwargs.keys()):
                    kwargs.update({'figsize':(12,6)})
                if hasattr(self,'mlab'):
                    fig = self.mlab.figure(num_figs_before_add+1,bgcolor = (1,1,1),**kwargs)
                    fig.scene.render_window.aa_frames = 20
                    fig.scene.anti_aliasing_frames = 20
                else:
                    fig = figure(num_figs_before_add+1,**kwargs)
                fig.add_axes([0.075,0.2,0.6,0.7]) # l b w h
                self.use_autolegend('outside')
            else:
                self.propdict[self.current]['legend'] = False
                if fig is None:
                    if hasattr(self,'mlab'):
                        fig = self.mlab.figure(num_figs_before_add+1,bgcolor = (1,1,1),**kwargs)
                        fig.scene.render_window.aa_frames = 20
                        fig.scene.anti_aliasing_frames = 20
                    else:
                        fig = figure(num_figs_before_add+1,**kwargs)
                if twinx is not None:
                    fig.add_subplot(111)
            logger.debug(strm('added figure',len(self.figurelist)+1,'because not in figurelist',self.figurelist))
            self.figurelist.append(name)
            self.figdict.update({self.current:fig})
            if boundaries == False:
                self.setprops(boundaries = True)# set this back
        if twinx is not None:
            self.propdict[self.current]['twinx'] = True
            if twinx == 0:
                self.twinx(orig = True)
                fig = gcf()
            elif twinx == 1:
                self.twinx()
                fig = gcf()
            else:
                raise ValueError('If you pass twinx, pass 0 for the original or 1 for the right side')
            self.figdict.update({self.current:fig})
        return fig
    def plot(self,*args,**kwargs):
        r"""
        Parameters
        ----------
        linestyle: {':','--','.','etc.'}
            the style of the line
        plottype: {'semilogy','semilogx','loglog'}
            Select a logarithmic plotting style.
        nosemilog: True
            Typically, if you supply a log-spaced axis,
            a semilogx plot will be automatically selected.
            This overrides that behavior.
            Defaults to False.
        """
        if 'label' in kwargs.keys() or 'label_format_string' in kwargs.keys():
            self.use_autolegend()
        human_units = True
        if 'human_units' in list(kwargs.keys()):
            human_units = kwargs.pop('human_units')
        if human_units:
            firstarg = self.check_units(args[0],0,1) # check units, and if need be convert to human units, where x is the first dimension and y is the last
        else:
            firstarg = args[0]
        if 'label' not in list(kwargs.keys()) and isinstance(args[0],nddata):
            thisname = args[0].name()
            if thisname is not None:
                kwargs['label'] = thisname
        retval = plot(*tuple((firstarg,)+args[1:]),**kwargs)#just a placeholder for now, will later keep units + such
        ax = gca()
        if ax.get_title() is None or len(ax.get_title()) == 0:
            try:
                title(self.current)
            except:
                title('untitled')
        return retval
    def phaseplot_finalize(self):
        ("Performs plot decorations that are typically desired for a manual phasing"
        " plot.  This assumes that the ``y``-axis is given in units of half-cycles"
        " ($\pi$ radians).")
        ax = gca()
        ylim(-1,1)
        gridandtick(ax)
        ylabel(r'$\phi / \pi$')
        # now show the pi/2 lines
        axhline(y = 0.5,color = 'r',alpha = 0.5,linewidth = 2)
        axhline(y = -0.5,color = 'r',alpha = 0.5,linewidth = 2)
        return
    def check_units(self, testdata, x_index, y_index):
        logger.debug(strm("-"*30))
        logger.debug(strm("called check_units for figure",self.current))
        if isinstance(testdata,nddata):
            logger.debug(strm("(check_units) it's nddata"))
            testdata = testdata.copy().human_units()
            if len(testdata.dimlabels) > 1:
                logger.debug(strm("(check_units) more than one dimension"))
                if not hasattr(self,'current'):
                    raise ValueError("give your plot a name (using .next()) first! (this is used for naming the PDF's etc)")
                if self.current in list(self.units.keys()):
                        theseunits = (testdata.get_units(testdata.dimlabels[x_index]),testdata.get_units(testdata.dimlabels[y_index]))
                        if theseunits != self.units[self.current] and theseunits[0] != self.units[self.current]:
                                raise ValueError("the units don't match (old units %s and new units %s)! Figure out a way to deal with this!"%(theseunits,self.units[self.current]))
                else:
                    if isinstance(testdata,nddata):
                        self.units[self.current] = (testdata.get_units(testdata.dimlabels[x_index]),testdata.get_units(testdata.dimlabels[y_index]))
            else:
                logger.debug(strm("(check_units) only one dimension"))
                if not hasattr(self,'current'):
                    self.next('default')
                if self.current in list(self.units.keys()):
                    theseunits = (testdata.get_units(testdata.dimlabels[x_index]))
                    testunits = self.units[self.current]
                    if theseunits != testunits:
                        if isinstance(testunits, tuple) and testunits[1] is None:
                            pass
                        else:
                            raise ValueError("the units don't match (old units %s and new units %s)! Figure out a way to deal with this!"%(self.units[self.current],theseunits))
                else:
                    self.units[self.current] = (testdata.get_units(testdata.dimlabels[x_index]))
        logger.debug(strm("-"*30))
        return testdata
    def adjust_spines(self,spines):
        ax = gca()
        #{{{ taken from matplotlib examples
        for loc, spine in list(ax.spines.items()):
            if loc in spines:
                spine.set_position(('outward',10)) # outward by 10 points
                spine.set_smart_bounds(True)
            else:
                spine.set_color('none') # don't draw spine

        # turn off ticks where there is no spine
        if 'left' in spines:
            ax.yaxis.set_ticks_position('left')
        else:
            # no yaxis ticks
            ax.yaxis.set_ticks([])

        if 'bottom' in spines:
            ax.xaxis.set_ticks_position('bottom')
        else:
            # no xaxis ticks
            ax.xaxis.set_ticks([])
        #}}}
    def grid(self):
        ax = gca()
        if self.black:
            gridandtick(ax,gridcolor = r_[0.5,0.5,0.5])
        else:
            gridandtick(ax,gridcolor = r_[0,0,0])
        return
    image = this_plotting.image.fl_image
    def marked_text(self,marker,input_text="",sep='\n'):
        """Creates a named `marker` where we can place text.   If `marker`
        has been used, goes back and places text there."""
        if not hasattr(self,'textdict'):
            self.textdict = {}
        if marker in list(self.textdict.keys()):
            idx = self.textdict[marker]
            self.figurelist[idx]['print_string'] = (
                    self.figurelist[idx]['print_string']
                    + sep + input_text )
        else:
            self.setprops(print_string=input_text)
            idx = len(self.figurelist)-1
            self.textdict[marker] = idx
    def text(self,mytext):
        self.setprops(print_string = mytext)
    def setprops(self,**kwargs):
        self.figurelist.append(kwargs)
    def show_prep(self):
        for k,v in list(self.autolegend_list.items()):
            kwargs = {}
            if v:
                if isinstance(v, str):
                    if v[0:7] == 'colored':
                        kwargs.update(dict(match_colors = True))
                        v = v[7:]
                        if v == '':
                            v = True
                    if v == 'outside':
                        kwargs.update(dict(bbox_to_anchor=(1.05,1),loc = 2,borderaxespad=0.))
                self.next(k)
                logger.debug(strm("I am about to assign a legend for ",k,". Is it in the figurelist?:",k in self.figurelist))
                logger.debug(strm("print out the legend object:",gca().legend()))
                try:
                    autolegend(**kwargs)
                except:
                    try:
                        self.twinx(orig = True)
                    except Exception as e:
                        raise Exception(strm('error while trying to run twinx to place legend for',k,'\n\tfiglist is',self.figurelist,explain_error(e)))
                    try:
                        autolegend(**kwargs)
                    except Exception as e:
                        raise Exception(strm('error while trying to run autolegend function for',k,'\n\tfiglist is',self.figurelist,explain_error(e)))
    def show(self,*args,**kwargs):
        self.basename = None # must be turned off, so it can cycle through lists, etc, on its own
        if 'line_spacing' in list(kwargs.keys()): kwargs.pop('line_spacing')# for latex only
        if len(kwargs) > 0:
            raise ValueError("didn't understand kwargs "+repr(kwargs))
        logger.debug(strm("before show_prep, figlist is",self.figurelist))
        logger.debug(strm("before show_prep, autolegend list is",self.autolegend_list))
        self.show_prep()
        #{{{ just copy from fornnotebook to get the print string functionality
        kwargs = {}
        for figname in self.figurelist:
            logger.debug(strm("showing figure"+lsafen(figname)))
            if isinstance(figname, dict):
                kwargs.update(figname)
                if 'print_string' in kwargs:
                    print('\n\n')
                    print(kwargs.pop('print_string'))
                    print('\n\n')
        #}}}
        if len(args) == 1:
            if (args[0][:-4] == '.pdf') or (args[0][:-4] == '.png') or (args[0][:-4] == '.jpg'):
                print("you passed me a filename, but I'm just burning it")
        if hasattr(self,'mlab'):
            print("running mlab show!")
            self.mlab.show()
        else:
            #print "not running mlab show!"
            show()
    def label_point(self, data, axis, value, thislabel,
            show_point=True, xscale=1, **new_kwargs):
        """only works for 1D data: assume you've passed a single-point nddata, and label it

        xscale gives the unit scaling

        ..todo::

            Improve the unit scaling, so that this would also work.

            Allow it to include a format string that would use the value.
        Parameters
        ----------

        show_point : bool

            Defaults to `True`. Actually generate a point (circle), *vs.*
            just the label.
        """
        kwargs = {'alpha':0.5,'color':'k','ha':'left','va':'bottom','rotation':45,'size':14}
        kwargs.update(new_kwargs)
        y = double(data[axis:value].data)
        x_ind = argmin(abs(data.getaxis(axis)-value))
        x = data.getaxis(axis)[x_ind]
        text(x/xscale, y, thislabel, **kwargs)
        if show_point:
            plot(x/xscale, y, 'o', color=kwargs["color"],
                    alpha=kwargs["alpha"])
        return
    def header(self,number_above,input_string):
        header_list = ['\\section','\\subsection','\\subsubsection','\\paragraph','\\subparagraph']
        self.text(header_list[number_above+1]+'{%s}'%input_string)
        return number_above + 1
    def mesh(self,plotdata,Z_normalization = None,equal_scale = True,
            lensoffset = 1e-3,
            show_contours = False,
            grey_surf = False,
            **kwargs):
        plotdata = self.check_units(plotdata,0,1)
        if hasattr(self,'mlab'):
            fig = self.figdict[self.current]
            fig.scene.disable_render = True
            X,Y,Z,x_axis,y_axis = plotdata.matrices_3d(also1d = True)# return the axes, and also alter "plotdata" so it's downsampled
            X_normalization = X.max()
            X /= X_normalization
            if equal_scale:
                Y_normalization = X_normalization
            else:
                Y_normalization = Y.max()
            Y /= Y_normalization
            if Z_normalization is None:
                Z_normalization = Z.flatten().max()
            Z /= Z_normalization
            surf_kwargs = {}
            if grey_surf:
                surf_kwargs.update(color = (0.5,0.5,0.5))# opacity and the contour lines don't play well, otherwise I would like to make this transluscent
            self.mlab.surf(X,Y,Z,**surf_kwargs)
            if show_contours:
                contour_kwargs = {'line_width':24}
                contour_kwargs.update(opacity = 0.5)
                if not grey_surf:
                    contour_kwargs.update(color = (1,1,1))
                self.mlab.contour_surf(X,Y,Z+lensoffset,contours = r_[-1:1:10j].tolist(),**contour_kwargs)
                contour_kwargs.update(opacity = 0.1)
                self.mlab.contour_surf(X,Y,Z+lensoffset,contours = r_[-1:1:46j].tolist(),**contour_kwargs)# for some reason, 46 gives alignment (I think 9+1 and 9*5+1)
            if equal_scale:
                self.generate_ticks(plotdata,(x_axis,y_axis),X_normalization,Z_normalization)
            else:
                self.generate_ticks(plotdata,(x_axis,y_axis),X_normalization,Z_normalization,y_rescale = Y_normalization/X_normalization)
            fig.scene.disable_render = False
        else:
            # this should be upgraded, or rather moved to here
            plotdata.meshplot(alpha=1.0, cmap=cm.jet, **kwargs)
        return Z_normalization
    def generate_ticks(self,plotdata,axes,rescale,z_norm = None,y_rescale = 1,text_scale = 0.05,follow_surface = False,
            lensoffset = 0.5e-2,
            line_width = 1e-3,
            tube_radius = 1e-3,
            fine_grid = False,
            ):
        'generate 3d ticks and grid for mayavi'
        if follow_surface and z_norm is None:
            raise ValueError("if you choose to generate the mesh -- i.e. follow the surface -- then you need to pass the z normalization")
        x_axis,y_axis = axes
        x_dim = plotdata.dimlabels[0]
        y_dim = plotdata.dimlabels[1]
        def gen_list(thisaxis,desired_ticks = 7.):
            #{{{ out of the following list, choose the one that gives as close as possible to the desired ticks
            axis_span = thisaxis.max() - thisaxis.min()
            possible_iterators = r_[0.1,0.5,1,5,10,20,30,50,100,200,500,1000]
            iterator = possible_iterators[argmin(abs(axis_span/desired_ticks -
                possible_iterators))]
            #}}}
            logger.debug(strm('iterator is',iterator))
            return iterator,r_[ceil(thisaxis.min()/iterator):
                floor(thisaxis.max()/iterator)+1]*iterator
        #{{{ now, I need to get the list of multiples that falls inside the axis span
        xiterator,xlist = gen_list(x_axis)
        yiterator,ylist = gen_list(y_axis)
        logger.debug(strm('range of x ',x_axis.min(),x_axis.max()))
        logger.debug(strm('xlist',xlist))
        logger.debug(strm(plotdata.unitify_axis(0)))
        logger.debug(strm('range of y ',y_axis.min(),y_axis.max()))
        logger.debug(strm('ylist',ylist))
        logger.debug(strm(plotdata.unitify_axis(1)))
        #}}}
        if xiterator < 1:
            x_ticklabels = ['{:0.1f}'.format(j) for j in xlist]
        else:
            x_ticklabels = ['{:0.0f}'.format(j) for j in xlist]
        if yiterator < 1:
            y_ticklabels = ['{:0.1f}'.format(j) for j in ylist]
        else:
            y_ticklabels = ['{:0.0f}'.format(j) for j in ylist]
        #{{{ rescale absolutely everything
        xlist /= rescale
        ylist /= (rescale*y_rescale)
        x_axis /= rescale
        y_axis /= (rescale*y_rescale)
        #}}}
        x_range = r_[x_axis.min(),x_axis.max()]
        y_range = r_[y_axis.min(),y_axis.max()]
        extension_factor = text_scale * 3
        #{{{ y ticks
        if follow_surface:
            if fine_grid:
                dy = ylist[1]-ylist[0]
                finer_ylist = r_[ylist[0]-dy:ylist[-1]+dy:1j*((len(ylist)+2-1)*5+1)]
                finer_ylist = finer_ylist[finer_ylist>=y_axis.min()]
                finer_ylist = finer_ylist[finer_ylist<=y_axis.max()]
            else:
                finer_ylist = ylist
            for j,y in enumerate(finer_ylist):
                x_linedata = plotdata.getaxis(x_dim)/rescale
                z_linedata = plotdata[y_dim:(y*rescale)].data.flatten()/z_norm
                self.mlab.plot3d(x_linedata,y*ones_like(x_linedata),
                        z_linedata+lensoffset,
                        color = (0,0,0), line_width = line_width,
                        tube_radius = tube_radius)
        for j,y in enumerate(ylist):
            self.mlab.plot3d(x_range+extension_factor*r_[-1,1],
                    y*ones(2),zeros(2),
                    color = (0,0,0), line_width = line_width,
                    tube_radius = tube_radius)
            self.mlab.text3d(x_range[0]-2*extension_factor, y, 0,
                    y_ticklabels[j],color = (0,0,0),
                    scale = text_scale # in figure units
                    )
            self.mlab.text3d(x_range[1]+2*extension_factor, y, 0,
                    y_ticklabels[j],color = (0,0,0),
                    scale = text_scale # in figure units
                    )
        self.mlab.text3d(x_range[1] + 3 * extension_factor,y_range.mean(), 0,
                plotdata.unitify_axis(1), color = (0,0,0),
                scale = text_scale,
                orient_to_camera = False,
                orientation = (0,0,90))# the last angle appears to be rotaiton about z
        #}}}
        #{{{ x ticks
        if follow_surface:
            if fine_grid:
                dx = xlist[1]-xlist[0]
                finer_xlist = r_[xlist[0]-dx:xlist[-1]+dx:1j*((len(xlist)+2-1)*5+1)]
                finer_xlist = finer_xlist[finer_xlist>=x_axis.min()]
                finer_xlist = finer_xlist[finer_xlist<=x_axis.max()]
            else:
                finer_xlist = xlist
            for j,x in enumerate(finer_xlist):
                y_linedata = plotdata.getaxis(y_dim)/(rescale*y_rescale)
                z_linedata = plotdata[x_dim:(x*rescale)].data.flatten()/z_norm
                self.mlab.plot3d(x*ones_like(y_linedata),y_linedata,
                        z_linedata+lensoffset,
                        color = (0,0,0), line_width = line_width,
                        tube_radius = tube_radius)
        for j,x in enumerate(xlist):
            self.mlab.plot3d(x*ones(2),y_range+extension_factor*r_[-1,1],
                    zeros(2),
                    color = (0,0,0), line_width = line_width,
                    tube_radius = tube_radius)
            self.mlab.text3d(x, y_range[0]-2*extension_factor, 0,
                    x_ticklabels[j],color = (0,0,0),
                    scale = text_scale # in figure units
                    )
            self.mlab.text3d(x, y_range[1]+2*extension_factor, 0,
                    x_ticklabels[j],color = (0,0,0),
                    scale = text_scale # in figure units
                    )
        self.mlab.text3d(x_range.mean(), y_range[1] + 3 * extension_factor,
                0,
                plotdata.unitify_axis(0), color = (0,0,0),
                scale = text_scale,
                orient_to_camera = False,
                orientation = (0,0,180))# the last angle appears to be rotaiton about z
        #}}}
        return
    def __enter__(self):
        return self
    def __exit__(self, exception_type, exception_value, traceback):
        r'''show the plots, unless there are errors.

        Because this is executed before raising any errors, we want to avoid showing any plots if there are errors.
        Otherwise, it gets very confusing.
        '''
        if exception_type is None:
            if hasattr(self,'file_name'):
                if hasattr(self,'line_spacing'):
                    self.show(self.file_name,line_spacing = self.line_spacing)
                else:
                    self.show(self.file_name)
            else:
                self.show()
            return
def text_on_plot(x,y,thistext,coord = 'axes',**kwargs):
    ax = gca()
    if coord == 'axes':
        newkwargs = {'transform':ax.transAxes,'size':'x-large',"horizontalalignment":'center'}
    elif coord == 'data':
        print("Yes, I am using data transform")
        newkwargs = {'transform':ax.transData,'size':'small',"horizontalalignment":'right'}
    color = None
    if 'match_data' in list(kwargs.keys()):
        if isinstance(kwargs['match_data'], list):
            color = kwargs['match_data'][-1].get_color() # get the color of the last line
        elif kwargs['match_data'].get_plot_color() is not None:
            color = kwargs['match_data'].get_plot_color() # don't know when this works, but apparently, it does!
        if color is not None:
            newkwargs.update({'color':color})
        else:
            raise ValueError('You passed match_data to text_on_plot, but I can\'t find a color in the object')
        kwargs.pop('match_data')
    newkwargs.update(kwargs)
    return text(x,y,thistext,**newkwargs)
def plot(*args,**kwargs):
    """The base plotting function that wraps around matplotlib to do a couple convenient things.

    Parameters
    ----------
    label_format_string: str
        If supplied, it formats the values of the other dimension to turn them into a label string.
    human_units: bool
    """
    global myplotfunc
    has_labels = False
    #{{{ deal with axes and some other kwargs
    ax,human_units,label_format_string,normalize,noerr,longest_is_x = process_kwargs([('ax',gca()),
        ('human_units',False),
        ('label_format_string',None),
        ('normalize',False),
        ('noerr',False),
        ('longest_is_x',True),
        ],kwargs,pass_through = True)
    #}}}
    myplotfunc = ax.plot # default
    #{{{ all possible properties
    myformat = None 
    myxlabel = None
    myylabel = None
    myx = None
    myy = None
    #}}}
    #{{{assign all the possible combinations
    if len(args)==1:
        myy = args[0]
    elif (len(args)==2) and (isinstance(args[1], str)):
        myy = args[0]
        myformat = args[1]
    else:
        myx = args[0]
        myy = args[1]
    if len(args)==3:
        myformat = args[2]
    if isscalar(myx):
        myx = array([myx])
    if isscalar(myy):
        myy = array([myy])
    #}}}
    x_inverted = False
    #{{{ parse nddata
    if isinstance(myy,nddata):
        myy = myy.copy()
        # {{{ automatically reduce any singleton dimensions
        if any(array(myy.data.shape) == 1):
            for singleton_dim in [lb for j,lb in enumerate(myy.dimlabels) if myy.data.shape[j] == 1]:
                myy = myy[singleton_dim,0]
        # }}}
        if len(myy.data.shape)>1 and longest_is_x:
            longest_dim = argmax(myy.data.shape)
            all_but_longest = set(range(len(myy.data.shape)))^set((longest_dim,))
            if len(all_but_longest) > 0:
                last_not_longest = max(all_but_longest)
            else:
                last_not_longest = -1
            all_but_longest = list(all_but_longest) # seems to be sorted by default
        else:
            longest_dim = 0 # treat first as x, like before
            last_not_longest = -1
            if len(myy.data.shape)>1:
                all_but_longest = set(range(len(myy.data.shape)))^set((longest_dim,))
                all_but_longest = list(all_but_longest)
            else:
                all_but_longest = []
        if human_units: myy = myy.human_units()
        if myy.get_plot_color() is not None\
            and 'color' not in list(kwargs.keys()):# allow override
            kwargs.update({'color':myy.get_plot_color()})
        if myy.name() is not None:
            myylabel = myy.name()
        else:
            myylabel = 'data'
        myylabel = myy.unitify_axis(myylabel,is_axis = False)
        if (len(myy.dimlabels)>0):
            myxlabel = myy.unitify_axis(longest_dim)
        if myx is None:
            try:
                myx = myy.getaxis(myy.dimlabels[longest_dim])
            except:
                if len(myy.data.shape) == 0:
                    raise ValueError("I can't plot zero-dimensional data (typically arises when you have a dataset with one point)")
                myx = r_[0:myy.data.shape[longest_dim]]
        if not noerr and isinstance(myy.data_error, ndarray) and len(myy.data_error)>0: #then this should be an errorbar plot
            def thiserrbarplot(*tebargs,**tebkwargs):
                if isinstance(tebargs[-1], str):
                    tebkwargs.update({'fmt':tebargs[-1]})
                    return ax.errorbar(*tebargs[:-1],**tebkwargs)
                else:
                    return ax.errorbar(*tebargs,**tebkwargs)
            myplotfunc = thiserrbarplot
            #{{{ pop any singleton dims
            myyerror = myy.get_error()
            myyerror = squeeze(myyerror)
            #}}}
            kwargs.update({'yerr':myyerror})
            valueforxerr = myy.get_error(myy.dimlabels[longest_dim])
            if valueforxerr is not None: # if we have x errorbars too
                #print "DEBUG decided to assign to xerr:",valueforxerr
                kwargs.update({'xerr':valueforxerr})
        #{{{ deal with axis labels along y
        try:
            yaxislabels = myy.getaxis(myy.dimlabels[last_not_longest])
        except:
            pass
        # at this point, if there is no axis label, it will break and go to pass
        if yaxislabels is not None:
            if len(yaxislabels) > 0:
                if isinstance(yaxislabels[0], string_):
                    has_labels = True
                elif label_format_string is not None:
                    yaxislabels = [label_format_string%j for j in yaxislabels]
                    has_labels = True
        #}}}
        # {{{ add label if name is present, and squeeze -- could do this instead of ylabel, above
        if myy.get_prop('x_inverted'):
            x_inverted=True
        #myy_name = myy.name()
        myy = squeeze(myy.data.transpose([longest_dim]+all_but_longest))
        #if len(myy.data) == 1 and 'label' not in kwargs.keys() and myy_name is not None:
        #    kwargs.update('label',myy_name)
        # }}}
    #}}}
    #{{{ semilog where appropriate
    if (myx is not None) and (len(myx)>1) and all(myx>0): # by doing this and making myplotfunc global, we preserve the plot style if we want to tack on one point
        try:
            b = diff(log10(myx))
        except Exception as e:
            raise Exception(strm('likely a problem with the type of the x label, which is',myx,explain_error(e)))
        if (size(b)>3) and all(abs((b-b[0])/b[0])<1e-4) and not ('nosemilog' in list(kwargs.keys())):
            if 'plottype' not in list(kwargs.keys()):
                myplotfunc = ax.semilogx
    if ('nosemilog' in list(kwargs.keys())):
        #print 'this should pop nosemilog'
        kwargs.pop('nosemilog')
    if 'plottype' in list(kwargs.keys()):
        if kwargs['plottype'] == 'semilogy':
            myplotfunc = ax.semilogy
        elif kwargs['plottype'] == 'semilogx':
            myplotfunc = ax.semilogx
        elif kwargs['plottype'] == 'loglog':
            myplotfunc = ax.loglog
        elif kwargs['plottype'] == 'linear':
            myplotfunc = ax.plot
        else:
            raise ValueError(strm("plot type",kwargs['plottype'],"not allowed!"))
        kwargs.pop('plottype')
    #}}}
    #{{{ take care of manual colors
    if myformat is not None:
        colorpos = myformat.find('#')
        if  colorpos > -1:
            kwargs.update({'color':myformat[colorpos:colorpos+7]})
            myformat = myformat[0:colorpos] + myformat[colorpos+7:]
        ##kwargs.update({'fmt':myformat})
        linematched = False
        for linestyle in ['-','--','-.',':','None','  ']:
            if myformat.find(linestyle) > -1:
                linematched = True
                myformat.replace(linestyle,'')
                kwargs.update({'linestyle':linestyle})
        for markerlabel in ['o','.','d']:
            if myformat.find(markerlabel) > -1:
                if not linematched: kwargs.update({'linestyle':''})
                myformat.replace(markerlabel,'')
                kwargs.update({'marker':markerlabel})
        if len(myformat) == 0:
            myformat = None
    #}}}
    if normalize is not None and normalize:
        myy /= myy.max()
    #{{{ hsv plots when we have multiple lines
    if len(shape(myy.squeeze()))>1 and sum(array(shape(myy))>1):
        #{{{ hsv plots
        retval = []
        for j in range(0,myy.shape[1]):
            #{{{ this is the way to assign plot arguments
            plotargs = [k for k in (myx,myy[:,j],myformat) if k is not None]
            #}}}
            #{{{ here, i update the kwargs to include the specific color for this line
            newkwargs = kwargs.copy() # kwargs is a dict
            newkwargs.update({'color':cm.hsv(double(j)/double(myy.shape[1]))})
            #}}}
            #{{{ here, I update to use the labels
            if has_labels:
                newkwargs.update({'label':yaxislabels[j]})
            #}}}
            if any(isinf(myy)):
                myy[isinf(myy)] = NaN # added this to prevent an overflow error
            try:
                retval += [myplotfunc(*tuple(plotargs),**newkwargs)]
            except Exception as e:
                raise RuntimeError(strm("Error trying to plot using function",
                    myplotfunc, '\nwith',len(plotargs), "arguments",
                    '\nwhich were\n',plotargs, "\nand had len\n",
                    list(map(len, plotargs)), "and", len(newkwargs),
                    "\noptions", newkwargs, "of len",
                    ', '.join([str(type(j)) + " " + str(j) if isscalar(j)
                        else str(len(j)) for j in list(newkwargs.values())]),
                    explain_error(e)))
            if x_inverted:
                these_xlims = ax.get_xlim()
                ax.set_xlim((max(these_xlims),min(these_xlims)))
        #}}}
        #}}}
    else:
        plotargs = [j for j in [myx,real(myy),myformat] if j is not None]
        try:
            #print 'DEBUG plotting with args',plotargs,'and kwargs',kwargs,'\n\n'
            retval = myplotfunc(*plotargs,**kwargs)
        except Exception as e:
            raise RuntimeError(strm('error trying to plot',type(myplotfunc),'with value',myplotfunc,
                    '\nlength of the ndarray arguments:',['shape:'+str(shape(j)) if isinstance(j, ndarray) else j for j in plotargs],
                    '\nsizes of ndarray kwargs',dict([(j,shape(kwargs[j])) if isinstance(kwargs[j], ndarray) else (j,kwargs[j]) for j in list(kwargs.keys())]),
                    '\narguments = ',plotargs,
                    '\nkwargs =',kwargs)+explain_error(e))
        if x_inverted:
            these_xlims = ax.get_xlim()
            ax.set_xlim((max(these_xlims),min(these_xlims)))
    #{{{ attach labels and such
    if (myxlabel!=None):
        ax.set_xlabel(myxlabel)
    if (myylabel!=None):
        ax.set_ylabel(myylabel)
    try:
        ax.axis('tight')
    except Exception as e:
        raise Exception(strm('error trying to set axis tight after plot',
            myplotfunc, 'with arguments', plotargs, 'and kwargs', kwargs,
            '\nsizes of arguments:', [shape(j) for j in plotargs],
            '\nsizes of ndarray kwargs:',
            dict([(j, shape(kwargs[j])) for j in
                list(kwargs.keys()) if isinstance(kwargs[j], ndarray)])))
    #grid(True)
    #}}}
    return retval
#}}}
#{{{general functions
def box_muller(length, return_complex=True):
    r'''algorithm to generate normally distributed noise'''
    s1 = rand(length)
    s2 = rand(length)
    n1 = sqrt(-2*log(s1))*cos(2*pi*s2)
    if return_complex:
        n2 = sqrt(-2*log(s1))*sin(2*pi*s2)
        return (n1 + 1j * n2)*0.5
    else:
        return (n1)*0.5
#}}}

#{{{nddata
def dp(number,decimalplaces=2,scientific=False,max_front=3):
    """format out to a certain decimal places, potentially in scientific notation

    Parameters
    ----------
    decimalplaces: int (optional, default 3)
        number of decimal places
    scientific: boolean (optional, default False)
        use scientific notation
    max_front: int (optional, default 3)
        at most this many places in front of the decimal before switching
        automatically to scientific notation.
    """
    if scientific:
        logger.debug(strm("trying to convert",number,"to scientific notation"))
        tenlog = int(floor(log10(abs(number))))
        number /= 10**tenlog
        fstring = '%0.'+'%d'%decimalplaces+r'f\times 10^{%d}'%tenlog
    else:
        fstring = '%0.'+'%d'%decimalplaces+'f'
        if len(fstring%number) > 1+decimalplaces+max_front:
            return dp(number, decimalplaces=decimalplaces, scientific=True)
    return fstring%number
#}}}
#{{{ concatenate datalist along dimname
def concat(datalist,dimname,chop = False):
    #{{{ allocate a new datalist structure  
    newdimsize = 0
    #print 'DEBUG: type(datalist)',type(datalist)
    try:
        shapes = list(map(ndshape,datalist))
    except Exception as e:
        if not isinstance(datalist, list):
            raise TypeError(strm('You didn\'t pass a list, you passed a',type(datalist)))
        raise RuntimeError(strm('Problem with what you passed to concat, list of types,',
            list(map(type,datalist)))+explain_error(e))
    other_info_out = datalist[0].other_info
    for j in range(0,len(datalist)):
        #{{{ make list for the shape to check, which contains the dimensions we are NOT concatting along
        if dimname in shapes[j].dimlabels:
            newdimsize += shapes[j][dimname]
            shapetocheck = list(shapes[j].shape)
            shapetocheck.pop(shapes[j].axn(dimname))
        else:
            newdimsize += 1
            shapetocheck = list(shapes[j].shape)
        #}}}
        if j is 0:
            shapetocheckagainst = shapetocheck
        else:
            if any(~(array(shapetocheck) == array(shapetocheckagainst))):
                if chop:
                    logger.debug(repr(shapetocheck),lsafen(repr(shapetocheckagainst)))
                    raise ValueError(strm('For item ',j,'in concat, ',
                        shapetocheck,'!=',shapetocheckagainst,
                        'where all the shapes of the things',
                        'you\'re trying to concat are:',
                        shapes))
                else:
                    raise ValueError(strm('For item ',j,'in concat, ',
                        shapetocheck,'!=',shapetocheckagainst,
                        'where all the shapes of the things you\'re trying to concat are:',
                        shapes))
    newdatalist = ndshape(datalist[-1])
    if dimname in newdatalist.dimlabels:
        newdatalist[dimname] = newdimsize
    else:
        newdatalist += ([newdimsize],[dimname])
    #print "DEBUG newdatalist is shaped like",newdatalist
    try:
        newdatalist = newdatalist.alloc()
    except:
        raise ValueError(strm("trying to alloc the newdatalist",newdatalist,
            "created a problem") + explain_error(e))
    if datalist[0].get_error() is not None:
        newdatalist.set_error(zeros(shape(newdatalist.data)))
    #}}}
    #{{{ actually contract the datalist
    newdimsize = 0 # now use it to track to position
    for j in range(0,len(datalist)):
        if dimname in shapes[j].dimlabels:
            newdatalist[dimname,newdimsize:newdimsize+shapes[j][dimname]] = datalist[j]
            newdimsize += shapes[j][dimname]
        else:
            newdatalist[dimname,newdimsize:newdimsize+1] = datalist[j]
            newdimsize += 1
    #}}}
    #{{{ pull the axis labels from the last item in the list
    if len(datalist[-1].axis_coords)>0:
        dimlabels = list(datalist[-1].dimlabels)
        axis_coords = list(datalist[-1].axis_coords)
        #print "axis_coords are",axis_coords,"for",dimlabels
        if dimname in dimlabels:
            thisindex = dimlabels.index(dimname)
            dimlabels.pop(thisindex)
            axis_coords.pop(thisindex)
        dimlabels += [dimname]
        axis_coords += [r_[0:newdimsize]]
        try:
            newdatalist.labels(dimlabels,axis_coords)
        except Exception as e:
            raise ValueError(strm("trying to attach axes of lengths",
                list(map(len,axis_coords)),"to",dimlabels)+explain_error(e))
    #}}}
    newdatalist.other_info = other_info_out
    return newdatalist
#}}}
class nddata (object):
    """This is the detailed API reference.
    For an introduction on how to use ND-Data, see the :ref:`Main ND-Data Documentation <nddata-summary-label>`.
    """
    want_to_prospa_decim_correct = False
    # {{{ initialization
    def __init__(self, *args, **kwargs):
        """initialize nddata -- several options.
        Depending on the information available, one of several formats can be used.

        3 arguments:
            ``nddata(inputarray, shape, dimlabels)``

            :inputarray:
                ndarray storing the data -- note that the size is ignored
                and the data is reshaped as needed
            :shape:
                a list (or array, *etc.*) giving the size of each dimension, in order
            :dimlabels:
                a list giving the names of each dimension, in order
        2 arguments:
            ``nddata(inputarray, dimlabels)``

            :inputarray:
                ndarray storing the data -- the data is *not* reshaped
            :dimlabels:
                a list giving the names of each dimension, in order
        2 arguments:
            ``nddata(inputarray, single_dimlabel)``

            :inputarray:
                ndarray storing the data -- must be 1D  
                inputarray is *also* used to label the single axis
            :single_dimlabel:
                a list giving the name of the single axis
        1 argument:
            ``nddata(inputarray, shape, dimlabels)``

            :inputarray:
                ndarray storing the data -- reduced to 1D  
                A single dimension, called "INDEX" is set.
                This suppresses the printing of axis labels.  
                This is used to store numbers and arrays
                that might have error and units,
                but aren't gridded data.
        keyword args
            these can be used to set the labels, etc, and are passed to :func:`__my_init__`

        """
        logger.debug('called init')
        if len(args) > 1:
            logger.debug('more than one argument')
            if len(args) == 2:
                if len(args[0].shape) == 1 and isinstance(args[1], str):
                    logger.debug('constructing 1D array')
                    self.__my_init__(args[0],[len(args[0])],[args[1]])
                    self.labels(args[1],args[0].copy())# needs to be a copy, or when we write data, we will change the axis
                elif all([isinstance(j, str) for j in args[1]]):
                    logger.debug('passed only axis labels')
                    self.__my_init__(args[0],
                            list(args[0].shape),args[1])
                else:
                    raise ValueError('You can pass two arguments only if you pass a 1d ndarray and a name for the axis') 
            elif len(args) == 3:
                self.__my_init__(args[0],args[1],args[2],**kwargs)
            else:
                raise ValueError(strm("You passed",len(args),"to nddata.  I don't know what to do with this."))
        else:
            logger.debug('only one argument')
            self.__my_init__(args[0],[-1],['INDEX'],**kwargs)
        return
    def __my_init__(self, data, sizes, dimlabels, axis_coords=[],
            ft_start_time=None, data_error=None, axis_coords_error=None,
            axis_coords_units=None, data_units=None, other_info={}):
        if ft_start_time is not None:
            raise ValueError('ft_start_time is obsolete -- you will want to pass a float value to the shift keyword argument of either .ft() or .ift()')
        self.genftpairs = False
        if not (isinstance(data, ndarray)):
            #if (type(data) is float64) or (type(data) is complex128) or (type(data) is list):
            if isscalar(data) or (isinstance(data, list)) or (isinstance(data, tuple)):
                data = array(data)
            else:
                raise TypeError(strm('data is not an array, it\'s',type(data),'!'))
        if not (isinstance(dimlabels, list)):
            raise TypeError(strm('you provided a multi-dimensional ndarray but a set of dimension labels of type',type(dimlabels),"if you want a 1D nddata, give a 1D array, or if you want a ND nddata, give a list of dimensions"))
        try:
            self.data = reshape(data,sizes)
        except:
            try:
                error_string = strm("While initializing nddata, you are trying trying to reshape a",data.shape,"array (",data.size,"data elements) with list of sizes",list(zip(dimlabels,sizes)),"(implying that there are ",prod(sizes),"data elements)")
            except TypeError:
                error_string = strm("While initializing nddata, you are trying trying to reshape a",data.shape,"array (",data.size,"data elements) with list of sizes",sizes)
            raise ValueError(error_string)
        self.dimlabels = dimlabels
        self.axis_coords = axis_coords
        #if len(axis_coords) > 0:
        #    testshape = data.shape
        #    if not all([len(axis_coords[j])==testshape[j] if axis_coords[j] is not None else True for j in range(0,len(axis_coords))]):
        #        raise IndexError('The length of your axis labels (axis_coords) (shape %s) and your axis data (shape %s) does not match!!!'%(repr([len(thiscoord) for thiscoord in axis_coords]),repr(data.shape)))
        self.data_error = data_error
        self.data_units = data_units
        self.other_info = deepcopy(other_info)
        if axis_coords_error is None:
            self.axis_coords_error = [None]*len(axis_coords)
        else:
            self.axis_coords_error = axis_coords_error
        if axis_coords_units is None:
            self.axis_coords_units = [None]*len(axis_coords)
        else:
            self.axis_coords_units = axis_coords_units 
        return
    # }}}
    def _contains_symbolic(self,string):
        return string[:9] == 'symbolic_' and hasattr(self,string)
    #{{{ for printing
    def __str__(self):
        def show_array(x,indent = ''):
            x = repr(x)
            if x.startswith('array('):
                x = x.split('\n')
                # need to remove the "array(" and aligning spaces
                return ('\n'+indent).join(j[6:-1] for j in x)
            else: return x
        retval = show_array(self.data) 
        retval += '\n\t\t+/-'
        retval += show_array(self.get_error())
        if len(self.dimlabels) > 1 or len(self.dimlabels) == 0 or self.dimlabels[0] != "INDEX":
            retval += '\n\tdimlabels='
            retval += repr(self.dimlabels)
            retval += '\n\taxes='
            def rep_this_dict(starting_indent,thisdict,errordict):
                dictrep = []
                for k,v in thisdict.items():
                    dictrep.append('`'+k+'\':'+show_array(v,starting_indent)+starting_indent+'\t\t+/-'+repr(errordict[k]))
                return '{'+(','+starting_indent+'\t').join(dictrep)+'}' # separate with an extra comma, the existing indent, and a tab
            retval += rep_this_dict('\n\t',self.mkd(self.axis_coords),self.mkd(self.axis_coords_error))
        #retval += '\n\t\t+/-'
        #retval += rep_this_dict('\n\t\t',self.mkd(self.axis_coords_error))
        retval += '\n'
        return retval
    #}}}
    #{{{ for plotting
    def gnuplot_save(self,filename):
        x = self.getaxis(self.dimlabels[0])[:5]
        y = self.getaxis(self.dimlabels[1])[:5]
        z = self.data[:5,:5]
        print("size of x",size(x),"size of y",size(y),"size of z",size(z))
        print("x",x,"y",y,"z",z)
        data = empty((z.shape[0]+1,z.shape[1]+1))
        data[1:,1:] = z[:]
        data[0,0] = z.shape[1]
        data[0,1:] = y.flatten()
        data[1:,0] = x.flatten()
        print("data",data)
        fp = open('auto_figures/'+filename+'.dat','w')
        fp.write(float32(data).tostring())
        fp.write('\n')
        fp.close()
        return
    #{{{ sort and shape the data for 3d plotting
    def sort_and_xy(self):
        self.sort(self.dimlabels[0])
        self.sort(self.dimlabels[1])
        if len(self.dimlabels) > 2:
            raise ValueError("I don't know how to handle something with more than two dimensions for a surface plot!")
        #{{{ shared to both
        x_dim = self.dimlabels[0]
        y_dim = self.dimlabels[1]
        x_axis = self.retaxis(x_dim).data
        y_axis = self.retaxis(y_dim).data
        #}}}
        return x_axis,y_axis
    def matrices_3d(self,also1d = False,invert = False,max_dimsize = 1024,downsample_self = False):
        ''' returns X,Y,Z,x_axis,y_axis
        matrices X,Y,Z, are suitable for a variety of mesh plotting, etc, routines
        x_axis and y_axis are the x and y axes
        '''
        this_size = array(self.data.shape)
        sortedself = self.copy()
        if any(this_size > max_dimsize):
            print(lsafen("Warning! The data is big (%s), so I'm automatically downsampling"%(ndshape(self))))
            for j in where(this_size > max_dimsize):
                downsampling = ceil(double(this_size[j]) / max_dimsize)
                print('downsampling',self.dimlabels[j],'by',downsampling)
                sortedself = sortedself[self.dimlabels[j],0::downsampling]
            print(lsafen("I reduced to a max of max_dimsize = %d so the data is now %s"%(max_dimsize,ndshape(sortedself))))

        x_axis,y_axis = sortedself.sort_and_xy()
        if invert:
            print("trying to invert meshplot-like data")
        X = x_axis*ones(shape(y_axis))
        Y = ones(shape(x_axis))*y_axis
        Z = real(sortedself.data)
        if invert:
            X = X[:,::-1]
            Y = Y[:,::-1]
            Z = Z[:,::-1]
        if downsample_self:
            self.data = sortedself.data
            self.setaxis(self.dimlabels[0],x_axis)
            self.setaxis(self.dimlabels[1],y_axis)
        if also1d:
            if invert:
                return X,Y,Z,x_axis[::-1],y_axis[::-1]
            else:
                return X,Y,Z,x_axis,y_axis
        else:
            return X,Y,Z
    #}}}
    def mayavi_surf(self):
        """use the mayavi surf function, assuming that we've already loaded mlab
        during initialization"""
        X,Y,Z = self.matrices_3d()
        s = self.mlab.surf(X,Y,Z)
        return s
    #{{{ 3D mesh plot
    def meshplot(self,stride = None,alpha = 1.0,onlycolor = False,light = None,rotation = None,cmap = cm.gray,ax = None,invert = False,**kwargs):
        r'''takes both rotation and light as elevation, azimuth
        only use the light kwarg to generate a black and white shading display'''
        X,Y,Z = self.matrices_3d()
        if light == True:
            light = [0,0]# I think this is 45 degrees up shining down from the left of the y axis
        if not onlycolor:
            if ax is None: 
                ax = self._init_3d_axis(ax,rotation = rotation)
            else:
                if rotation is not None:
                    raise ValueError("you can only set the rotation once! (you tried"+repr(rotation)+")")
        rstride = 1
        cstride = 1
        x_dim = self.dimlabels[0]
        y_dim = self.dimlabels[1]
        if stride is not None:
            if x_dim in list(stride.keys()):
                rstride = stride[x_dim]
            if y_dim in list(stride.keys()):
                cstride = stride[y_dim]
        if light is not None:
            ls = LightSource(azdeg = light[1],altdeg = light[0])
            if cmap is not None:
                rgb = ls.shade(Z,cmap)
        else:
            mask = isfinite(Z.flatten())
            for_rgb = Z-Z.flatten()[mask].min()
            for_rgb /= for_rgb.flatten()[mask].max()
            if cmap is not None:
                rgb = cmap(for_rgb)
        if onlycolor:
            imshow(rgb)
        else:
            if light is None:
                if cmap is not None:
                    kwargs.update({'cmap':cmap})
                ax.plot_surface(X,Y,Z,
                        rstride = rstride,
                        cstride = cstride,
                        shade = True,
                        **kwargs)
            else:
                newkwargs = {}
                newkwargs['linewidth'] = 0.0
                newkwargs.update(kwargs)
                if cmap is not None:
                    newkwargs['facecolors'] = rgb
                ax.plot_surface(X,Y,Z,
                        rstride = rstride,
                        cstride = cstride,
                        alpha = alpha,
                        shade = False,
                        **newkwargs)
            ax.set_xlabel(x_dim)
            ax.set_ylabel(y_dim)
            ax.set_zlabel(self.name())
        if onlycolor:
            return
        else:
            return ax
    def contour(self,labels = True,**kwargs):
        """Contour plot -- kwargs are passed to the matplotlib
        `contour` function.

        See docstring of `figlist_var.image()` for an example

        Attributes
        ----------
        labels : boolean
            Whether or not the levels should be labeled.
            Defaults to True
        """
        x_axis,y_axis = self.dimlabels
        x = self.getaxis(x_axis)[:,None]
        y = self.getaxis(y_axis)[None,:]
        if 'levels' not in list(kwargs.keys()):
            levels = r_[self.data.min():self.data.max():30j]
        cs = contour(x*ones_like(y),ones_like(x)*y,self.data,**kwargs)
        if labels:
            clabel(cs,inline = 1,fontsize = 10)
        xlabel(self.unitify_axis(x_axis))
        ylabel(self.unitify_axis(y_axis))
        return cs
    def waterfall(self,alpha = 0.3,ax = None,rotation = None,color = 'b',edgecolor = 'k'):
        if ax is None: 
            ax = self._init_3d_axis(ax,rotation = rotation)
        else:
            if rotation is not None:
                raise ValueError("you can only set the rotation once!")
        if len(self.dimlabels) > 2:
            raise ValueError("I don't know how to handle something with more than two dimensions for a surface plot!")
        #{{{ shared to both
        x_dim = self.dimlabels[0]
        y_dim = self.dimlabels[1]
        try:
            x_axis = self.retaxis(x_dim).data
        except Exception as e:
            raise ValueError(strm('trying to get the info on axis', x_dim, 'which is',
                self.getaxis(x_dim))
                +explain_error(e))
        y_axis = self.retaxis(y_dim).data
        #}}}
        ax.set_xlabel(self.unitify_axis(x_dim))
        ax.set_ylabel(self.unitify_axis(y_dim))
        ax.set_zlabel(self.unitify_axis(self.name(),is_axis = False))
        verts = []
        xs = x_axis.flatten()
        xs = r_[xs[0],xs,xs[-1]] # add points for the bottoms of the vertices
        ys = y_axis.flatten()
        for j in range(0,len(ys)):
            zs = self[y_dim,j].data.flatten()
            zs = r_[0,zs,0]
            verts.append(list(zip(xs,zs))) # one of the faces
        poly = PolyCollection(verts, facecolors = [color]*len(verts), edgecolors = edgecolor) # the individual facecolors would go here
        poly.set_alpha(alpha)
        fig = gcf()
        #ax = fig.add_subplot(111,projection = '3d')
        ax.add_collection3d(poly,zs = ys, zdir = 'y')
        ax.set_zlim3d(self.data.min(),self.data.max())
        ax.set_xlim3d(xs.min(),xs.max())
        ax.set_ylim3d(ys.min(),ys.max())
        return ax
    def _init_3d_axis(self,ax,rotation = None):
        # other things that should work don't work correctly, so use this to initialize the 3D axis
        #ax.view_init(elev = rotation[0],azim = rotation[1])
        if rotation is None:
            rotation = [0,0]
        if ax is None:
            fig = gcf()
            ax = axes3d.Axes3D(fig)
            print("I'm trying to rotate to",rotation)
            #ax.view_init(20,-120)
            #ax.view_init(elev = 20 + rotation[1],azim = -120 + rotation[0])
            ax.view_init(azim = rotation[0],elev = rotation[1])
        return ax
    def oldtimey(self,alpha = 0.5,ax = None,linewidth = None,sclinewidth = 20.,light = True,rotation = None,invert = False,**kwargs):
        sortedself = self.copy()
        self.sort(self.dimlabels[0])
        self.sort(self.dimlabels[1])
        if invert:
            print("trying to invert oldtimey")
        if linewidth is None:
            linewidth = sclinewidth/sortedself.data.shape[1]
            print("setting linewidth to %0.1f"%linewidth)
        if ax is None: 
            ax = sortedself._init_3d_axis(ax,rotation = rotation)
        else:
            if rotation is not None:
                raise ValueError("you can only set the rotation once!")
        ax = sortedself.meshplot(linewidth = 0,light = light,ax = ax,invert = invert)
        #return
        if len(sortedself.dimlabels) > 2:
            raise ValueError("I don't know how to handle something with more than two dimensions for a surface plot!")
        #{{{ shared to both
        x_dim = sortedself.dimlabels[0]
        y_dim = sortedself.dimlabels[1]
        x_axis = sortedself.retaxis(x_dim).data
        y_axis = sortedself.retaxis(y_dim).data
        #}}}
        verts = []
        xs = x_axis.flatten()
        ys = y_axis.flatten() # this is the depth dimension
        if invert:
            ys = ys[::-1]
        for j in range(0,len(ys)):
            zs = sortedself[y_dim,j].data.flatten() # pulls the data (zs) for a specific y slice
            if invert:
                zs = zs[::-1]
            ax.plot(xs,ones(len(xs))*ys[j],zs,'k',linewidth = linewidth)
        fig = gcf()
        ax.set_zlim3d(sortedself.data.min(),sortedself.data.max())
        ax.set_xlim3d(xs.min(),xs.max())
        #if invert:
        #    ax.set_ylim3d(ys.max(),ys.min())
        #else:
        ax.set_ylim3d(ys.min(),ys.max())
        return ax
    #}}}
    #}}}
    #{{{ error-related functions
    def normalize(self,axis,first_figure = None):#,whichpoint = slice(0,1,None)):
        x = self.data
        n = len(x)
        S = sparse.lil_matrix((n,n))
        S.setdiag((self.get_error())**2)
        self.set_error(None)
        first_point = self[axis,0:1].copy() # this makes another instance that contains just the first point, for error propagation
        B = sparse.lil_matrix((n,n))
        B.setdiag(1./x)
        B[0,:] = -x/(x[0]**2) # Sparse seems to only support row assignment, so make the transpose to give it what it wants
        B[0,0] = 0.0
        B = B.T
        E = B * S * (B.T) # verified that this is matrix multiplication
        self /= first_point # this gives the experimentally measured E
        #{{{ now, chop out the first point, which is meaningless
        self = self[axis,1:]
        E = E[1:,1:]
        #}}}
        self.set_error(sqrt(E.diagonal()))
        E.setdiag(zeros(n-1))
        self.data_covariance = E
        return self
    def get_covariance(self):
        '''this returns the covariance matrix of the data'''
        if hasattr(self,'data_covariance'):
            E = self.data_covariance.copy()
        else:
            n = size(self.data)
            E = sparse.lil_matrix((n,n))
        try:
            E.setdiag(self.get_error()**2)
        except Exception as e:
            raise ValueError(strm('Problem getting covariance because error is',self.get_error())+explain_error(e))
        return E.toarray()
    #}}}
    #{{{ shortcuts for axes
    def axlen(self,axis):
        r"""return the size (length) of an axis, by name
        
        Parameters
        ----------

        axis: str
            name of the axis whos length you are interested in
        """
        return shape(self.data)[self.axn(axis)]
    def axn(self,axis):
        r'''Return the index number for the axis with the name "axis"

        This is used by many other methods.
        As a simple example,
        self.:func:`axlen`(axis) (the axis length) returns
        ``shape(self.data)[self.axn(axis)]``

        Parameters
        ----------

        axis: str
            name of the axis
        '''
        try:
            return self.dimlabels.index(axis)
        except:
            raise ValueError(' '.join(map(repr,['there is no axis named',axis,'all axes are named',self.dimlabels])))
    def indices(self,axis_name,values):
        r'Return a string of indeces that most closely match the axis labels corresponding to values. Filter them to make sure they are unique.'
        x = self.getaxis(axis_name)
        retval = []
        for j in values:
            retval.append(argmin(abs(x - j)))
        retval = array(retval)
        return unique(retval)
    #}}}
    #{{{ dictionary functions -- these convert between two formats:
    # dictionary -- stuff labeled according the dimension label.
    # list -- same information, but it's assumed they are listed in the order given by "dimlabels"
    def mkd(self,*arg,**kwargs):
        'make dictionary format'
        #{{{ process kwargs
        give_None = True
        if len(kwargs) > 0:
            if 'give_None' in list(kwargs.keys()):
                give_None = kwargs.pop('give_None')
        if len(kwargs) > 0:
            raise ValueError(strm("you passed mkd kwargs I didn't understand:",kwargs))
        #}}}
        if len(arg) == 1:
            if emptytest(arg[0]):
                return dict(list(zip(self.dimlabels,
                    [None]*len(self.dimlabels))))
            if len(arg[0]) != len(self.dimlabels):
                print(r"{\color{red}WARNING! mkd error (John will fix this later):}")
                print("When making a dictionary with mkd, you must pass a list that has one element for each dimension!  dimlabels is "+repr(self.dimlabels)+" and you passed "+repr(arg)+'\n\n')
                raise ValueError("When making a dictionary with mkd, you must pass a list that has one element for each dimension!  dimlabels is "+repr(self.dimlabels)+" and you passed "+repr(arg))
            for i,v in enumerate(arg[0]):
                if isinstance(v, ndarray):
                    if v.shape == ():
                        arg[0][i] = None
            if give_None:
                return dict(list(zip(self.dimlabels,arg[0])))
            else:
                #{{{ don't return values for the things that are None
                mykeys = [self.dimlabels[j] for j in range(0,len(self.dimlabels)) if arg[0][j] is not None]
                myvals = [arg[0][j] for j in range(0,len(self.dimlabels)) if arg[0][j] is not None]
                return dict(list(zip(mykeys,myvals)))
                #}}}
        elif len(arg) == 0:
            if not give_None:
                raise ValueError("You can't tell me not to give none and then not pass me anything!!")
            return dict(list(zip(self.dimlabels,
                [None]*len(self.dimlabels))))
        else:
            raise ValueError(strm('.mkd() doesn\'t know what to do with %d arguments',len(arg)))
    def fld(self,dict_in,noscalar = False):
        'flatten dictionary -- return list'
        return [dict_in[x] for x in self.dimlabels]
    #}}}
    #{{{ set + get the error + units
    #{{{ set units
    def set_units(self,*args):
        if len(args) == 2:
            unitval = args[1] # later, have some type of processing bojive
            if self.axis_coords_units is None or len(self.axis_coords_units) == 0:
                self.axis_coords_units = [None] * len(self.dimlabels)
            self.axis_coords_units[self.axn(args[0])] = unitval
        elif len(args) == 1:
            unitval = args[0] # later, have some type of processing bojive
            self.data_units = unitval
        else:
            raise TypeError(".set_units() takes data units or 'axis' and axis units")
        return self
    def human_units(self):
        prev_label = self.get_units()
        # -- rescaling for y axis seems screwed up, so
        # just skip it
        #if prev_label is not None and len(prev_label)>0:
        #    #{{{ find the average order of magnitude, rounded down to the nearest power of 3
        #    average_oom = log10(abs(self.data))/3.
        #    average_oom = average_oom[isfinite(average_oom)].mean()
        #    #}}}
        #    logger.debug(strm("(human units): for data the average oom is",average_oom*3))
        #    if round(average_oom) == 0.0:
        #        average_oom = 0
        #    else:
        #        average_oom = 3*floor(average_oom)
        #    logger.debug(strm("(human units): for data I round this to",average_oom))
        #    this_str = apply_oom(average_oom,self.data,prev_label=prev_label) 
        #    self.set_units(this_str)
        #else:
        #    logger.debug(strm('data does not have a unit label'))
        for thisaxis in self.dimlabels:
            prev_label = self.get_units(thisaxis)
            if prev_label is not None and len(prev_label)>0:
                data_to_test = self.getaxis(thisaxis)
                logger.debug(strm("the axis",thisaxis,"looks like this:",data_to_test))
                if data_to_test is not None:
                    try:
                        data_to_test = data_to_test[isfinite(data_to_test)]
                    except:
                        raise ValueError(strm('data_to_test is',data_to_test,'isfinite is',isfinite(data_to_test)))
                    if len(data_to_test) == 0:
                        raise ValueError(strm("Your",thisaxis,"axis doesn't seem to have any sensible values!"))
                    #{{{ find the average order of magnitude, rounded down to the nearest power of 3

                    average_oom = log10(abs(data_to_test))/3.
                    logger.debug(strm("for axis: dtype",data_to_test.dtype))
                    logger.debug(strm("for axis: dtype",data_to_test))
                    logger.debug(strm("for axis: oom:",average_oom))
                    average_oom = average_oom[isfinite(average_oom)].mean()
                    #}}}
                    logger.debug(strm("for axis",thisaxis,"the average oom is",average_oom*3))
                    average_oom = 3*floor(average_oom)
                    logger.debug(strm("for axis",thisaxis,"I round this to",average_oom))
                    x = self.getaxis(thisaxis)
                    result_label = apply_oom(average_oom,x,prev_label=prev_label)
                    self.set_units(thisaxis,result_label)
                else:
                    logger.debug(strm(thisaxis,'does not have an axis label'))
            else:
                logger.debug(strm(thisaxis,'does not have a unit label'))
        return self
    #}}}
    #{{{ get units
    def units_texsafe(self,*args):
        retval = self.get_units(*args)
        if retval is None:
            return None
        if retval.find('\\') > -1:
            retval = '$'+retval+'$'
        return retval
    def replicate_units(self,other):
        for thisaxis in self.dimlabels:
            if other.get_units(thisaxis) is not None:
                self.set_units(thisaxis,other.get_units(thisaxis))
        if other.get_units() is not None:
            self.set_units(other.get_units(thisaxis))
        return self
    def get_units(self,*args):
        if len(args) == 1:
            if self.axis_coords_units is None:
                return None
            if len(self.axis_coords_units) == 0:
                return None
            try:
                return self.axis_coords_units[self.axn(args[0])]
            except:
                raise RuntimeError(strm('problem getting units for',args[0],'dimension',self.dimlabels,self.axis_coords_units))
        elif len(args) == 0:
            return self.data_units
        else:
            raise ValueError(".set_units() takes axis or nothing")
    #}}}
    #{{{ set error
    def set_error(self,*args):
        r'''set the errors: either
        
        `set_error('axisname',error_for_axis)` or `set_error(error_for_data)`

        `error_for_data` can be a scalar, in which case, **all** the data errors are set to `error_for_data`
        .. todo::
                several options below -- enumerate them in the documentation
        '''
        if (len(args) is 1) and isscalar(args[0]):
            if args[0] == 0:
                args = (zeros_like(self.data),)
            else:
                args = (ones_like(self.data) * args[0],)
        if (len(args) is 1) and (isinstance(args[0], ndarray)):
            self.data_error = reshape(args[0],shape(self.data))
        elif (len(args) is 1) and (isinstance(args[0], list)):
            self.data_error = reshape(array(args[0]),shape(self.data))
        elif (len(args) is 2) and (isinstance(args[0], str)) and (isinstance(args[1], ndarray)):
            self.axis_coords_error[self.axn(args[0])] = args[1]
        elif (len(args) is 2) and (isinstance(args[0], str)) and (isscalar(args[1])):
            self.axis_coords_error[self.axn(args[0])] = args[1]*ones_like(self.getaxis(args[0]))
        elif (len(args) is 1) and args[0] is None:
            self.data_error = None
        else:
            raise TypeError(' '.join(map(repr,['Not a valid argument to set_error:',list(map(type,args))])))
        return self
    #}}}
    #{{{ random mask -- throw out points
    def random_mask(self,axisname,threshold = exp(-1.0),inversion = False):
        r'''generate a random mask with about 'threshold' of the points thrown out'''
        if inversion:
            threshold = threshold / (1.0 - threshold)
        myr = rand(self.data.shape[self.axn(axisname)]) # random array same length as the axis
        return myr > threshold
    #}}}
    #{{{ get error
    def get_error(self,*args):
        '''get a copy of the errors\neither set_error('axisname',error_for_axis) or set_error(error_for_data)'''
        if (len(args) is 0):
            if self.data_error is None:
                return None
            else:
                return real(self.data_error)
        elif (len(args) is 1):
            thearg = args[0]
            if isinstance(thearg, str_):
                thearg = str(thearg) # like in the other spot, this became necessary with some upgrade, though I'm not sure that I should maybe just change the error functions to treat the numpy string in the same way
            if (isinstance(thearg, str)):
                if len(self.axis_coords_error) == 0: self.axis_coords_error = [None] * len(self.dimlabels) # is we have an empty axis_coords_error, need to fill with None's
                try:
                    errorforthisaxis = self.axis_coords_error[self.axn(thearg)]
                except Exception as e:
                    raise RuntimeError(strm('Problem trying to load error',self.axn(thearg),'for axis',thearg,'out of',self.axis_coords_error)
                            +explain_error(e))
                if errorforthisaxis is None:
                    return None
                else:
                    x = self.axis_coords_error[self.axn(thearg)]
                    if isinstance(x, ndarray):
                        if x.shape == ():
                            return None
                        else:
                            return real(self.axis_coords_error[self.axn(thearg)])
                    else:
                        return real(self.axis_coords_error[self.axn(thearg)])
        else:
            raise ValueError(strm('Not a valid argument to get_error: *args=',args,'map(type,args)=',list(map(type,args))))
        #}}}
    #}}}
    #{{{ match dims --
    def matchdims(self,other):
        r'add any dimensions to self that are not present in other'
        #print 'diagnose: matching',ndshape(self),'to',ndshape(other)
        addeddims =  list(set(self.dimlabels)^set(other.dimlabels))
        newdims = addeddims + self.dimlabels
        newshape = [1]*len(addeddims) + list(self.data.shape)
        #print 'diagnose: newshape',newshape,'newdims',newdims
        #{{{ reshape to the new dimensions  
        new_axis_coords = [r_[1]]*len(addeddims) + self.axis_coords
        self.data = self.data.reshape(newshape)
        self.dimlabels = newdims
        if len(self.axis_coords)>0:
            self.axis_coords = new_axis_coords
        #}}}
        #{{{ if we are adding dimensions, we will need to reorder to match the order of the other   
        if len(addeddims)>0:
            self.reorder(other.dimlabels)
        #}}}
        return self
    #}}}
    #{{{ rename
    def rename(self,previous,new):
        self.dimlabels[self.dimlabels.index(previous)] = new
        return self
    #}}}
    #{{{ display and other properties
    #{{{ set and get prop
    def unset_prop(self,arg):
        "remove a 'property'"
        self.other_info.pop(arg)
        if len(self.other_info) == 0:
            del self.other_info
        return self
    def set_prop(self,*args):
        r"""set a 'property' of the nddata
        This is where you can put all unstructured information (e.g. experimental parameters, etc)"""
        if len(args) == 2:
            propname,val = args
            self.other_info.update({propname:val})
        elif len(args) == 1 and isinstance(args[0], dict):
            self.other_info.update(args[0])
        else:
            raise ValueError("I don't know what you're passing to set prop!!!")
        return self
    def copy_props(self,other):
        r"""Copy all properties (see :func:`get_prop`) from another nddata
        object -- note that these include properties pertaining the the FT
        status of various dimensions."""
        self.other_info.update(deepcopy(other.other_info))
        return self
    def get_prop(self,propname=None):
        r'''return arbitrary ND-data properties (typically acquisition parameters *etc.*) by name (`propname`)
        
        In order to allow ND-data to store acquisition parameters and other info that accompanies the data,
        but might not be structured in a gridded format, nddata instances
        always have a `other_info` dictionary attribute,
        which stores these properties by name.

        If the property doesn't exist, this returns `None`.
        
        Parameters
        ----------
        propname: str
            Name of the property that you're want returned.
            If this is left out or set to "None" (not given), the names of the available
            properties are returned.
            If no exact match is found, and propname contains a . or * or [, it's
            assumed to be a regular expression.
            If several such matches are found, the error message is informative.

            .. todo::
                have it recursively search dictionaries (e.g. bruker acq)

        Returns
        -------
        The value of the property (can by any type) or `None` if the property doesn't exist.
        '''
        if propname is None:
            return self.other_info.keys()
        if propname not in self.other_info.keys():
            if '.' in propname or '*' in propname or '[' in propname:
                propname_re = re.compile(propname)
                matches = [j for j in self.other_info.keys() if propname_re.match(j)]
                if len(matches) == 0:
                    return None
                assert len(matches) == 1, "I found %d matches for regexp %s in properties: %s"%(len(matches),
                        propname,
                        ' '.join(matches))
                return self.other_info[matches[0]]
            else:
                return None
        return self.other_info[propname]
    def name(self,*arg):
        r"""args:
           .name(newname) --> Name the object (for storage, etc)
           .name() --> Return the name"""
        if len(arg) == 1:
            self.set_prop('name',arg[0])
            return self
        elif len(arg) == 0:
            return self.get_prop('name')
        else:
            raise ValueError("invalid number of arguments")
    #}}}
    #{{{ set and get plot color
    def set_plot_color(self,thiscolor):
        if thiscolor is None:
            return
        if thiscolor is str:
            colordict = {'r':[1,0,0],
                    'g':[0,1,0],
                    'b':[0,0,1],
                    'k':[0,0,0],
                    'y':[0.5,0.5,0],
                    'o':[0.75,0.25,0],
                    'c':[0,0.5,0.5]}
            try:
                thiscolor = colordict[thiscolor]
            except:
                raise ValueError(strm('Color',thiscolor,'not in dictionary'))
        self.other_info.update({'plot_color':thiscolor})
        return
    def get_plot_color(self):
        if 'plot_color' in self.get_prop():
            return self.other_info['plot_color']
        else:
            return None
    #}}}
    #}}}
    #{{{ arithmetic
    def dot(self,arg):
        """Tensor dot of self with arg -- dot all matching dimension labels.  This can be used to do matrix multiplication, but note that the order of doesn't matter, since the dimensions that are contracted are determined by matching the dimension names, not the order of the dimension.

        >>> a = nddata(r_[0:9],[3,3],['a','b'])
        >>> b = nddata(r_[0:3],'b')
        >>> print a.C.dot(b)
        >>> print a.data.dot(b.data)

        >>> a = nddata(r_[0:27],[3,3,3],['a','b','c'])
        >>> b = nddata(r_[0:9],[3,3],['a','b'])
        >>> print a.C.dot(b)
        >>> print tensordot(a.data,b.data,axes=((0,1),(0,1)))

        >>> a = nddata(r_[0:27],[3,3,3],['a','b','c'])
        >>> b = nddata(r_[0:9],[3,3],['a','d'])
        >>> print a.C.dot(b)
        >>> print tensordot(a.data,b.data,axes=((0),(0)))
        """
        A,B = self.aligndata(arg)
        matching_dims = list(set(self.dimlabels) & set(arg.dimlabels))
        assert len(matching_dims) > 0, "no matching dimensions!"
        # {{{ store the dictionaries for later use
        axis_coords_dict = A.mkd(A.axis_coords)
        axis_units_dict = A.mkd(A.axis_coords_units)
        axis_coords_error_dict = A.mkd(A.axis_coords_error)
        # }}}
        # manipulate "self" directly
        self.dimlabels = [j for j in A.dimlabels if j not in matching_dims]
        match_idx = [A.axn(j) for j in matching_dims]
        if (self.get_error() is not None) or (arg.get_error() is not None):
            raise ValueError("we plan to include error propagation here, but not yet provided")
        self.data = tensordot(A.data,B.data,axes=(match_idx,match_idx))
        logger.debug(strm("shape of A is",ndshape(A)))
        logger.debug(strm("shape of B is",ndshape(B)))
        logger.debug(strm("matching_dims are",matching_dims))
        newsize = [(A.data.shape[j] if A.data.shape[j] != 1 else B.data.shape[j])
                for j in range(len(A.data.shape)) if A.dimlabels[j] not in matching_dims]
        self.data = self.data.reshape(newsize)
        # {{{ use the dictionaries to reconstruct the metadata
        self.axis_coords = self.fld(axis_coords_dict)
        self.axis_coords_units = self.fld(axis_units_dict)
        self.axis_coords_error = self.fld(axis_coords_error_dict)
        # }}}
        return self
    def __add__(self,arg):
        if isscalar(arg):
            A = self.copy()
            if isinstance(arg, complex) and self.data.dtype not in [complex128,complex64]:
                A.data = complex128(A.data)
            A.data += arg
            # error does not change
            return A
        #{{{ shape and add
        A,B = self.aligndata(arg)
        logger.debug(strm('after alignment, right data looks like:',ndshape(B)))
        retval = A.copy()
        retval.data = A.data + B.data
        #}}}
        Aerr = A.get_error()
        Berr = B.get_error()
        Rerr = 0.0
        if Aerr is not None:
            Rerr += (Aerr)**2
        if Berr is not None:
            Rerr += (Berr)**2
        Rerr = sqrt(real(Rerr)) # convert back to stdev
        if Aerr is None and Berr is None:
            Rerr = None
        retval.set_error(Rerr)
        return retval
    def __sub__(self,arg):
        return self.__add__(-1*arg)
    def __lt__(self,arg):
        if isinstance(arg, ndarray):
            retval = self.copy()
            retval.data = retval.data < arg
            return retval
        elif isinstance(arg,nddata):
            retval,B = self.aligndata(arg)
            retval.data = retval.data < B.data
            return retval
        elif isscalar(arg):
            retval = self.copy()
            retval.data = retval.data < arg
            return retval
        else:
            raise ValueError("I don't know what to do with an argument of type"+repr(type(arg)))
    def __gt__(self,arg):
        if isinstance(arg, ndarray):
            retval = self.copy()
            retval.data = retval.data > arg
            return retval
        elif isinstance(arg,nddata):
            retval,B = self.aligndata(arg)
            retval.data = retval.data > B.data
            return retval
        elif isscalar(arg):
            retval = self.copy()
            retval.data = retval.data > arg
            return retval
        else:
            raise ValueError("I don't know what to do with an argument of type"+repr(type(arg)))
    def __le__(self,arg):
        if isinstance(arg, ndarray):
            retval = self.copy()
            retval.data = retval.data <= arg
            return retval
        elif isinstance(arg,nddata):
            retval,B = self.aligndata(arg)
            retval.data = retval.data <= B.data
            return retval
        elif isscalar(arg):
            retval = self.copy()
            retval.data = retval.data <= arg
            return retval
        else:
            raise ValueError("I don't know what to do with an argument of type"+repr(type(arg)))
    def __ge__(self,arg):
        if isinstance(arg, ndarray):
            retval = self.copy()
            retval.data = retval.data >= arg
            return retval
        elif isinstance(arg,nddata):
            retval,B = self.aligndata(arg)
            retval.data = retval.data >= B.data
            return retval
        elif isscalar(arg):
            retval = self.copy()
            retval.data = retval.data >= arg
            return retval
        else:
            raise ValueError("I don't know what to do with an argument of type"+repr(type(arg)))
    def __mul__(self,arg):
        #{{{ do scalar multiplication
        if isscalar(arg):
            #print "multiplying",self.data.dtype,"with scalar of type",type(arg)
            A = self.copy()
            if isinstance(arg, complex) and self.data.dtype not in [complex128,complex64]:
                A.data = complex128(A.data)
            A.data *= arg
            if A.get_error() is not None:
                error = A.get_error()
                error *= abs(arg)
            return A
        #}}}
        #{{{ shape and multiply
        try:
            A,B = self.aligndata(arg)
        except Exception as e:
            if arg.name() is not None and self.name() is not None:
                raise ValueError(strm("Error aligning right (arg)", arg.name(),
                    "with left (self)", self.name())+explain_error(e))
            else:
                raise ValueError("Error aligning"+explain_error(e))
        retval = A.copy()
        retval.data = A.data * B.data
        #}}}
        #{{{ if we have error for both the sets of data, I should propagate that error
        Aerr = A.get_error()
        Berr = B.get_error()
        Rerr = 0.0 # we can have error on one or both, so we're going to need to add up the variances
        if Aerr is not None:
            Rerr += (Aerr * B.data)**2
        if Berr is not None:
            Rerr += (Berr * A.data)**2
        Rerr = sqrt(real(Rerr)) # convert back to stdev
        if Aerr is None and Berr is None:
            Rerr = None
        #}}}
        retval.set_error(Rerr)
        return retval
    def __rpow__(self,arg):
        result = self.copy()
        result.set_error(None)
        logger.info("error propagation for right power not currently supported (do you need this, really?)")
        assert isscalar(arg) or isinstance(arg, ndarray), "currently right power only supported for ndarray and scalars -- do you really need something else??"
        result.data = arg**self.data
        return result
    def __pow__(self,arg):
        if arg == -1:
            x = self.get_error()
            result = self.copy()
            result.data = 1.0/result.data
            if x is not None:
                result.set_error(abs(x.copy()/(self.data**2)))
            return result
        elif arg == 2:
            return self * self
        else:
            if self.get_error() is not None:
                raise ValueError(strm("nothing but -1 and 2 supported yet! (you tried to raise to a power of "+repr(arg)+")"))
            else:
                result = self.copy()
                result.data = result.data**arg
                return result
    def __truediv__(self,arg):
        return self.__div__(arg)
    def __div__(self,arg):
        if isscalar(arg):
            A = self.copy()
            A.data /= arg
            if A.get_error() is not None:
                error = A.get_error()
                error /= abs(arg)
            return A
        A,B = self.aligndata(arg)
        retval = A.copy()
        retval.data = A.data / B.data
        #{{{ if we have error for both the sets of data, I should propagate that error
        Aerr = A.get_error()
        Berr = B.get_error()
        Rerr = 0.0 # we can have error on one or both, so we're going to need to add up the variances
        dt128 = dtype('complex128')
        if Aerr is not None:
            if (A.data.dtype is dt128) or (B.data.dtype is dt128):# this should avoid the error that Ryan gets
                Rerr += (complex128(Aerr)/complex128(B.data))**2
            else:
                Rerr += (Aerr/B.data)**2
        if Berr is not None:
            if (A.data.dtype is dt128) or (Berr.dtype is dt128) or (B.data.dtype is dt128):# this should avoid the error that Ryan gets
                Rerr += (complex128(A.data)*complex128(Berr)/(complex128(B.data)**2))**2
            else:
                try:
                    Rerr += (A.data*Berr/(B.data**2))**2
                except:
                    raise ValueError(strm('self was',self,
                        'arg was',arg,
                        'dtype of A.data',A.data.dtype,
                        'dtype of Berr',Berr.dtype,
                        'dtype of B.data',Berr) + explain_error(e))
        try:
            Rerr = sqrt(real(Rerr)) # convert back to stdev --> note that this has problems with complex numbers, hence the "abs" above
        except AttributeError as e:
            raise AttributeError(strm("Rerr gave an attribute error when you passed",Rerr) + explain_error(e))
        #print "DEBUG: step 3",Rerr
        #print "Rerr dtype",Rerr.dtype
        if Aerr is None and Berr is None:
            Rerr = None
        #}}}
        retval.set_error(Rerr)
        return retval
    def __invert__(self):
        if self.data.dtype is dtype('bool'):
            self.data = ~self.data
            return self
        else:
            raise ValueError('invert only implemented for boolean now')
    def __abs__(self):
        return self.runcopy(abs)
    __radd__ = __add__
    __rmul__ = __mul__
    def __rsub__(self,arg):
        return -1*(self-arg)
    def __neg__(self):
        return -1*self
    def __rdiv__(self,arg):
        return arg * (self**(-1))
    #def real(self):
    #    self.data = real(self.data)
    #    return self
    #}}}
    #{{{ align data
    def aligndata(self,arg):
        r'''This is a fundamental method used by all of the arithmetic operations.
        It uses the dimension labels of `self` (the current instance) and `arg`
        (an nddata passed to this method) to generate two corresponding output
        nddatas that I refer to here, respectively, as `A` and `B`.  `A` and
        `B` have dimensions that are "aligned" -- that is, they are identical
        except for singleton dimensions (note that numpy automatically tiles
        singleton dimensions).  Regardless of how the dimensions of `self.data`
        and `arg.data` (the underlying numpy data) were ordered, `A.data` and
        `B.data` are now ordered identically, where dimensions with the same
        label (`.dimlabel`) correspond to the same numpy index.  This allows
        you do do math.

        Note that, currently, both `A` and `B` are given a full set of axis
        labels, even for singleton dimensions.  This is because we're assuming
        you're going to do math with them, and that the singleton dimensions
        will be expanded.

        Parameters
        ==========
        arg : nddata or ndarray
            The nddata that you want to align to `self`.
            If arg is an ndarray, it will try to match dimensions to self based
            on the length of the dimension.
            **Note:** currently there is an issue where this will only really
            work for 1D data, since it first makes an nddata instance based on
            arg, which apparently collapses multi-D data to 1D data.

        Returns
        =======
        A : nddata
            realigned version of `self`
        B : nddata
            realigned version of `arg` (the argument)
        '''
        #{{{ if zero dimensional, fake a singleton dimension and recurse
        #{{{ unless both are zero dimensional, in which case, just leave alone
        logger.debug(strm("starting aligndata"))
        if isscalar(arg) or isinstance(arg, ndarray):
            arg = nddata(arg)
            index_dims = [j for j in r_[0:len(arg.dimlabels)]
                     if arg.dimlabels[j]=='INDEX']
            for j in index_dims:# find dimension of matching length
                match_dims = nonzero(arg.data.shape[j]==array(self.data.shape))[0]
                if len(match_dims) > 0:
                    arg.dimlabels[j] = self.dimlabels[match_dims[0]]
                if len(match_dims) != len(index_dims):
                    raise ValueError("you seem to by multiplying by something with an 'INDEX' data and something that doesn't have that -- is this really what you want?  (this is commonly produced by multiplying a mismatched ndarray by an nddata)")
        if ndshape(self).zero_dimensional and ndshape(arg).zero_dimensional:
            logger.debug(strm("(1) yes, I found something zero dimensional"))
            return self.copy(),arg.copy()
        #}}}
        elif ndshape(self).zero_dimensional:
            logger.debug(strm("(2) yes, I found something zero dimensional"))
            logger.debug(strm("yes, I found something zero dimensional"))
            A = self.copy()
            A.dimlabels = [arg.dimlabels[0]]
            A.data = A.data.reshape(1)
            return A.aligndata(arg)
        elif ndshape(arg).zero_dimensional:
            logger.debug(strm("(3) yes, I found something zero dimensional"))
            logger.debug(strm("yes, I found something zero dimensional"))
            arg = arg.copy()
            arg.dimlabels = [self.dimlabels[0]]
            arg.data = arg.data.reshape(1)
            return self.aligndata(arg)
        #}}}
        selfout = self.copy() # copy self
        assert len(selfout.data.shape) != 0 and len(arg.data.shape) != 0, ("neither"
         " self nor arg should be zero dimensional at this point (previous code"
         " should have taken care of that")
        # {{{create newdims, consisting of dimlabels for self, followed by the
        # names of the dimensions in arg that are not also in self -- order for
        # both is important; then create a matching selfshape
        augmentdims = [x for x in arg.dimlabels if x in
                set(self.dimlabels)^set(arg.dimlabels)] # dims in arg
        #                   but not self, ordered as they were in arg
        newdims = self.dimlabels + augmentdims
        selfshape = list(selfout.data.shape)+list(
                ones(len(augmentdims),dtype=uint64)) # there is no need to
        #       transpose self, since its order is preserved
        # }}}
        argout = arg.copy()
        # {{{ now create argshape for the reshaped argument
        new_arg_labels = [x for x in newdims if x in
                arg.dimlabels] #  only the labels valid for arg, ordered
        #                         as they are in newdims
        argshape = list(ones(len(newdims), dtype=int64))# should be a better solution
        logger.debug(strm("DEBUG 2: shape of self",ndshape(self),"self data shape",self.data.shape,"shape of arg",ndshape(arg),"arg data shape",arg.data.shape))
        logger.debug(strm("DEBUG 3: shape of selfout",ndshape(selfout),"selfout data shape",selfout.data.shape,"shape of argout",ndshape(argout),"argout data shape",argout.data.shape))
        #{{{ wherever the dimension already exists in arg, pull the shape from arg
        for j,k in enumerate(newdims):
            if k in argout.dimlabels:
                try:
                    argshape[j] = argout.data.shape[argout.axn(k)]
                except:
                    raise ValueError("There seems to be a problem because the" +
                            "shape of argout is now len:%d"%len(argout.data.shape),
                            argout.data.shape,"while the dimlabels is len:%d"%len(
                                argout.dimlabels),argout.dimlabels)
        # }}}
        # }}}
        # {{{ transpose arg to match newshape
        argorder = list(map(argout.dimlabels.index,new_arg_labels)) # for
        #          each new dimension, determine the position of the
        #          original dimension
        selfout.data = selfout.data.reshape(int64(selfshape)) # and reshape
        #          to its new shape
        selfout.dimlabels = newdims
        try:
            argshape = int64(argshape)
            argout.data = argout.data.transpose(argorder
                    ).reshape(argshape) # and reshape the data
        except ValueError as Argument:
            raise ValueError('the shape of the data is ' +
                    repr(argout.data.shape) + ' the transpose ' +
                    repr(argorder) + ' and the new shape ' +
                    repr(argshape) + ' original arg: ' +
                    repr(Argument))
        argout.dimlabels = newdims
        # }}}
        # {{{ transpose the data errors appropriately
        if selfout.get_error() is not None:
            try:
                temp = selfout.get_error().copy().reshape(selfshape)
            except ValueError as Argument:
                raise ValueError("The instance (selfout) has a shape of "
                        + repr(selfout.data.shape) +
                        " but its error has a shape of" +
                        repr(selfout.get_error().shape) +
                        "!!!\n\n(original argument:\n" +
                        repr(Argument) + "\n)")
            selfout.set_error(temp)
        if argout.get_error() is not None:
            try:
                temp = argout.get_error().copy().transpose(argorder).reshape(argshape)
            except ValueError as Argument:
                raise ValueError("The argument (argout) has a shape of "
                        + repr(argout.data.shape)
                        + " but its error has a shape of" +
                        repr(argout.get_error().shape) + "(it's " +
                        repr(argout.get_error()) +
                        ")!!!\n\n(original argument:\n" +
                        repr(Argument) + "\n)")
            argout.set_error(temp)
        # }}}
        if (len(selfout.axis_coords)>0) or (len(argout.axis_coords)>0):
            #{{{ transfer the errors and the axis labels
            #{{{ make dictionaries for both, and update with info from both, giving preference to self
            axesdict = selfout.mkd()
            #print "DEBUG 4: original mkd",axesdict
            errordict = selfout.mkd()
            # {{{ define a function that allows me to only update non-zero axes
            def non_empty_axes(input_data,ret_err = False):
                if ret_err:
                    temp_dict = input_data.mkd(input_data.axis_coords_error)
                else:
                    temp_dict = input_data.mkd(input_data.axis_coords)
                temp_dict = {k:v for k,v in temp_dict.items()
                        if v is not None and len(v) > 0}
                return temp_dict
            # }}}
            #{{{ add the axes and errors for B
            if isinstance(arg.axis_coords, list):
                if len(arg.axis_coords) > 0:
                    axesdict.update(non_empty_axes(arg))
            if isinstance(arg.axis_coords_error, list):
                if len(arg.axis_coords_error) > 0 and not all([x is None for x in arg.axis_coords_error]):
                    errordict.update(arg.mkd(arg.axis_coords_error))
            #}}}
            #{{{ add the axes and errors for A
            if isinstance(self.axis_coords, list):
                if len(self.axis_coords) > 0:
                    axesdict.update(non_empty_axes(self))
            if isinstance(self.axis_coords_error, list):
                if len(self.axis_coords_error) > 0 and not all([x is None for x in self.axis_coords_error]):
                    errordict.update(self.mkd(self.axis_coords_error))
            #}}}
            #}}}
            selfout.axis_coords_error = selfout.fld(errordict)
            argout.axis_coords_error = selfout.fld(errordict)
            selfout.axis_coords = selfout.fld(axesdict)
            argout.axis_coords = selfout.fld(axesdict)
            #}}}
            selfout.axis_coords_units = [None]*len(newdims)
            argout.axis_coords_units = [None]*len(newdims)
            for thisdim in newdims:
                if thisdim in self.dimlabels:
                    selfout.set_units(thisdim,self.get_units(thisdim))
                    argout.set_units(thisdim,self.get_units(thisdim))
                elif thisdim in arg.dimlabels:
                    selfout.set_units(thisdim,arg.get_units(thisdim))
                    argout.set_units(thisdim,arg.get_units(thisdim))
        return selfout,argout
    #}}}
    #{{{ integrate, differentiate, and sum
    def integrate(self, thisaxis, backwards=False, cumulative=False):
        r'''this performs an integration -- which is similar to a sum, except that it takes the axis into account, i.e., it performs:
            $\int f(x) dx$
            rather than
            $\sum_i f(x_i)$

            Gaussian quadrature, etc, is planned for a future version.
            '''
        if backwards is True:
            self.data = self[thisaxis,::-1].data
        t = None
        if len(self.axis_coords)>0:
            t = self.getaxis(thisaxis)
            dt = t[1]-t[0]
        if t is None:
            raise ValueError("You can't call integrate on an unlabeled axis")
        if cumulative:
            self.run_nopop(cumsum,thisaxis)
            if backwards is True:
                self.data = self[thisaxis,::-1].data
        else:
            self.run(sum,thisaxis)
        self.data *= dt
        return self
    def diff(self,thisaxis,backwards = False):
        if backwards is True:
            self.data = self[thisaxis,::-1].data
        self.run_nopop(mydiff,thisaxis)
        if backwards is True:
            self.data = self[thisaxis,::-1].data
        if len(self.axis_coords)>0:
            t = self.getaxis(thisaxis)
            dt = t[1]-t[0]
            self.data /= dt
        return self
    def sum(self,axes):
        if (isinstance(axes, str)):
            axes = [axes]
        for j in range(0,len(axes)):
            try:
                thisindex = self.dimlabels.index(axes[j])
            except:
                print('|-ERROR FINDING DIMENSION-----')
                print('| dimlabels is: ',self.dimlabels)
                print("| doesn't contain: ",axes[j])
                print('|-----------------------------')
                raise
            self.data = sum(self.data,
                    axis=thisindex)
            self._pop_axis_info(thisindex)
        return self
    def sum_nopop(self,axes):
        if (isinstance(axes, str)):
            axes = [axes]
        for j in range(0,len(axes)):
            try:
                thisindex = self.dimlabels.index(axes[j])
            except:
                print('error, dimlabels is: ',self.dimlabels)
                print("doesn't contain: ",axes[j])
                raise
            temp = list(self.data.shape)
            temp[thisindex] = 1
            self.data = sum(self.data,
                    axis=thisindex)
            self.data = self.data.reshape(temp)
        return self
    #}}}
    #{{{ poly. fit
    def polyfit(self,axis,order=1,force_y_intercept = None):
        '''polynomial fitting routine -- return the coefficients and the fit
        ..note:
            later, should probably branch this off as a new type of fit class

        ..warning:
            for some reason, this version doesn't use orthogonal polynomials,
            as the numpy routine does -- we had diagnosed and determined that
            that creates noticeably different results, so fix that here.

        Parameters
        ----------
        axis: str
            name of the axis that you want to fit along
            (not sure if this is currently tested for multi-dimensional data,
            but the idea should be that multiple fits would be returned.)
        order: int
            the order of the polynomial to be fit
        force_y_intercept: double or None
            force the y intercept to a particular value (e.g. 0)

        Returns
        -------
        c: ndarray
            a standard numpy array containing the coefficients (in ascending polynomial order)
        formult: nddata
            an nddata containing the result of the fit
        '''
        x = self.getaxis(axis).copy().reshape(-1,1)
        #{{{ make a copy of self with the relevant dimension second to last (i.e. rows)
        formult = self.copy()
        neworder = list(formult.dimlabels)
        neworder.pop(neworder.index(axis))
        if len(neworder) > 1:
            neworder = neworder[:-1] + [axis] + neworder[-1]
        else:
            neworder = [axis] + neworder
        formult.reorder(neworder)
        #}}}
        y = formult.data
        #{{{ now solve Lx = y, where x is appropriate for our polynomial
        startingpower = 0
        if force_y_intercept is not None:
            startingpower = 1
        L =  concatenate([x**j for j in range(startingpower,order+1)],axis=1) # note the totally AWESOME way in which this is done!
        #print 'fitting to matrix',L
        if force_y_intercept is not None:
            y -= force_y_intercept
        c = dot(pinv(L),y)
        fity = dot(L,c)
        if force_y_intercept is not None:
            #print "\n\nDEBUG: forcing from",fity[0],"to"
            fity += force_y_intercept
            #print "DEBUG: ",fity[0]
            c = c_[force_y_intercept,c]
        #}}}
        #{{{ rather than have to match up everything, just drop the fit data into formult, which should be the same size, shape, etc
        formult.data = fity
        formult.set_error(None)
        #}}}
        return c,formult
    #}}}
    #{{{ max and mean
    def _wrapaxisfuncs(self,func):
        #{{{ for convenience, wrap the max and min functions
        if func == max:
            func = amax
        if func == min:
            func = amin
        if func == diff:
            func = mydiff
        return func
        #}}}
    def argmax(self,*args,**kwargs):
        r"""find the max along a particular axis, and get rid of that axis, replacing it with the index number of the max value
        
        Parameters
        ==========
        raw_index: bool
            return the raw (ndarray) numerical index, rather than the corresponding axis value
            Note that the result returned is still, however, an nddata (rather than numpy ndarray) object.
        """
        #{{{ process arguments
        axes = self._possibly_one_axis(*args)
        raw_index = False
        if 'raw_index' in list(kwargs.keys()):
            raw_index = kwargs.pop('raw_index')
        if len(kwargs) > 0:
            raise ValueError("I didn't understand the kwargs:",repr(kwargs))
        if (isinstance(axes, str)):
            axes = [axes]
        #}}}
        for j in range(0,len(axes)):
            try:
                thisindex = self.axn(axes[j])
            except:
                print('error, dimlabels is: ',self.dimlabels)
                print("doesn't contain: ",axes[j])
                raise
            if raw_index:
                self.data = argmax(self.data,
                        axis=thisindex)
            else:
                if self.axis_coords[thisindex] is None:
                    raise ValueError("It doesn't make sense to call argmax if you have removed the axis coordinates! (getaxis yields None for %s"%thisindex)
                self.data = self.axis_coords[thisindex][argmax(self.data,
                    axis=thisindex)]
            self._pop_axis_info(thisindex)
        return self
    def argmin(self,*axes,**kwargs):
        r"""If `argmin('axisname')` find the min along a particular axis, and get rid of that
        axis, replacing it with the index number of the max value.
        If `argmin()`: return a dictionary giving the coordinates of the overall minimum point.
        
        Parameters
        ==========
        raw_index: bool
            Return the raw (ndarray) numerical index, rather than the corresponding axis value.
            Note that the result returned is still, however, an nddata (rather than numpy ndarray) object.
        """
        raw_index = process_kwargs([("raw_index",False)],kwargs)
        if len(axes) == 0:
            raw_indices = dict(zip(self.dimlabels,
                unravel_index(self.data.ravel().argmin(),self.data.shape)))
            if raw_index:
                return raw_indices
            else:
                return dict([(k,self.getaxis(k)[v]) for k,v in raw_indices.items()])
        if (type(axes) is str):
            axes = [axes]
        for j in range(0,len(axes)):
            try:
                thisindex = self.axn(axes[j])
            except:
                print('error, dimlabels is: ',self.dimlabels)
                print("doesn't contain: ",axes[j])
                raise
            if raw_index:
                self.data = argmin(self.data,
                        axis=thisindex)
            else:
                self.data = self.axis_coords[thisindex][argmin(self.data,
                    axis=thisindex)]
            self._pop_axis_info(thisindex)
        return self
    def max(self):
        return self.data.max()
    def min(self):
        return self.data.min()
    def cdf(self,normalized = True,max_bins = 500):
        """calculate the Cumulative Distribution Function for the data along `axis_name`

        only for 1D data right now
        
        Returns
        =======
        A new nddata object with an axis labeled `values`, and data corresponding to the CDF.
        """
        thisaxis = 0
        n_bins = self.data.shape[thisaxis]
        if n_bins > max_bins: n_bins = max_bins # otherwise this takes a while
        bins, vals = histogram(self.data,
                bins = n_bins)
        retval = nddata(double(bins),[-1],['values']).labels('values',
                vals[:-1]+(vals[1]-vals[0])*0.5)
        retval.run_nopop(cumsum,'values')
        if normalized:
            print('final value',retval['values',-1])
            retval /= retval['values',-1]
        return retval
    def mean_all_but(self,listofdims):
        'take the mean over all dimensions not in the list'
        for dimname in list(self.dimlabels):# I can't be popping from the list as I iterate over it
            if not dimname in listofdims:
                self.mean(dimname)
        return self
    def mean_weighted(self,axisname):
        r"""perform  the weighted mean along `axisname` (use $\sigma$ from $\sigma = $self.get_error() do generate $1/\sigma$ weights)
        for now, it clears the error of `self`, though it would be easy to calculate the new error, since everything is linear

        unlike other functions, this creates working objects that are themselves nddata objects
        this strategy is easier than coding out the raw numpy math, but probably less efficient"""
        #{{{ the weighted mean, pyspecdata style
        weight_matrix = self.copy().set_error(None)
        weight_matrix.data = 1. / self.get_error().copy()
        #{{{ find out where anything is nan, and set both error and weight to 0
        nan_mask = isnan(self.data)
        nan_mask |= isnan(weight_matrix.data)
        weight_matrix.data[nan_mask] = 0
        self.data[nan_mask] = 0
        #}}}
        #{{{ make sure there are no infinite values, because I wouldn't be sure how to deal with this
        inf_mask = isinf(self.data)
        inf_mask |= isinf(weight_matrix.data)
        assert not any(inf_mask)
        #}}}
        normalization = weight_matrix.copy().run(sum,axisname)
        weight_matrix /= normalization
        self.data *= weight_matrix.data
        self.set_error(None)
        self.run(sum,axisname)
        #}}}
        return self
    def mean(self,*args,**kwargs):
        r'''Take the mean and (optionally) set the error to the standard deviation

        Parameters
        ----------
        std: bool
            whether or not to return the standard deviation as an error
        '''
        logger.debug("entered the mean function")
        #{{{ process arguments
        if len(args) > 1:
            raise ValueError('you can\'t pass more than one argument!!')
        axes = self._possibly_one_axis(*args)
        if 'return_error' in kwargs:
            raise ValueError('return_error kwarg no longer used -- use std kwarg if you want to set the error to the std')
        return_error = process_kwargs([('std',False)],kwargs)
        logger.debug(strm("return error is",return_error))
        if (isinstance(axes, str)):
            axes = [axes]
        #}}}
        for j in range(0,len(axes)):
            try:
                thisindex = self.dimlabels.index(axes[j])
            except:
                logger.debug(strm('error, dimlabels is: ',self.dimlabels))
                logger.debug(strm("doesn't contain: ",axes[j]))
                raise
            if self.data_error is not None:
                this_axis_length = self.data.shape[thisindex]
                try:
                    self.data_error = sqrt(sum((self.data*self.data_error)**2,
                            axis=thisindex)/(this_axis_length**2))
                except:
                    raise ValueError(strm('shape of data',shape(self.data),'shape of data error',shape(self.data_error)))
            if return_error: # since I think this is causing an error
                thiserror = std(self.data,
                        axis=thisindex)
                if isscalar(thiserror):
                    thiserror = r_[thiserror]
            self.data = mean(self.data,
                    axis=thisindex)
            if return_error: # this needs to go after the data setting
                self.set_error(thiserror) # set the error to the standard deviation
            self._pop_axis_info(thisindex)
            logger.debug(strm("return error is",return_error))
        return self
    def mean_nopop(self,axis):
        self = self.run_nopop(mean,axis=axis)
        return self
    #}}}
    #{{{ running functions and popping dimensions
    def _pop_axis_info(self,thisindex):
        r'pop axis by index'
        self.dimlabels.pop(thisindex)
        if self.axis_coords!=[]:
            self.axis_coords.pop(thisindex)
            if self.axis_coords_error is not None and len(self.axis_coords_error) > 0:
                try:
                    self.axis_coords_error.pop(thisindex)
                except Exception as e:
                    raise RuntimeError(strm('trying to pop',thisindex,'from',self.axis_coords_error) + explain_error(e))
            if len(self.axis_coords_units) > 0:
                try:
                    self.axis_coords_units.pop(thisindex)
                except:
                    raise IndexError(strm('trying to pop',
                        thisindex, 'from', self.axis_coords_units))
        return self
    def popdim(self,dimname):
        thisindex = self.axn(dimname)
        thisshape = list(self.data.shape)
        if thisshape[thisindex]!=1:
            raise IndexError("trying to pop a dim that's not length 1")
        thisshape.pop(thisindex)
        self.data = self.data.reshape(thisshape)
        self._pop_axis_info(thisindex)
        return self
    def cropped_log(self,subplot_axes = None,magnitude = 4):
        r'''For the purposes of plotting, this generates a copy where I take the log, spanning "magnitude" orders of magnitude
        This is designed to be called as abs(instance).cropped_log(), so it doesn't make a copy'''
        phaseinfo = None
        if self.data.dtype == complex128:
            absdata = abs(self)
            phaseinfo = self/absdata
            self.data = absdata.data
        self.run(log10)
        if subplot_axes is None:# then do all
            self.data -= self.data.flatten().max() - magnitude # span only 4 orders of magnitude
        else:
            print("smooshing along subplot_axes",subplot_axes)
            newdata = self.copy().smoosh(subplot_axes,dimname = 'subplot')
            print(ndshape(newdata))
            newdata.run(max,'subplot')
            print(newdata)
            newdata = self - newdata
            self.data = newdata.data + magnitude
        self.data[self.data < 0] = 0
        if phaseinfo is not None:
            self.data = self.data * phaseinfo.data
        return self
    def runcopy(self,*args):
        newdata = self.copy()
        func = args[0]
        func = self._wrapaxisfuncs(func)
        if len(args)>1:
            axis = args[1]
            thisindex = newdata.dimlabels.index(axis)
            newdata.data = func(newdata.data,axis=thisindex)
            newdata._pop_axis_info(thisindex)
        else:
            newdata.data = func(newdata.data)
        return newdata
    def run(self,*args):
        """run a standard numpy function on the nddata:

        ``d.run(func,'axisname')`` will run function `func` (*e.g.* a
        lambda function) along axis named 'axisname'

        ``d.run(func)`` will run function `func` on the data

        **in general**: if the result of func reduces a dimension size to
        1, the 'axisname' dimension will be "popped" (it will not exist in
        the result) -- if this is not what you want, use ``run_nopop``
        """
        func = args[0]
        func = self._wrapaxisfuncs(func)
        if len(args)>1:
            axis = args[1]
            try:
                thisindex = self.dimlabels.index(axis)
            except Exception as e:
                if not isinstance(axis, str):
                    raise ValueError('The format of run is run(func,"axisname"), but you didn\'t give a string as the second argument -- maybe you fed the arguments backwards?')
                elif axis not in self.dimlabels:
                    raise ValueError("axis "+axis+
                            " is not in dimlabels ("+
                            repr(self.dimlabels)+")")
                else:
                    raise e
            self.data = func(self.data,axis=thisindex)
            self._pop_axis_info(thisindex)
            return self
        else:
            retval = func(self.data)
            if self.data.size == retval.size:
                self.data = retval
                return self
            else:
                return retval
    def run_nopop(self,func,axis):
        func = self._wrapaxisfuncs(func)
        try:
            thisaxis = self.dimlabels.index(axis)
        except Exception as e:
            raise IndexError(strm("I couldn't find the dimension",axis,
                "in the list of axes",self.dimlabels))
        temp = list(self.data.shape)
        temp[thisaxis] = 1
        numnonoptargs = len(getargspec(func)[0])-len(getargspec(func)[3])
        if numnonoptargs == 1:
            try:
                self.data = func(self.data,axis=thisaxis)
            except TypeError:
                self.data = func(self.data,axes=thisaxis)
        elif numnonoptargs == 2:
            try:
                self.data = func(self.getaxis(axis),self.data,axis=thisaxis)
            except TypeError:
                self.data = func(self.getaxis(axis),self.data,axes=thisaxis)
        else:
            raise ValueError('you passed a function to run_nopop that doesn\'t'
                    'have either one or two arguments!')
        #{{{ if the function doesn't rip out the dim, make sure we don't change the dims
        if len(self.data.shape)==len(temp):
            temp[thisaxis] = self.data.shape[thisaxis]
        #}}}
        self.data = self.data.reshape(temp)
        return self
    def item(self):
        r"like numpy item -- returns a number when zero-dimensional"
        return self.data.item()
    #}}}
    #{{{ ft-related functions
    def unitify_axis(self,axis_name,
            is_axis=True):
        'this just generates an axis label with appropriate units'
        if type(axis_name) in [int,int64]:
            axis_name = self.dimlabels[axis_name]
        if self.get_prop('FT') is not None and axis_name in list(self.get_prop('FT').keys()) and self.get_prop('FT')[axis_name]:
            isft = True
        else:
            isft = False
        if is_axis:
            yunits = self.units_texsafe(axis_name)
            j = axis_name.find('_')
            if j > -1:
                prevword = axis_name[0:j]
                if j+1< len(axis_name):
                    followword = axis_name[j+1:]
                else:
                    followword = []
                k = followword.find(' ')
                if k > -1 and k < len(followword):
                    followword = followword[:k]
                k = followword.find('_')
                if len(followword) > 0:
                    if not (k > -1) and (len(prevword) < 2 or len(followword) < 2):
                        if len(followword) > 1:
                            axis_name = axis_name[:j+1+len(followword)]  + '}$' + axis_name[j+1+len(followword):]
                            axis_name = axis_name[:j+1] + '{' + axis_name[j+1:]
                        else:
                            axis_name = axis_name[0:j+2] + '$' + axis_name[j+2:]
                        axis_name = '$'+axis_name
            if isft:
                t_idx = axis_name.find('t')
                if t_idx>-1:
                    if t_idx+1 < len(axis_name) and axis_name[t_idx+1].isalpha():
                        axis_name = r'F{'+axis_name+r'}'
                    else:
                        axis_name = axis_name.replace('t','\\nu ')
                        if axis_name[0] != '$':
                            axis_name = '$' + axis_name + '$'
                #elif axis_name[:2] == 'ph':
                #    if len(axis_name) > 2:
                #        axis_name = r'$\Delta c_{'+axis_name[2:]+'}$'
                #    else:
                #        axis_name = r'$\Delta c$'
                else:
                    axis_name = r'F{'+axis_name+r'}'
        else:
            yunits = self.units_texsafe()
        if yunits is not None:
            axis_name = axis_name + ' / ' + yunits
        return axis_name
    #{{{ the following are all in the desired format -- the repetition at the end is because each function is in its own file (module) of the same name
    _ft_conj = this_fourier._ft_conj
    ft = this_fourier.ft
    set_ft_prop = this_fourier.set_ft_prop
    get_ft_prop = this_fourier.get_ft_prop
    ft_state_to_str = this_fourier.ft_state_to_str
    ft_clear_startpoints = this_fourier.ft_clear_startpoints
    ift = this_fourier.ift
    _ft_shift = this_fourier._ft_shift
    ftshift = this_fourier.ftshift
    convolve = this_fourier.convolve
    extend_for_shear = this_fourier.extend_for_shear
    linear_shear = axis_manipulation.linear_shear
    inhomog_coords = axis_manipulation.inhomog_coords
    secsy_transform_manual = axis_manipulation.secsy_transform_manual
    secsy_transform = axis_manipulation.secsy_transform
    register_axis = axis_manipulation.register_axis
    fourier_shear = this_fourier.shear
    #}}}
    #}}}
    def nnls(self, dimname, newaxis_dict, kernel_func, l=0):
        r"""Perform regularized non-negative least-squares "fit" on self.

        Capable of solving for solution in 1 or 2 dimensions.

        We seek to minimize
        :math:`Q = \| Ax - b \|_2 + \|\lambda x\|_2`
        in order to obtain solution vector :math:`x` subject to non-negativity constraint
        given input matrix :math:`A`, the kernel, and input vector :math:`b`, the data.

        The first term assesses agreement between the fit :math:`Ax` and the data :math:`b`,
        and the second term accounts for noise with the regularization parameter :math:`\lambda`
        according to Tikhonov regularization.

        To perform regularized minimization in 2 dimensions, set `l` to :str:`BRD` and provide a
        tuple of parameters :str:`dimname`, :nddata:`newaxis_dict`, and :function:`kernel_func`.
        Algorithm described in Venkataramanan et al. 2002 is performed which determines optimal :math:`\lambda`
        for the data (DOI:10.1109/78.995059).
        
        See: `Wikipedia page on NNLS <https://en.wikipedia.org/wiki/Non-negative_least_squares>`_,
        `Wikipedia page on Tikhonov regularization <https://en.wikipedia.org/wiki/Tikhonov_regularization>`_
         
        Parameters
        ==========
        dimname: str
            Name of the "data" dimension that is to be replaced by a
            distribution (the "fit" dimension);
            *e.g.* if you are regularizing a set of functions
            :math:`\exp(-\tau*R_1)`, then this is :math:`\tau`
        newaxis_dict: dict or nddata
            a dictionary whose key is the name of the "fit" dimension
            (:math:`R_1` in the example above)
            and whose value is an array with the new axis labels.
            OR
            this can be a 1D nddata
            -- if it has an axis, the axis will be used to create the
            fit axis; if it has no axis, the data will be used
        kernel_func: function
            a function giving the kernel for the regularization.
            The first argument is the "data" variable
            and the second argument is the "fit" variable
            (in the example above, this would be something like
            ``lambda x,y: exp(-x*y)``)
        l : double (default 0) or str
            the regularization parameter
            :math:`lambda` -- if this is set to 0, the algorithm reverts to
            standard nnls.
            If this is set to :str:`BRD`, then algorithm expects tuple of each parameter
            described above in order to perform a 2-dimensional fit.

        Returns
        =======
        self:
            The regularized result.
            For future use, both the kernel (as an nddata, in a property called
            "nnls_kernel") and the residual (as an nddata, in a property called
            "nnls_residual") are stored as properties of the nddata.
            The regularized dimension is always last
            (innermost).
            If :str:`BRD` is specified, then the individual, uncompressed kernels :math:`K_{1}` and :math:`K_{2}` are returned as properties of the nddata "K1" and "K2" respectively. The number of singular values used to compressed each kernel is returned in properties of the nddata called, respectively, "s1" and "s2". 
        """
        logger.debug(strm('on first calling nnls, shape of the data is',ndshape(self),'is it fortran ordered?',isfortran(self.data)))
        tuple_syntax = False
        if isinstance(dimname, tuple):
            tuple_syntax = True
            assert len(dimname) == 2, "tuple of two dimension names only"
            assert type(dimname[0]) and isinstance(dimname[1], str), "first argument is tuple of two dimension names"
        else:
            assert isinstance(dimname, str), "first argument is dimension name or tuple of two dimension names"
        if isinstance(newaxis_dict, tuple):
            assert len(newaxis_dict) == 2, "tuple of two nddatas only"
            if isinstance(newaxis_dict[0],nddata) and isinstance(newaxis_dict[1],nddata):
                assert len(newaxis_dict[0].dimlabels) and len(newaxis_dict[1].dimlabels) == 1, "currently only set up for 1D"
        elif isinstance(newaxis_dict, dict):
            assert len(newaxis_dict) == 1, "currently only set up for 1D"
        elif isinstance(newaxis_dict,nddata):
            assert len(newaxis_dict.dimlabels) == 1, "currently only set up for 1D"
        else:
            raise ValueError("second argument is dictionary or nddata with new axis, or tuple of nddatas with new axes")
        if isinstance(kernel_func, tuple):
            assert callable(kernel_func[0]) and callable(kernel_func[1]), "third argument is tuple of kernel functions"
        else:
            assert callable(kernel_func), "third argument is kernel function"
        # construct the kernel
        # the kernel transforms from (columns) the "fit" dimension to (rows)
        # the "data" dimension
        if tuple_syntax:
            if isinstance(newaxis_dict[0],nddata):
                assert len(newaxis_dict[0].dimlabels) and len(newaxis_dict[1].dimlabels) == 1, "must be 1 dimensional!!"
                fitdim_name1 = newaxis_dict[0].dimlabels[0]
                fitdim_name2 = newaxis_dict[1].dimlabels[0]
                fit_axis1 = newaxis_dict[0].getaxis(fitdim_name1)
                fit_axis2 = newaxis_dict[1].getaxis(fitdim_name2)
                if fit_axis1 is None:
                    fit_axis1 = newaxis_dict[0].data
                if fit_axis2 is None:
                    fit_axis2 = newaxis_dict[1].data
        elif isinstance(newaxis_dict,nddata):
            assert len(newaxis_dict.dimlabels) == 1, "must be 1 dimensional!!"
            fitdim_name = newaxis_dict.dimlabels[0]
            fit_axis = newaxis_dict.getaxis(fitdim_name)
            if fit_axis is None:
                fit_axis = newaxis_dict.data
        else:
            fitdim_name = list(newaxis_dict.keys())[0]
            logger.debug(strm('shape of fit dimension is',newaxis_dict[fitdim_name].shape))
            fit_axis = newaxis_dict[fitdim_name]
        if tuple_syntax:
            fit_axis1 = nddata(fit_axis1,fitdim_name1)
            fit_axis2 = nddata(fit_axis2,fitdim_name2)
            data_axis1 = self.fromaxis(dimname[0])
            data_axis2 = self.fromaxis(dimname[1])
            data_axis1.squeeze()
            data_axis2.squeeze()
            data_axis1,fit_axis1 = data_axis1.aligndata(fit_axis1)
            data_axis2,fit_axis2 = data_axis2.aligndata(fit_axis2)
            K1 = kernel_func[0](data_axis1,fit_axis1).squeeze()
            K1_ret = K1
            logger.debug(strm('K1 dimlabels',K1.dimlabels,'and raw shape',K1.data.shape))
            K2 = kernel_func[1](data_axis2,fit_axis2).squeeze()
            K2_ret = K2
            logger.debug(strm('K2 dimlabels',K2.dimlabels,'and raw shape',K2.data.shape))
            # SVD and truncation of kernels
            U1,S1,V1 = np.linalg.svd(K1.data,full_matrices=False)
            U2,S2,V2 = np.linalg.svd(K2.data,full_matrices=False)
            logger.debug(strm('Uncompressed SVD K1:',[x.shape for x in (U1,S1,V1)]))
            logger.debug(strm('Uncompressed SVD K2:',[x.shape for x in (U2,S2,V2)]))
            default_cut = 1e-2
            s1 = where(S1 > default_cut)[0][-1]
            s2 = where(S2 > default_cut)[0][-1]
            U1 = U1[:,0:s1]
            S1 = S1[0:s1]
            V1 = V1[0:s1,:]
            U2 = U2[:,0:s2]
            S2 = S2[0:s2]
            V2 = V2[0:s2,:]
            S1 = S1*eye(s1)
            S2 = S2*eye(s2)
            logger.debug(strm('Compressed SVD of K1:',[x.shape for x in (U1,S1,V1)]))
            logger.debug(strm('Compressed SVD K2:',[x.shape for x in (U2,S2,V2)]))
            # would generate projected data here
            # compress data here
            K1 = S1.dot(V1)
            K2 = S2.dot(V2)
            K = K1[:,newaxis,:,newaxis]*K2[newaxis,:,newaxis,:]
            K = K.reshape(K1.shape[0]*K2.shape[0],K1.shape[1]*K2.shape[1])
            logger.debug(strm('Compressed K0, K1, and K2:',[x.shape for x in (K,K1,K2)]))

            data_compressed = U1.T.dot(self.data.dot(U2))
            logger.debug(strm('Compressed data:',data_compressed.shape))
            # data_for_nnls = nddata(data_compressed,[dimname[0],dimname[1]])
            # data_for_nnls.smoosh([dimname[0],dimname[1]],dimname=dimname[0])
            data_fornnls = empty(s1*s2)
            for s1_index in range(s1):
                for s2_index in range(s2):
                    temp = data_compressed[s1_index][s2_index]
                    data_fornnls[s1_index*s2+s2_index] = temp
            logger.debug(strm('Lexicographically ordered data:',data_fornnls.shape))
            if len(data_fornnls.shape) > 2:
                logger.debug(strm('Reshpaing data..'))
                data_fornnls = data_fornnls.reshape((prod(data_fornnls.shape[:-1]),data_fornnls.shape[-1]))
            
            if l == 'BRD':
                def chi(x_vec,val):
                    return 0.5*dot(x_vec.T,dot(dd_chi(G(x_vec),val**2),x_vec)) - dot(x_vec.T,data_fornnls[:,newaxis])
                def d_chi(x_vec,val):
                    return dot(dd_chi(G(x_vec),val**2),x_vec) - data_fornnls[:,newaxis]
                def dd_chi(G,val):
                    return G + (val**2)*eye(shape(G)[0])
                def G(x_vec):
                    return dot(K,dot(square_heaviside(x_vec),K.T))
                def H(product):
                    if product <= 0:
                        return 0
                    if product > 0:
                        return 1
                def square_heaviside(x_vec):
                    diag_heavi = []
                    for q in range(shape(K.T)[0]):
                        pull_val = dot(K.T[q,:],x_vec)
                        temp = pull_val[0]
                        temp = H(temp)
                        diag_heavi.append(temp)
                    diag_heavi = array(diag_heavi)
                    square_heavi = diag_heavi*eye(shape(diag_heavi)[0])
                    return square_heavi
                def optimize_alpha(input_vec,val):
                    alpha_converged = False
                    factor = sqrt(s1*s2)
                    T = linalg.inv(dd_chi(G(input_vec),val**2))
                    dot_product = dot(input_vec.T,dot(T,input_vec))
                    ans = dot_product*factor
                    ans = ans/linalg.norm(input_vec)/dot_product
                    tol = 1e-3
                    if abs(ans-val**2) <= tol:
                        logger.debug(strm('ALPHA HAS CONVERGED.'))
                        alpha_converged = True
                        return ans,alpha_converged
                    return ans,alpha_converged
                def newton_min(input_vec,val):
                    fder = dd_chi(G(input_vec),val)
                    fval = d_chi(input_vec,val)
                    return (input_vec + dot(linalg.inv(fder),fval))
                def mod_BRD(guess,maxiter=20):
                    smoothing_param = guess
                    alpha_converged = False
                    for iter in range(maxiter):
                        logger.debug(strm('ITERATION NO.',iter))
                        logger.debug(strm('CURRENT LAMBDA',smoothing_param))
                        retval,residual = this_nnls.nnls_regularized(K,data_fornnls,l=smoothing_param)
                        f_vec = retval[:,newaxis]
                        alpha = smoothing_param**2
                        c_vec = dot(K,f_vec) - data_fornnls[:,newaxis]
                        c_vec /= -1*alpha
                        c_update = newton_min(c_vec,smoothing_param)
                        alpha_update,alpha_converged = optimize_alpha(c_update,smoothing_param)
                        lambda_update = sqrt(alpha_update[0,0])
                        if alpha_converged:
                            logger.debug(strm('*** OPTIMIZED LAMBDA',lambda_update,'***'))
                            break
                        if not alpha_converged:
                            logger.debug(strm('UPDATED LAMBDA',lambda_update))
                            smoothing_param = lambda_update
                        if iter == maxiter-1:
                            logger.debug(strm('DID NOT CONVERGE.'))
                    return lambda_update
                retval, residual = this_nnls.nnls_regularized(K,data_fornnls,l=mod_BRD(guess=1.0))
            else:
                retval, residual = this_nnls.nnls_regularized(K,data_fornnls,l=l)
            logger.debug(strm('coming back from fortran, residual type is',type(residual))+ strm(residual.dtype if isinstance(residual, ndarray) else ''))
            newshape = []
            if not isscalar(l):
                newshape.append(len(l))
            logger.debug(strm('test***',list(self.data.shape)[:-1]))
            #newshape += list(self.data.shape)[:-1] # this would return parametric axis
            newshape.append(ndshape(fit_axis1)[fitdim_name1])
            newshape.append(ndshape(fit_axis2)[fitdim_name2])
            logger.debug(strm('before mkd, shape of the data is',ndshape(self),'len of axis_coords_error',len(self.axis_coords_error)))
            # {{{ store the dictionaries for later use
            axis_coords_dict = self.mkd(self.axis_coords)
            axis_units_dict = self.mkd(self.axis_coords_units)
            axis_coords_error_dict = self.mkd(self.axis_coords_error)
            # }}}
            retval = retval.reshape(newshape)
            self.data = retval
            # {{{ clear axis info
            self.axis_coords = None
            self.axis_coords_units = None
            self.axis_coords_error_dict = None
            # }}}
            # change the dimnesion names and data
            self.rename(dimname[0], fitdim_name1)
            self.rename(dimname[1], fitdim_name2)
            axis_coords_dict[fitdim_name1] = fit_axis1.getaxis(fitdim_name1)
            axis_units_dict[fitdim_name1] = None
            axis_coords_error_dict[fitdim_name1] = None
            axis_coords_dict[fitdim_name2] = fit_axis2.getaxis(fitdim_name2)
            axis_units_dict[fitdim_name2] = None
            axis_coords_error_dict[fitdim_name2] = None
            if not isscalar(l):
                self.dimlabels = ['lambda'] + self.dimlabels
                axis_coords_dict['lambda'] = l
                axis_units_dict['lambda'] = None
                axis_coords_error_dict['lambda'] = None
            self.data = retval
            if not isscalar(residual):
                # make the residual nddata as well
                residual_nddata = ndshape(self).pop(fitdim_name2).pop(fitdim_name1).alloc(dtype=residual.dtype)
                residual_nddata.data[:] = residual[:]
            else:
                residual_nddata = residual
            # store the kernel and the residual as properties
            self.set_prop('nnls_kernel',K)
            self.set_prop('s1',s1)
            self.set_prop('s2',s2)
            self.set_prop('nnls_residual',residual_nddata)
            self.set_prop('K1',K1_ret)
            self.set_prop('K2',K2_ret)
            # {{{ use the info from the dictionaries
            self.axis_coords = self.fld(axis_coords_dict)
            self.axis_coords_units = self.fld(axis_units_dict)
            self.axis_coords_error = self.fld(axis_coords_error_dict)
            return self
        else:
            fit_axis = nddata(fit_axis, fitdim_name)
            data_axis = self.fromaxis(dimname)
            data_axis.squeeze()
            data_axis, fit_axis = data_axis.aligndata(fit_axis)
            K = kernel_func(data_axis, fit_axis).squeeze()
            logger.debug(strm('K dimlabels',K.dimlabels,'and raw shape',K.data.shape))
            self.reorder(dimname, first=False) # make the dimension we will be regularizing innermost
            logger.debug(strm('shape of the data is',ndshape(self),'is it fortran ordered?',isfortran(self.data)))
            data_fornnls = self.data
            if len(data_fornnls.shape) > 2:
                data_fornnls = data_fornnls.reshape((prod(
                    data_fornnls.shape[:-1]),data_fornnls.shape[-1]))
            logger.debug(strm('shape of the data is',ndshape(self),"len of axis_coords_error",len(self.axis_coords_error)))
            retval, residual = this_nnls.nnls_regularized(K.data, data_fornnls, l=l)
            logger.debug(strm("coming back from fortran, residual type is",type(residual))+ strm(residual.dtype if isinstance(residual, ndarray) else ''))
            newshape = []
            if not isscalar(l):
                newshape.append(len(l))
            newshape += list(self.data.shape)[:-1] # exclude data dimension
            newshape.append(ndshape(fit_axis)[fitdim_name])
            logger.debug(strm('before mkd, shape of the data is',ndshape(self),"len of axis_coords_error",len(self.axis_coords_error)))
            # {{{ store the dictionaries for later use
            axis_coords_dict = self.mkd(self.axis_coords)
            axis_units_dict = self.mkd(self.axis_coords_units)
            axis_coords_error_dict = self.mkd(self.axis_coords_error)
            # }}}
            retval = retval.reshape(newshape)
            self.data = retval
            # {{{ clear all the axis info
            self.axis_coords = None
            self.axis_coords_units = None
            self.axis_coords_error_dict = None
            # }}}
            # change the dimension names and data
            self.rename(dimname, fitdim_name)
            # {{{ manipulate the dictionaries, and call fld below
            axis_coords_dict[fitdim_name] = fit_axis.getaxis(fitdim_name)
            axis_units_dict[fitdim_name] = None
            axis_coords_error_dict[fitdim_name] = None
            if not isscalar(l):
                self.dimlabels = ['lambda'] + self.dimlabels
                axis_coords_dict['lambda'] = l
                axis_units_dict['lambda'] = None
                axis_coords_error_dict['lambda'] = None
            # }}}
            self.data = retval
            if not isscalar(residual):
                # make the residual nddata as well
                residual_nddata = ndshape(self).pop(fitdim_name).alloc(dtype=residual.dtype)
                residual_nddata.data[:] = residual[:]
            else:
                residual_nddata = residual
            # store the kernel and the residual in the properties
            self.set_prop('nnls_kernel',K)
            self.set_prop('nnls_residual',residual_nddata)
            # {{{ use the info from the dictionaries
            self.axis_coords = self.fld(axis_coords_dict)
            self.axis_coords_units = self.fld(axis_units_dict)
            self.axis_coords_error = self.fld(axis_coords_error_dict)
            # }}}
            return self
    #{{{ interpolation and binning
    def run_avg(self,thisaxisname,decimation = 20,centered = False):
        'a simple running average'
        temp = self.getaxis(thisaxisname).size % decimation
        decimation = int(decimation)
        if temp != 0:
            if centered:
                self = self[thisaxisname,temp//2:-int(temp/2. + 0.5)]
            else:
                self = self[thisaxisname,0:-temp]
        thisaxis = nddata(self.getaxis(thisaxisname),[-1],[thisaxisname])
        self.setaxis(thisaxisname,[])
        self.chunkoff(thisaxisname,['avg'],[decimation])
        self.run(mean,'avg')
        thisaxis.chunkoff(thisaxisname,['avg'],[decimation])
        thisaxis.run(mean,'avg')
        self.setaxis(thisaxisname,thisaxis.data)
        return self
    def histogram(*args,**kwargs):
        per_hit = 1e-3
        if 'per_hit' in list(kwargs.keys()):
            per_hit = kwargs.pop('per_hit')
        if len(kwargs) > 0:
            raise ValueError("I don't understand the arguments:"+repr(kwargs))
        if len(args) == 1:
            if isinstance(args[0], ndarray):
                if args[0].shape[2] != len(self.dimlabels):
                    raise ValueError("You must pass an N x M array, where M is the number of dimensions in this array!")
            elif isinstance(args[0], dict):
                raise ValueError("should eventually support dictionaries (via fld), but doesn't yet")
            else:
                raise ValueError("I don't know what funny business you're up to passing me a"+repr(type(args[0])))
        else:
            raise ValueError("should eventually support array, label pair, but doesn't yet")
    def interp(self,axis,axisvalues, past_bounds=None, return_func=False, **kwargs):
        '''interpolate data values given axis values
        
        Parameters
        ==========
        return_func : boolean
            defaults to False.  If True, it returns a function that accepts
            axis values and returns a data value.
        '''
        oldaxis = self.getaxis(axis)
        if not return_func:
            if (isinstance(axisvalues, int)) or (isinstance(axisvalues, int32)):
                axisvalues = linspace(oldaxis[0],oldaxis[-1],axisvalues)
            elif isscalar(axisvalues):
                axisvalues = r_[axisvalues]
            elif (type(axisvalues) not in [ndarray,tuple]):
                raise ValueError("You passed a target axis of type"+repr(type(axisvalues))+"which I don't get")
            if any(imag(axisvalues) > 1e-38):
                raise ValueError("I can't interpolate imaginary values")
            else:
                axisvalues = real(axisvalues)
            if past_bounds is None:
                axisvalues[axisvalues<oldaxis.min()] = oldaxis.min()
                axisvalues[axisvalues>oldaxis.max()] = oldaxis.max()
            elif not (past_bounds == 'fail'):
                if isinstance(past_bounds, tuple):
                    if len(past_bounds) == 2:
                        axisvalues[axisvalues<oldaxis.min()] = past_bounds[0]
                        axisvalues[axisvalues>oldaxis.max()] = past_bounds[1]
                    else:
                        raise TypeError('If you pass axisvalues as a tuple, it must be of length 2!')
                else:
                    axisvalues[axisvalues<oldaxis.min()] = past_bounds
                    axisvalues[axisvalues>oldaxis.max()] = past_bounds
        rdata = real(self.data)
        idata = imag(self.data)
        thiserror = self.get_error()
        if thiserror is not None:
            rerrvar = real(thiserror)**2
            if thiserror[0].dtype == 'complex128':
                ierrvar = imag(thiserror)**2
        if 'kind' in list(kwargs.keys()):
            thiskind = kwargs.pop('kind')
        else:
            thiskind = 'cubic'
            if len(rdata) < 4:
                thiskind = 'quadratic'
                if len(rdata) < 3:
                    thiskind = 'linear'
        thisaxis = self.axn(axis)
        logger.debug(strm('Using %s interpolation'%thiskind))
        def local_interp_func(local_arg_data,kind = thiskind):
            interpfunc =  interp1d(oldaxis,local_arg_data,kind = kind,axis = thisaxis)
            try:
                retval = interpfunc(axisvalues)
            except:
                raise TypeError("dtype of axis is"+repr(axisvalues.dtype))
            return retval
        if return_func:
            rfunc = interp1d(oldaxis, rdata, kind=thiskind, axis=thisaxis, bounds_error=False, fill_value=tuple(rdata[r_[0,-1]].tolist()))
            ifunc = interp1d(oldaxis, idata, kind=thiskind, axis=thisaxis, bounds_error=False, fill_value=tuple(idata[r_[0,-1]].tolist()))
            return lambda x: rfunc(x) + 1j*ifunc(x)
        rdata = local_interp_func(rdata)
        idata = local_interp_func(idata)
        self.data = rdata + 1j * idata
        self.setaxis(axis,axisvalues)
        if thiserror is not None:
            rerrvar = local_interp_func(rerrvar,kind = 'linear') # calculate the error variance of the real part, use linear to avoid nan problems
            if thiserror[0].dtype == 'complex128':
                ierrvar = local_interp_func(ierrvar,kind = 'linear')
                self.set_error(sqrt(rerrvar) + 1j * sqrt(ierrvar))
            else:
                self.set_error(sqrt(rerrvar))
            err_nanmask = isnan(self.get_error())
            self.data[err_nanmask] = nan
        return self
    def invinterp(self,axis,values,**kwargs):
        'interpolate axis values given data values'
        copy = process_kwargs([('copy',False),
            ], kwargs, pass_through=True)
        
        if isscalar(values):
            values = r_[values]
        origdata = self.data.copy()
        origaxis = self.getaxis(axis).copy()
        if any(imag(values) > 1e-38):
            raise ValueError("I can't interpolate imaginary values")
        else:
            values = real(values)
        args = origdata.argsort()
        origdata = origdata[args]
        rdata = real(origaxis)
        idata = imag(origaxis)
        rdata = rdata[args]
        idata = idata[args]
        #{{{ determine type of interpolation
        if 'kind' in list(kwargs.keys()):
            thiskind = kwargs.pop('kind')
        else:
            thiskind = 'cubic'
            if len(rdata) < 4:
                thiskind = 'quadratic'
                if len(rdata) < 3:
                    thiskind = 'linear'
        #}}}
        interpfunc =  interp1d(origdata,rdata, kind=thiskind, **kwargs)
        try:
            rdata = interpfunc(values)
        except Exception as e:
            raise ValueError(strm('You passed',values,'and the data spans from',
                    origdata.min(),'to',origdata.max())+explain_error(e))
        interpfunc =  interp1d(origdata,idata, kind=thiskind, **kwargs)
        idata = interpfunc(values)
        cdata = rdata + 1j * idata
        if copy:
            newaxis = 'name data before interpolation'
            if self.name() is not None:
                newaxis = self.name()
            retval = nddata(cdata,[-1],[newaxis])
            retval.labels(newaxis,values)
            return retval
        else:
            self.data = values
            self.setaxis(axis,cdata)
            return self
    def contiguous(self,lambdafunc,axis = None):
        r"""Return contiguous blocks that satisfy the condition given by `lambdafunc`
        
        this function returns the start and stop positions along the
        axis for the contiguous blocks for which lambdafunc returns
        true
        **Currently only supported for 1D data**
        
        .. note::
            adapted from stackexchange post http://stackoverflow.com/questions/4494404/find-large-number-of-consecutive-values-fulfilling-condition-in-a-numpy-array

        Parameters
        ----------

        lambdafunc : types.FunctionType
            If only one argument (lambdafunc) is given,
            then lambdafunc is
            a function that accepts a copy of the current nddata object
            (`self`) as the argument.
            If two arguments are given,
            the second is `axis`, and lambdafunc has two arguments,
            `self` and the value of `axis`.
        axis : {None,str}
            the name of the axis along which you want to find contiguous
            blocks

        Returns
        -------
        retval : ndarray
            An :math:`N\times 2` matrix, where the :math:`N` rows correspond to pairs of axis
            label that give ranges over which `lambdafunc` evaluates to `True`.
            These are ordered according to descending range width.

        Examples
        --------

        .. code:: python

            sum_for_contiguous = abs(forplot).mean('t1')
            fl.next("test contiguous")
            forplot = sum_for_contiguous.copy().set_error(None)
            fl.plot(forplot,alpha = 0.25,linewidth = 3)
            print("this is what the max looks like",0.5*sum_for_contiguous.set_error(None).runcopy(max,'t2'))
            print(sum_for_contiguous > 0.5*sum_for_contiguous.runcopy(max,'t2'))
            retval = sum_for_contiguous.contiguous(quarter_of_max,'t2')
            print("contiguous range / 1e6:",retval/1e6)
            for j in range(retval.shape[0]):
                a,b = retval[j,:]
                fl.plot(forplot['t2':(a,b)])

        """
        logger.debug(strm("(contiguous) shape of self inside contiguous",ndshape(self)))
        if axis is None:
            if len(self.dimlabels) == 1:
                axis = self.dimlabels[0]
                mask = lambdafunc(self.copy()).data
            else:
                raise TypeError("If there is more than one dimension, `axis` must be set to something other than ``None``")
        else:
            mask = lambdafunc(self.copy(),axis).data
        logger.debug(strm("(contiguous) shape of mask",mask.shape))
        if axis is None:
            idx, = np.diff(mask).nonzero() # this gives a list of indices for the boundaries between true/false
        else:
            idx, = np.diff(mask, axis=self.axn(axis)).nonzero() # this gives a list of indices for the boundaries between true/false
        idx += 1 # because diff only starts on index #1 rather than #0
        if mask[0]: # because I want to indicate the boundaries of True, if I am starting on True, I need to make 0 a boundary
            idx = np.r_[0, idx]
        if mask[-1]: # If the end of mask is True, then I need to add a boundary there as well
            idx = np.r_[idx, mask.size-1] # Edit
        idx.shape = (-1,2) # idx is 2x2 array of start,stop
        logger.debug(strm('(contiguous) DEBUG idx is',idx))
        logger.debug(strm("(contiguous) diffs for blocks",diff(idx,axis=1)))
        block_order = diff(idx, axis=1).flatten().argsort()[::-1]
        logger.debug(strm("(contiguous) in descending order, the blocks are therefore",idx[block_order,:]))
        return self.getaxis(axis)[idx[block_order,:]]
    def to_ppm(self):
        """Function that converts from Hz to ppm using Bruker parameters

        .. todo::

            Figure out what the units of PHC1 in Topspin are (degrees per *what??*), and apply those as well.

            make this part of an inherited bruker class
        """
        if self.get_units('t2') == 'ppm': return
        offset = self.get_prop('proc')['OFFSET']
        sfo1 = self.get_prop('acq')['SFO1']
        if not self.get_ft_prop('t2'):
            self.ft('t2', shift=True) # this fourier transforms along t2, overwriting the data that was in self
        self.setaxis('t2', lambda x:
                x/sfo1).set_units('t2','ppm')
        max_ppm = self.getaxis('t2').max()
        self.setaxis('t2', lambda x:
                (x-max_ppm+offset))
        self.set_prop('x_inverted',True)
        return self
    #}}}
    def multimin(self,minfunc,axisname,filterwidth,numberofmins):
        cost = self.copy().convolve(axisname,filterwidth).run_nopop(minfunc)
        for j in range(0,numberofmins):
            #{{{ find the x value at which the minimum occurs
            xvalues = cost.copy().argmin(axisname,raw_index = True)
            #}}}
    def repwlabels(self,axis):
        return None
    def add_noise(self,intensity):
        '''Add Gaussian (box-muller) noise to the data.

        Parameters
        ----------
        intensity : double OR function
            If a double, gives the standard deviation of the noise.
            If a function, used to calculate the standard deviation of the noise from the data:
            *e.g.* ``lambda x: max(abs(x))/10.``
            
        '''
        if isinstance(intensity, type(emptyfunction)):
            intensity = intensity(lambda x: self.data)
        return_complex = iscomplexobj(self.data)
        self.data += box_muller(self.data.size, return_complex=return_complex).reshape(self.data.shape) * intensity
        return self
    #{{{ functions to manipulate and return the axes
    def reorder(self,*axes,**kwargs):
        r'''Reorder the dimensions
        the first arguments are a list of dimensions

        Parameters
        ----------
        *axes : str
            Accept any number of arguments that gives the dimensions, in the
            order that you want thee.
        first : bool
            (default True)
            Put this list of dimensions first, while False puts them last (where they then come in the order given).
        '''
        first = True
        if 'first' in kwargs:
            first = kwargs.pop('first')
        if len(kwargs) > 0:
            raise ValueError("I don't understand your kwargs!")
        if len(axes) == 1:
            axes = axes[0]
        else:
            axes = axes
        if isinstance(axes, str):
            axes = [axes]
        if len(axes) < len(self.dimlabels):
            oldorder = list(self.dimlabels)
            for thisaxis in axes:
                oldorder.pop(oldorder.index(thisaxis))
            if first:
                axes = axes + oldorder
            else:
                axes = oldorder + axes
        try:
            neworder = list(map(self.dimlabels.index,axes))
        except ValueError as e:
            raise ValueError(strm('one of',axes,'not in',self.dimlabels))
        self.dimlabels = list(map(self.dimlabels.__getitem__,neworder))
        if len(self.axis_coords)>0:
            try:
                self.axis_coords = list(map(self.axis_coords.__getitem__,neworder))
            except Exception as e:
                raise IndexError(strm('problem mapping',list(map(len,self.axis_coords)),'onto',neworder)
                        + explain_error(e))
            if len(self.axis_coords_units)>0:
                try:
                    self.axis_coords_units = list(map(self.axis_coords_units.__getitem__,neworder))
                except:
                    raise IndexError(strm('problem mapping',list(map(len,self.axis_coords_units)),
                        'onto',neworder)+explain_error(e))
        try:
            self.data = self.data.transpose(neworder)
        except ValueError as e:
            raise ValueError(strm('you can\'t reorder',self.dimlabels,'as',neworder)
                    +explain_error(e))
        if self.data_error is not None:
            self.data_error = self.data_error.transpose(neworder)
        return self
    def plot_labels(self,labels,fmt = None,**kwargs_passed):
        r'this only works for one axis now'
        axisname = self.dimlabels[0]
        if fmt is None:
            plot_label_points(self.getaxis(axisname),self.data,labels,**kwargs_passed)
        else:
            plot_label_points(self.getaxis(axisname),self.data,[fmt%j for j in labels],**kwargs_passed)
        return
    def labels(self,*args):
        r'''label the dimensions, given in listofstrings with the axis labels given in listofaxes -- listofaxes must be a numpy array;
        you can pass either a dictionary or a axis name (string)/axis label (numpy array) pair'''
        if len(args) == 2:
            listofstrings,listofaxes = args
        elif len(args) == 1 and isinstance(args[0], dict):
            listofstrings = list(args[0].keys())
            listofaxes = list(args[0].values())
        else:
            raise ValueError(strm("I can't figure out how to deal with the arguments",args))
        for j in range(0,len(listofaxes)):
            if isinstance(listofaxes[j], list):
                listofaxes[j] = array(listofaxes[j])
        listofstrings = autostringconvert(listofstrings)
        if isinstance(listofstrings, str):
            listofstrings = [listofstrings]
            listofaxes = [listofaxes]
        if not isinstance(listofstrings, list):
            raise TypeError("the arguments passed to the .labels() method must be a list of the axis names followed by the list of the axis arrays")
        elif all(map(( lambda x: isinstance(x, str_) ),listofstrings)):
            listofstrings = list(map(str,listofstrings))
        elif not all(map(( lambda x: isinstance(x,str) ),listofstrings)):
            raise TypeError("the arguments passed to the .labels() method must be a list of the axis names followed by the list of the axis arrays")
        for j in range(0,len(listofstrings)):
            if listofaxes[j] is None:
                self.setaxis(listofstrings[j],None)
            else:
                #{{{ test that the axis is the right size
                if isscalar(listofaxes[j]):#interpret as a timestep
                    listofaxes[j] = listofaxes[j] * r_[0:ndshape(self)[listofstrings[j]]]
                if type(listofaxes[j]) not in [ndarray,list]:
                    raise TypeError('You passed an axis label of type '+repr(type(listofaxes[j]))+' for the axis '+listofstrings[j]+' to the labels method, which you can\'t do --> it must be an nddata')
                if (len(listofaxes[j]) != ndshape(self)[listofstrings[j]]) and (len(listofaxes[j])!=0):
                    raise IndexError("You're trying to attach an axis of len %d to the '%s' dimension, which has %d data points (shape of self is %s)"%(len(listofaxes[j]),listofstrings[j],ndshape(self)[listofstrings[j]],repr(ndshape(self))))
                #}}}
                self.setaxis(listofstrings[j],listofaxes[j])
        return self
    def check_axis_coords_errors(self):
        if len(self.axis_coords_error) > len(self.dimlabels):
            raise ValueError("this failed because there are more sets of axis errors than there are axes!\nlen(axis_coords_error) = %s\naxes = %s"%(repr(len(self.axis_coords_error)),repr(self.dimlabels)))
    def sort(self,axisname,reverse = False):
        whichaxis = self.dimlabels.index(axisname)
        if reverse:
            order = argsort(-1*self.axis_coords[whichaxis])
        else:
            order = argsort(self.axis_coords[whichaxis])
        datacopy = self.copy()
        for j in range(0,len(order)): # do it this way, so that it deals with other dimensions correctly
            self.check_axis_coords_errors()
            self[axisname,j] = datacopy[axisname,order[j]]
        self.axis_coords[whichaxis] = self.axis_coords[whichaxis][order]
        return self
    def copyaxes(self,other):
        raise ValueError('use copy_axes')
    def copy_axes(self,other):
        # in the case that the dimensions match, and we want to copy the labels
        for thisdim in self.dimlabels:
            if thisdim in other.dimlabels:
                thisax = other.getaxis(thisdim)
                if thisax is not None:
                    thisax = thisax.copy()
                self.setaxis(thisdim,thisax)
        return self
    def axis(self,axisname):
        'returns a 1-D axis for further manipulation'
        thisaxis = self.axn(axisname)
        return nddata(self.getaxis(axisname).copy(),[-1],[axisname]).labels(axisname,self.getaxis(axisname).copy())
    def _axis_inshape(self,axisname):
        newshape = ones(len(self.data.shape),dtype = 'uint')
        thisaxis = self.axn(axisname)
        newshape[thisaxis] = self.data.shape[thisaxis]
        newshape = list(newshape)
        retval = self.getaxis(axisname)
        if retval is None:
            raise AttributeError(axisname+" does not have axis labels!")
        try:
            return retval.copy().reshape(newshape)
        except ValueError as e:
            raise ValueError(strm("Trying to reshape axis from",retval.shape,"to",newshape,"so I can manipulate it like data"))
    def retaxis(self,axisname):
        thisaxis = self._axis_inshape(axisname)
        return nddata(thisaxis,thisaxis.shape,list(self.dimlabels)).labels(axisname,thisaxis.flatten())
    def fromaxis(self,*args,**kwargs):
        '''Generate an nddata object from one of the axis labels.

        Can be used in one of several ways:

        * ``self.fromaxis('axisname')``: Returns an nddata where `retval.data` consists of the given axis values.
        * ``self.fromaxis('axisname',inputfunc)``: use `axisname` as the input for `inputfunc`, and load the result into `retval.data`
        * ``self.fromaxis(inputsymbolic)``: Evaluate `inputsymbolic` and load the result into `retval.data`

        Parameters
        ==========
        axisname : str | list
            The axis (or list of axes) to that is used as the argument of `inputfunc` or the function represented by `inputsymbolic`.
            If this is the only argument, it cannot be a list.
        inputsymbolic : sympy.Expr
            A sympy expression whose only symbols are the names of axes.
            It is preferred, though not required, that this is passed
            without an `axisname` argument -- the axis names are then
            inferred from the symbolic expression.
        inputfunc : function
            A function (typically a lambda function) that taxes the values of the axis given by `axisname` as input.
        overwrite : bool
            Defaults to `False`. If set to `True`, it overwrites `self` with `retval`.
        as_array : bool
            Defaults to `False`. If set to `True`, `retval` is a properly dimensioned numpy ndarray rather than an nddata.

        Returns
        =======
        retval : nddata | ndarray
            An expression calculated from the axis(es) given by `axisname` or inferred from `inputsymbolic`.
        '''
        overwrite,as_array = process_kwargs([('overwrite',False),
            ('as_array',False)],kwargs)
        if len(args) == 1:
            if isinstance(args[0], str):
                axisname = args[0]
                retval = self.retaxis(axisname)
                #{{{ copied from old retaxis function, then added the overwrite capability
                thisaxis = self._axis_inshape(axisname)
                if overwrite:
                    self.data = thisaxis
                    return self
                else:
                    retval = nddata(thisaxis,thisaxis.shape,list(self.dimlabels)).labels(axisname,thisaxis.flatten())
                    retval.axis_coords_units = list(self.axis_coords_units)
                    retval.data_units = self.data_units
                    retval.name(self.name())
                    return retval
                #}}}
            else:
                if issympy(args[0]):
                    func = args[0]
                    symbols_in_func = func.atoms(sympy.Symbol)
                    logger.debug(strm('identified this as a sympy expression (',func,') with symbols',symbols_in_func))
                    symbols_not_in_dimlabels = set(map(str,symbols_in_func))-set(self.dimlabels)
                    if len(symbols_not_in_dimlabels)>0:
                        raise ValueError("You passed a symbolic function, but the symbols"+str(symbols_not_in_dimlabels)+" are not axes")
                else:
                    raise ValueError("I don't know what to do with this type of argument!")
        elif len(args) == 2:
            axisnames = args[0]
            func = args[1]
            if not isinstance(axisnames, list):
                axisnames = [axisnames]
        else:
            raise ValueError('Wrong number of arguments!! -- you passed '+repr(len(args))+' arguments!')
        if issympy(func):
            logging.debug(strm("about to run sympy lambdify, symbols_in_func is",symbols_in_func))
            try:
                lambdified_func = sympy.lambdify(list(symbols_in_func), func,
                        modules=mat2array)
            except Exception as e:
                raise ValueError(strm('Error parsing axis variables',list(map(sympy.var,axisnames)),
                    'that you passed and function',func,'that you passed') +
                    explain_error(e))
            func = lambdified_func
            axisnames = list(map(str,symbols_in_func))
        elif not hasattr(func,'__call__'):
            raise ValueError("I can't interpret the second argument as a function! It is type "+str(type(func)))
        # I can't do the following for sympy, because the argument count is always zero
        if not issympy(args[0]) and func.__code__.co_argcount != len(axisnames):
            raise ValueError(strm("The axisnames you passed",axisnames,
                "and the argument count",func.__code__.co_argcount,"don't match"))
        list_of_axes = [self._axis_inshape(x) for x in axisnames]
        retval = func(*list_of_axes)
        if issympy(retval):
            raise RuntimeError("The sympy function that you passed doesn't match the automatically generated axis variables (obtained by mapping sympy.var onto the axis variables, without any kwargs). The atoms left over are:\n"+str(func.atoms))
        logging.debug(strm("at this point, list of axes is:",list_of_axes))
        if len(list_of_axes) == 0:
            return nddata(float(func()))
            #raise ValueError(strm("Doesn't seem like there are axes -- the axis names that you passed are",axisnames))
        newshape = ones_like(list_of_axes[0].shape)
        for j in list_of_axes:
            newshape *= array(j.shape)
        if overwrite:
            self.data = retval.reshape(newshape)
            return self
        else:
            if as_array:
                return retval.reshape(newshape)
            else:
                retval =  nddata(retval,
                        newshape,
                        list(self.dimlabels)).labels(axisnames,
                                [self.getaxis(x).copy() for x in axisnames])
                retval.axis_coords_units = list(self.axis_coords_units)
                retval.data_units = self.data_units
                retval.name(self.name())
                return retval
    def getaxis(self,axisname):
        if self.axis_coords is None or len(self.axis_coords) == 0:
            return None
        else:
            retval = self.axis_coords[self.axn(axisname)]
        if retval is None:
            return None
        elif len(retval) > 0:
            return retval
        else:
            return None
    def extend(self,axis,extent, fill_with=0, tolerance=1e-5):
        r"""If `axis` is uniformly ascending with spacing :math:`dx`,
        then extend by adding a point every :math:`dx` until the axis
        includes the point `extent`.  Fill the newly created datapoints with `fill_with`.

        Parameters
        ----------

        axis : str
            name of the axis to extend
        extent : double
            extend the axis `axis` out to this point
        fill_with : double
            fill the new data points with this value (defaults to 0)
        tolerance : double
            when checking for ascending axis labels, etc.,
            values/differences must match to within tolerance
            (assumed to represent the actual precision, given
            various errors, etc.)
        """
        # check for uniformly ascending
        u = self.getaxis(axis)
        thismsg = "In order to expand, the axis must be equally spaced (and ascending)"
        du = (u[-1] - u[0])/(len(u)-1.)
        assert all(abs(diff(u) - du)/du < tolerance), thismsg# absolute
        # figure out how many points I need to add, and on which side of the axis
        thismsg = "In order to expand, the axis must be ascending (and equally spaced)"
        assert du > 0, thismsg# ascending
        start_index = 0
        stop_index = len(u)
        if extent < u[0]:
            start_index = int(-(u[0] - extent) // du) # the part after the negative is positive
            if (start_index * du + (u[0] - extent))/du < -tolerance:# the first quantity here is negative
                start_index -= 1
        elif extent > u[-1]:
            stop_index_addto = int((extent - u[-1]) // du)
            if ((extent - u[-1]) - du * stop_index_addto)/du > tolerance:# the first quantity here is negative
                stop_index_addto += 1
            stop_index += stop_index_addto
        else:
            raise RuntimeError("extent ({:g}) needs to be further than the bounds on '{:s}', which are {:g} and {:g}".format(extent,axis,u[0],u[-1]))
        #{{{ create a new array, and put self.data into it
        newdata = list(self.data.shape)
        newdata[self.axn(axis)] = stop_index - start_index
        if fill_with == 0:
            newdata = zeros(newdata,dtype = self.data.dtype)
        else:
            newdata = fill_with * ones(newdata,dtype = self.data.dtype)
        newdata_slice = [slice(None,None,None)] * len(newdata.shape)
        newdata_slice[self.axn(axis)] = slice(-start_index,len(u)-start_index,None)
        logger.debug(strm("-------------------------"))
        logger.debug(strm("shape of newdata",newdata.shape))
        logger.debug(strm("shape of self.data",self.data.shape))
        logger.debug(strm("len of u",len(u)))
        logger.debug(strm("start index",start_index))
        logger.debug(strm("shape of slice",newdata[newdata_slice].shape))
        logger.debug(strm("-------------------------"))
        newdata[newdata_slice] = self.data
        self.data = newdata
        #}}}
        # construct the new axis
        new_u = u[0] + du * r_[start_index:stop_index]
        self.setaxis(axis,new_u)
        return self
    def setaxis(self,*args):
        """set or alter the value of the coordinate axis
        
        Can be used in one of several ways:

        * ``self.setaxis('axisname', values)``: just sets the values
        * ``self.setaxis('axisname', '#')``: just
            number the axis in numerically increasing order
            (e.g. if you have smooshed it from a couple
            other dimensions.)
        * ``self.fromaxis('axisname',inputfunc)``: take the existing function, apply inputfunc, and replace
        * ``self.fromaxis(inputsymbolic)``: Evaluate `inputsymbolic` and load the result into the axes, appropriately
        """
        if len(args) == 2:
            axis, value = args
            if value=='#':
                self.setaxis(axis,r_[0:ndshape(self)[axis]])
                return self
        elif len(args) == 1 and issympy(args[0]):
            func = args[0]
            symbols_in_func = func.atoms(sympy.Symbol)
            logger.debug(strm('identified this as a sympy expression (',func,') with symbols',symbols_in_func))
            symbols_not_in_dimlabels = set(map(str,symbols_in_func))-set(self.dimlabels)
            if len(symbols_not_in_dimlabels)>0:
                raise ValueError("You passed a symbolic function, but the symbols"+str(symbols_not_in_dimlabels)+" are not axes")
            logging.debug(strm("about to run sympy lambdify, symbols_in_func is",symbols_in_func))
            try:
                lambdified_func = sympy.lambdify(list(symbols_in_func), func,
                        modules=mat2array)
            except Exception as e:
                raise ValueError(strm('Error parsing axis variables',list(map(sympy.var,axisnames)),
                    'that you passed and function',func,'that you passed') +
                    explain_error(e))
            value = lambdified_func
            axis = list(map(str,symbols_in_func))
            assert len(axis)==1, "currently only supported for 1 axis at a time -- if you want to do for more than one axis, please create a pull request with an example"
            axis = axis[0]
        else:
            raise ValueError("not a valid argument to setaxis -- look at the documentation!")
        if axis == 'INDEX':
            raise ValueError("Axes that are called INDEX are special, and you are not allowed to label them!")
        if isinstance(value, type(emptyfunction)):
            x = self.getaxis(axis)
            x[:] = value(x.copy())
            return self
        if type(value) in [float,int,double,float64]:
           value = linspace(0.,value,self.axlen(axis))
        if isinstance(value, list):
            value = array(value)
        if self.axis_coords is None or len(self.axis_coords) == 0:
            self.axis_coords = [None]*len(self.dimlabels)
            self.axis_coords_error = [None]*len(self.dimlabels)
        if value is None:
            self.axis_coords[self.axn(axis)] = None
        else:
            a = len(value)
            b = self.data.shape[self.axn(axis)]
            assert  a == b, "Along the axis %s, the length of the axis you passed (%d) doesn't match the size of the data (%d)."%(axis,a,b)
            self.axis_coords[self.axn(axis)] = value
        return self
    def shear(self, along_axis, propto_axis, shear_amnt,
            zero_fill=True, start_in_conj=False, method='linear'):
        r'''Shear the data :math:`s`:

        :math:`s(x',y,z) = s(x+ay,y,z)`

        where :math:`x` is the `altered_axis` and :math:`y` is the
        `propto_axis`.  (Actually typically 2D, but :math:`z` included
        just to illustrate other dimensions that aren't involved)

        .. note: Unfortunately, currently, when the data is automatically extended,
            if both the start and endpoint of `along_axis` are on the same side
            of zero, some unnecessary padding will be added between the
            beginning of `along_axis` and zero.

        Parameters
        ----------

        method : {'fourier','linear'}

            fourier
                Use the Fourier shift theorem (*i.e.*, sinc interpolation).  A
                shear is equivalent to the following in the conjugate domain:

                ..math: `\tilde{s}(f_x,f'_y,z) = \tilde{s}(f_x,f_y-af_x,f_z)`

                Because of this, the algorithm **also**
                automatically `extend`s the data in `f_y` axis.
                Equivalently, it increases the resolution
                (decreases the interval between points) in the
                `propto_axis` dimension.  This prevents aliasing
                in the conjugate domain, which will corrupt the
                data *w.r.t.* successive transformations. It does
                this whether or not `zero_fill` is set
                (`zero_fill` only controls filling in the
                "current" dimension)

            linear
                Use simple linear interpolation.

        altered_axis : str

            The coordinate for which data is altered, *i.e.*
            ..math: `x` such that ..math: `f(x+ay,y)`.

        by_amount : double

            The amount of the shear (..math: `a` in the previous)

        propto_axis : str

            The shift along the `altered_axis` dimension is
            proportional to the shift along `propto_axis`.
            The position of data relative to the `propto_axis` is not
            changed.
            Note that by the shift theorem, in the frequency domain,
            an equivalent magnitude, opposite sign, shear is applied
            with the `propto_axis` and `altered_axis` dimensions
            flipped.

        start_in_conj : {False, True}, optional

            Defaults to False

            For efficiency, one can replace a double (I)FT call followed by a
            shear call with a single shear call where `start_in_conj` is set.

            `self` before the call is given in the conjugate domain  (*i.e.*,
            :math:`f` *vs.* :math:`t`) along both dimensions from the one that's
            desired.  This means: (1) `self` after the function call transformed
            into the conjugate domain from that before the call and (2)
            `by_amount`, `altered_axis`, and `propto_axis` all refer to the shear
            in the conjugate domain that the data is in at the end of the
            function call.
        '''
        if not (
                self.get_ft_prop(along_axis) is None
                and
                self.get_ft_prop(propto_axis) is None):
            if (self.get_ft_prop(along_axis) ^ self.get_ft_prop(propto_axis)) ^ start_in_conj:
                if start_in_conj:
                    raise ValueError("if you pass start_in_conj, the two dimensions need to be in conjugate domains, but you have: "+self.ft_state_to_str(along_axis,propto_axis))
                else:
                    raise ValueError("(unless you intended to pass start_in_conj) the two dimensions need to be in the same domain, but you have: "+self.ft_state_to_str(along_axis,propto_axis))
        if method == 'fourier':
            return self.fourier_shear(along_axis, propto_axis,
                    shear_amnt, zero_fill=zero_fill)
        elif method == 'linear':
            return self.linear_shear(along_axis, propto_axis,
                    shear_amnt, zero_fill=zero_fill)
        else:
            raise ValueError("The shear method must be either linear or fourier")
    def getaxisshape(self,axisname):
        thishape = ones(len(self.dimlabels))
        thisaxis = self.dimlabels.index(axisname) 
        thishape[thisaxis] = self.data.shape[thisaxis]
        return thishape
    def circshift(self,axis,amount):
        if amount!=0:
            if abs(amount) > ndshape(self)[axis]:
                ValueError(strm("Trying to circshift by ",amount,
                    "which is bitter than the size of",axis))
            newdata = ndshape(self).alloc(dtype=self.data.dtype)
            newdata[axis,:-amount] = self[axis,amount:]
            newdata[axis,-amount:] = self[axis,:amount]
            self.data = newdata.data
        return self
    #}}}
    #{{{ breaking up and combining axes
    def smoosh(self,dimstocollapse, dimname=0, noaxis=False):
        r'''Collapse (smoosh) multiple dimensions into one dimension.

        Parameters
        ----------
        dimstocollapse : list of strings
            the dimensions you want to collapse to one result dimension
        dimname : None, string, integer (default 0)

            if dimname is:

            * None: create a new (direct product) name,
            * a number: an index to the ``dimstocollapse`` list.  The resulting smooshed dimension will be named ``dimstocollapse[dimname]``. Because the default is the number 0, the new dimname will be the first dimname given in the list.
            * a string: the name of the resulting smooshed dimension (can be part of the ``dimstocollapse`` list or not)

        noaxis : bool
            if set, then just skip calculating the axis for the new dimension,
            which otherwise is typically a complicated record array

        Returns
        -------
        self: nddata
            the dimensions `dimstocollapse` are smooshed into a single dimension,
            whose name is determined by `dimname`.
            The axis for the resulting, smooshed dimension is a structured
            array consisting of two fields that give the labels along the
            original axes.

        ..todo::
            when we transition to axes that are stored using a
            slice/linspace-like format, 
            allow for smooshing to determine a new axes that is standard
            (not a structured array) and that increases linearly.
        '''
        #{{{ first, put them all at the end, in order given here
        retained_dims = list(self.dimlabels)
        logger.debug(strm("old order",retained_dims))
        #{{{ if I'm using a dimension here, be sure to grab its current position
        if dimname is None:
            final_position = -1
            dimname = ' $\\times$ '.join(dimstocollapse)
        else:
            if isinstance(dimname, int):
                dimname = dimstocollapse[dimname]
                final_position = self.axn(dimname)
            elif dimname in self.dimlabels:
                final_position = self.axn(dimname)
            else:
                final_position = -1
        #}}}
        # {{{ store the dictionaries for later use
        axis_coords_dict = self.mkd(self.axis_coords)
        axis_coords_error_dict = self.mkd(self.axis_coords_error)
        axis_coords_units_dict = self.mkd(self.axis_coords_units)
        # }}}
        old_units = []
        for this_name in dimstocollapse:
            this_idx = retained_dims.index(this_name)
            retained_dims.pop(this_idx)
            axis_coords_error_dict.pop(this_name)
            old_units.append(axis_coords_units_dict.pop(this_name))
            axis_coords_dict.pop(this_name)
            if this_idx < final_position:
                final_position -= 1
        new_units = list(set(old_units))
        if len(new_units) > 1:
            new_units = ' '.join(map(str,new_units))
        else:
            new_units = new_units[0]
        # this might be sub-optimal, but put the dims to collapse at the end, and move them back later if we want
        new_order = retained_dims + dimstocollapse
        self.reorder(new_order)
        logger.debug(strm("new order",new_order))
        #}}}
        #{{{ then, reshape the data (and error)
        logger.debug(strm("old shape",self.data.shape))
        new_shape = list(self.data.shape)[:-len(dimstocollapse)]
        logger.debug(strm("dimensions to keep",new_shape))
        dimstocollapse_shapes = array(self.data.shape[-len(dimstocollapse):])
        new_shape += [dimstocollapse_shapes.prod()]
        self.data = self.data.reshape(new_shape)
        if self.get_error() is not None:
            self.set_error(self.get_error().reshape(new_shape))
        logger.debug(strm("new shape",self.data.shape))
        #}}}
        #{{{ now for the tricky part -- deal with the axis labels
        #{{{ in order, make a list of the relevant axis names, dtypes, and sizes
        axes_with_labels = [j for j in dimstocollapse if self.getaxis(j) is not None] # specifically, I am only concerned with the ones I am collapsing that have labels
        if noaxis:
            logger.debug('noaxis was specified')
        else:
            logger.debug('starting construction of the smooshed axis')
            axes_with_labels_haserror = [self.get_error(j) is not None for j in axes_with_labels]
            axes_with_labels_dtype = [(j,self.getaxis(j).dtype) for
                    j in axes_with_labels]# an appropriate spec. for a structured array
            axes_with_labels_size = [self.getaxis(j).size for j in axes_with_labels]
            #}}}
            logger.debug(strm("the dtype that I want is:",axes_with_labels_dtype))
            logger.debug(strm("the axes that have labels are:",axes_with_labels))
            logger.debug(strm("the axes that have labels have sizes:",axes_with_labels_size))
            # {{{ we construct a multidimensional axis
            multidim_axis_error = None
            if len(axes_with_labels_dtype) > 0:
                # create a new axis of the appropriate shape and size
                multidim_axis_label = empty(axes_with_labels_size,
                        dtype=axes_with_labels_dtype)
                if any(axes_with_labels_haserror):
                    multidim_axis_error = empty(axes_with_labels_size,
                            dtype = [(axes_with_labels[j],
                                self.getaxis(axes_with_labels[j]).dtype)
                                for j in range(len(axes_with_labels))
                                if axes_with_labels_haserror[j]])
                # one at a time index the relevant dimension, and load in the information
                full_slice = [slice(None,None,None)]*len(axes_with_labels_dtype)
                for this_index,thisdim in enumerate(axes_with_labels):
                    axis_for_thisdim = self.getaxis(thisdim)
                    if axes_with_labels_haserror[this_index]:
                        axis_error_for_thisdim = self.get_error(thisdim)
                    logger.debug(strm("the axis for",thisdim,"is",axis_for_thisdim))
                    for j in range(axes_with_labels_size[this_index]):
                        this_slice = list(full_slice)
                        this_slice[this_index] = j # set this element
                        multidim_axis_label[thisdim][tuple(this_slice)] = axis_for_thisdim[j]
                        if axes_with_labels_haserror[this_index]:
                            multidim_axis_error[thisdim][tuple(this_slice)] = axis_error_for_thisdim[j]
                logger.debug(strm("shape of multidim_axis_label is now",multidim_axis_label.shape,"(",axes_with_labels,")"))
                logger.debug(strm("multidim_axis_label is:\n",repr(multidim_axis_label)))
                multidim_axis_label = multidim_axis_label.flatten() # then flatten the axis
                logger.debug(strm("shape of multidim_axis_label is now",multidim_axis_label.shape))
                logger.debug(strm("multidim_axis_label is:\n",repr(multidim_axis_label)))
            # }}}
        #{{{ update axis dictionary with the new info
        if noaxis:
            axis_coords_dict[dimname] = None
            axis_coords_error_dict[dimname] = None
        else:
            axis_coords_dict[dimname] = multidim_axis_label
            axis_coords_error_dict[dimname] = multidim_axis_error
        logger.debug(strm("end up with axis_coords_dict (%d)"%len(axis_coords_dict),axis_coords_dict))
        logger.debug(strm("end up with axis_coords_error_dict (%d)"%len(axis_coords_error_dict),axis_coords_error_dict))
        #}}}
        #}}}
        #{{{ make new dimlabels, and where relevant, project the new dictionary onto these dimlabels
        axis_coords_units_dict[dimname] = new_units
        self.dimlabels = retained_dims + [dimname]
        logger.debug(strm("end up with dimlabels",self.dimlabels,"and shape",self.data.shape))
        self.axis_coords = self.fld(axis_coords_dict)
        self.axis_coords_error = self.fld(axis_coords_error_dict)
        self.axis_coords_units = self.fld(axis_coords_units_dict)
        logger.debug(strm("new axis coords (%d)"%len(self.axis_coords),self.axis_coords))
        logger.debug(strm("new axis coords errors (%d)"%len(self.axis_coords_error),self.axis_coords_error))
        logger.debug(strm("new axis coords unitss (%d)"%len(self.axis_coords_units),self.axis_coords_units))
        #}}}
        #{{{ then deal with the units
        #}}}
        #{{{ finally, if I need to, reorder again to put the new dimension where I want it
        #}}}
        return self
    def chunk(self,axisin,*otherargs):
        r'''"Chunking" is defined here to be the opposite of taking a direct product, increasing the number of dimensions by the inverse of the process by which taking a direct product decreases the number of dimensions.  This function chunks axisin into multiple new axes arguments.:
            axesout -- gives the names of the output axes
            shapesout -- optional -- if not given, it assumes equal length -- if given, one of the values can be -1, which is assumed length

        When there are axes, it assumes that the axes of the new dimensions
        are nested -- *e.g.*, it will chunk a dimension with axis: 
        [1,2,3,4,5,6,7,8,9,10]
        into dimensions with axes:
        [0,1,2,3,4], [1,6]

        ..todo::
            Deal with this efficiently when we move to new-style axes
        '''
        if len(otherargs) == 2:
            axesout,shapesout = otherargs
        elif len(otherargs) == 1:
            if isinstance(otherargs[0], list):
                axesout = otherargs[0]
                shapesout = ndshape(self)[axisin]**(1./len(axesout))
                if abs(shapesout-round(shapesout)) > 1e-15: # there is some kind of roundoff error here
                    raise ValueError('''In order for chunk to be called with
                            only a list of axes, the shape of the dimension you are
                            trying to split (here %s) must be an Nth root of
                            the original dimension size (here: %d), where N (here
                            %d) is the number of dimensions you are trying to chunk into'''%(axisin,ndshape(self)[axisin],len(axesout)))
                else:
                    shapesout = round(shapesout)
                shapesout = [shapesout] * len(axesout)
            elif isinstance(otherargs[0], dict):
                axesout,shapesout = list(otherargs[0].keys()),list(otherargs[0].values())
            else:
                raise ValueError("I don't know how to deal with this type!")
        else:
            raise ValueError("otherargs must be one or two arguments!")
        assert not any([j in self.dimlabels for j in axesout if j != axisin]), strm(
                "You are trying to create dimensions",[j for j in axesout if j!=axisin],
                "one of which matches one of the existing labels",self.dimlabels)
        if any([j == -1 for j in shapesout]):
            j = shapesout.index(-1)
            if j < len(shapesout)-1:
                shapesout[j] = int(round(ndshape(self)[axisin]/prod(r_[shapesout[0:j],shapesout[j+1:]])))
            else:
                shapesout[j] = int(round(ndshape(self)[axisin]/prod(shapesout[0:j])))
        if prod(shapesout) != ndshape(self)[axisin]:
            raise ValueError("The size of the axis (%s) you're trying to split (%s) doesn't match the size of the axes you're trying to split it into (%s = %s)"%(repr(axisin),repr(ndshape(self)[axisin]),repr(axesout),repr(shapesout)))
        thisaxis = self.axn(axisin)
        if self.getaxis(axisin) is not None and len(self.getaxis(axisin)) > 0:
            axes_tmp = self.getaxis(axisin).reshape(shapesout)
            new_axes = []
            for j in range(len(axes_tmp.shape)):
                this_slicer = [0]*len(axes_tmp.shape)
                this_slicer[j] = slice(None,None,None)
                new_axes.append(axes_tmp[this_slicer])
        else:
            new_axes = None
        #{{{ if there is a list of axis coordinates, add in slots for the new axes
        if isinstance(self.axis_coords, list):
            if len(self.axis_coords) == 0:
                self.axis_coords = [None] * len(self.dimlabels)
            for j in range(len(axesout)-1):
                self.axis_coords.insert(thisaxis,None)
        if isinstance(self.axis_coords_error, list):
            if len(self.axis_coords_error) == 0:
                self.axis_coords_error = [None] * len(self.dimlabels)
            for j in range(len(axesout)-1):
                self.axis_coords_error.insert(thisaxis,None)
        if isinstance(self.axis_coords_units, list):
            if len(self.axis_coords_units) == 0:
                self.axis_coords_units = [None] * len(self.dimlabels)
            for j in range(len(axesout)-1):
                self.axis_coords_units.insert(thisaxis,None)
        #}}}
        newshape = list(self.data.shape[0:thisaxis]) + shapesout + list(self.data.shape[thisaxis+1:])
        newshape = list(map(int,newshape))
        newnames = list(self.dimlabels[0:thisaxis]) + axesout + list(self.dimlabels[thisaxis+1:])
        self.data = self.data.reshape(newshape)
        orig_axis_units = self.get_units(axisin)
        self.dimlabels = newnames
        if new_axes is not None:
            for j in range(len(axesout)):
                self.setaxis(axesout[j],new_axes[j])
                self.set_units(axesout[j],orig_axis_units)
        return self
    def chunk_auto(self,axis_name,which_field,dimname = None):
        r'''assuming that axis "axis_name" is currently labeled with a structured array, choose one field ("which_field") of that structured array to generate a new dimension
        Note that for now, by definition, no error is allowed on the axes.
        However, once I upgrade to using structured arrays to handle axis and data errors, I will want to deal with that appropriately here.'''
        def check_data(a):
            "we need this because other things expect dimlabels to be a list of strings"
            if isinstance(a.dimlabels,recarray):
                a.dimlabels = [str(j[0]) if len(j) == 1 else j for j in a.dimlabels.tolist()]
            return a
        axis_number = self.axn(axis_name)
        new_axis,indices = unique(self.getaxis(axis_name)[which_field],
                return_inverse = True) # we are essentially creating a hash table for the axis.  According to numpy documentation, the hash indices that this returns should also be sorted sorted.
        logger.debug(strm("(chunk auto) indices look like this:",indices))
        #{{{ check that there are equal numbers of all the unique new_axis
        index_count = array([count_nonzero(indices == j) for j in range(indices.max()+1)])
        if all(index_count == index_count[0]):
            logger.debug(strm("(chunk auto) Yes, there are equal numbers of all unique new_axis! (Each element of the hash table has been indexed the same number of times.)"))
            #}}}
            #{{{ store the old shape and generate the new shape
            current_shape = list(self.data.shape)
            logger.debug(strm("(chunk auto) old shape -- ",current_shape))
            new_shape = insert(current_shape,axis_number + 1,len(new_axis))
            new_shape[axis_number] /= len(new_axis) # the indices of the hash table become the new dimension
            #}}}
            #{{{ actually reorder the data and error -- perhaps a view would be more efficient here
            old_data = self.data
            has_data_error = not (self.get_error() is None)
            self.data = empty(new_shape,dtype = self.data.dtype)
            if has_data_error:
                old_error = self.get_error()
                self.set_error(empty(new_shape,dtype = self.data.dtype))
            #}}}
            #{{{ adjust all the relevant axis information
            #{{{ generate an axis label along the axis I'm chunking that's stripped of the field that I'm creating a dimension from (i.e. chunking off a new dimension based on) -- because I am independently manipulating the data, I don't use self.getaxis()
            x_strip_current_field = self.axis_coords[axis_number][
                    [j for j in
                        self.axis_coords[axis_number].dtype.names
                        if j != which_field]]
            #}}}
            #{{{ reshape the axis coordinate so that it becomes a 2D array with the new dimension chunked off
            self.axis_coords[axis_number] = empty((len(x_strip_current_field)//len(new_axis),len(new_axis)),
                    dtype = x_strip_current_field.dtype)
            if not (self.get_error(axis_name) is None):
                raise ValueError("Until I do the structured array upgrade chunk_auto will not be able to deal with an axis that has errors.")
            #}}}
            #{{{ everything is now ready to sort the data and residual axis into ordered slots
            #{{{ initialize the slices
            copy_to_slice   = len(new_shape)*[slice(None,None,None)] # this is the memory address inside the new data (where stuff goes)
            copy_from_slice = len(current_shape)*[slice(None,None,None)] # this is the memory address inside the old data (where stuff comes from)
            #}}}
            if has_data_error:
                data_error_location = self.get_error()
            for j in range(len(new_axis)): # j is the index in the hash table
                copy_to_slice[axis_number + 1]     = j
                copy_from_slice[axis_number]       = where(indices == j)[0]
                self.data[copy_to_slice]           = old_data[copy_from_slice]
                if has_data_error:
                    data_error_location[copy_to_slice] = old_error[copy_from_slice]
                logger.debug(strm("(chunk auto) ",j,'matches at',x_strip_current_field[copy_from_slice[axis_number]]))
                self.axis_coords[axis_number][:,j] = x_strip_current_field[copy_from_slice[axis_number]]
            #}}}
            logger.debug(strm("(chunk auto) new axis -- ",self.axis_coords[axis_number]))
            logger.debug(strm("(chunk auto) new shape -- ",self.data.shape))
            #{{{ housekeeping for the various axes + data properties -- should perhaps be possible to do this first, then use .getaxis()
            self.dimlabels.insert(axis_number + 1,which_field)
            self.axis_coords.insert(axis_number + 1,new_axis)
            #{{{ by definition, axis can have neither errors nor units associated, for now.
            self.axis_coords_error.insert(axis_number + 1,None)
            self.axis_coords_units.insert(axis_number + 1,None)
            #}}}
            logger.debug(strm('(chunk auto) the dimensions of ',self.dimlabels[axis_number],'are (?? x ',self.dimlabels[axis_number+1],')=',self.axis_coords[axis_number].shape))
            #}}}
            #}}}
            #{{{ deal appropriately with the "remainder axis" (axis_number)
            if dimname is None:
                remainder_axis_name = '_and_'.join(self.axis_coords[axis_number].dtype.names)
            else:
                remainder_axis_name = dimname
            #{{{ if everything is the same along the dimension that I've just
            # created (which is the second dimension), then get rid of the
            # duplicate labels
            test_axis = self.axis_coords[axis_number].T
            logger.debug(strm("(chunk auto) test axis -- ",test_axis))
            test_axis = ascontiguousarray(test_axis).flatten().view([('',test_axis.dtype)]*test_axis.shape[1])
            if all(test_axis == test_axis[0]):
                self.axis_coords[axis_number] = self.axis_coords[axis_number][:,0].reshape(1,-1)
                logger.debug(strm("(chunk auto) collapsed to", self.axis_coords[axis_number]))
            #}}}
            if self.axis_coords[axis_number].shape[0] == 1:# then this is a "valid" axis -- because, for each position of the new axis, there is only one value of the remainder axis
                self.axis_coords[axis_number] = self.axis_coords[axis_number].reshape(-1)
                self.dimlabels[axis_number] = remainder_axis_name
                if len(self.axis_coords[axis_number].dtype) == 1: # only one field, which by the previous line will be named appropriately, so drop the structured array name
                    new_dtype = self.axis_coords[axis_number].dtype.descr[0][1]
                    self.axis_coords[axis_number] = array(self.axis_coords[axis_number],dtype = new_dtype) # probably more efficiently done with a view, but leave alone for now
                return check_data(self)
            else:
                #{{{ generate an index list to label the remainder axis, and generate a new nddata with the actual values (which are not copied across the new dimension that matches which_field)
                remainder_axis_index_list = r_[0:self.axis_coords[axis_number].shape[0]]
                new_data = nddata(self.axis_coords[axis_number],
                        self.axis_coords[axis_number].shape,
                        [remainder_axis_name,which_field])
                self.axis_coords[axis_number] = remainder_axis_index_list
                new_data.labels([remainder_axis_name,which_field],
                        [self.axis_coords[axis_number].copy(),self.axis_coords[axis_number + 1].copy()])
                self.dimlabels[axis_number] = remainder_axis_name + '_INDEX'
                #}}}
                return check_data(self),check_data(new_data)
            #}}}
        else:
            raise ValueError("Along the axis '"+axis_name+"', the field '"+which_field+"' does not represent an axis that is repeated one or more times!  The counts for how many times each element along the field is used is "+repr(index_count))
            return
    def squeeze(self,return_dropped=False):
        r'''squeeze singleton dimensions
        
        Parameters
        ==========
        return_dropped: bool (default False)
           return a list of the dimensions that were dropped as a second argument 
        Returns
        =======
        self

        return_dropped: list
            (optional, only if return_dropped is True)
        '''
        mask = array(self.data.shape) > 1
        logger.debug(strm(list(zip(mask,self.dimlabels))))
        self.data = self.data.squeeze()
        retval = []
        if isinstance(self.axis_coords, list):
            for k,v in [(self.dimlabels[j],self.axis_coords[j]) for j in range(len(self.dimlabels)) if not mask[j]]:
                retval.append(k)
                if v is not None:
                    self.set_prop(k,v[0])
        self.dimlabels = [v for j,v in enumerate(self.dimlabels) if mask[j]]
        if isinstance(self.axis_coords, list):
            self.axis_coords = [v for j,v in enumerate(self.axis_coords) if mask[j]]
        if isinstance(self.axis_coords_error, list):
            self.axis_coords_error = [v for j,v in enumerate(self.axis_coords_error) if mask[j]]
        if isinstance(self.axis_coords_units, list):
            self.axis_coords_units = [v for j,v in enumerate(self.axis_coords_units) if mask[j]]
        if return_dropped:
            return self, retval
        else:
            return self
    #}}}
    #{{{ messing with data -- get, set, and copy
    def __getslice__(self,*args):
        print('getslice! ',args)
    def __setitem__(self,*args):
        righterrors = None
        logger.debug(strm("types of args",list(map(type,args))))
        A = args[0]
        if isinstance(A, nddata):
            logger.debug("initially, rightdata appears to be nddata")
            _,B = self.aligndata(A)
            A = B.data # now the next part will handle this
        if isinstance(A, ndarray):# if selector is an ndarray
            logger.debug("initially, rightdata appears to be ndarray")
            if A.dtype is not dtype('bool'):
                raise ValueError("I don't know what to do with an ndarray subscript that has dtype "+repr(A.dtype))
            if A.shape != self.data.shape:
                temp = array(A.shape) == 1
                if all( array(A.shape)[temp] == array(self.data.shape)[temp]):
                    pass
                else:
                    raise ValueError("The shape of your logical mask "+repr(A.shape)+" and the shape of your data "+repr(self.data.shape)+" are not compatible (matching or singleton) -- I really don't think that you want to do this!")
            self.data[A] = args[1]
            return
        if isinstance(args[1],nddata):
            logger.debug("rightdata appears to be nddata after initial treatment")
            #{{{ reorder so the shapes match
            unshared_indices = list(set(args[1].dimlabels) ^ set(self.dimlabels))
            shared_indices = list(self.dimlabels)
            if 'INDEX' in unshared_indices:
                unshared_indices.remove('INDEX')
            for j in unshared_indices:
                try:
                    shared_indices.remove(j)
                except:
                    raise ValueError(strm("Error trying to remove",j,"from list of shared indices",shared_indices))
            if len(args[1].dimlabels) != len(shared_indices) or (not all([args[1].dimlabels[j] == shared_indices[j] for j in range(0,len(shared_indices))])):
                args[1].reorder(shared_indices)
            #}}}
            rightdata = args[1].data
            righterrors = args[1].get_error()
            #print "DEBUG: and I convert it to",type(rightdata)
        else: # assume it's an ndarray
            logger.debug("rightdata appears to be ndarray after initial treatment")
            rightdata = args[1]
            #{{{ if I just passed a function, assume that I'm applying some type of data-based mask
            if isinstance(args[0], type(emptyfunction)):
                thisfunc = args[0]
                self.data[thisfunc(self.data)] = rightdata
                return
                #}}}
            if (not isinstance(rightdata, ndarray)): # in case its a scalar
                rightdata = array([rightdata])
        slicedict,axesdict,errordict,unitsdict = self._parse_slices(args[0]) # pull left index list from parse slices
        leftindex = self.fld(slicedict)
        rightdata = rightdata.squeeze()
        logger.debug(strm("after squeeze, rightdata has shape",rightdata.shape))
        if len(rightdata.shape) > 0:
            left_shape = shape(self.data[tuple(leftindex)])
            try:
                self.data[tuple(leftindex)] = rightdata.reshape(left_shape) # assign the data
            except:
                raise IndexError(strm('ERROR ASSIGNING NDDATA:\n',
                    'self.data.shape:',self.data.shape,
                    'left index',leftindex,'\n',
                    'rightdata.shape:',rightdata.shape,
                    '--> shape of left slice: ',left_shape))
        else:
            self.data[tuple(leftindex)] = rightdata
        lefterror = self.get_error()
        if lefterror is not None:
            lefterror[tuple(leftindex)] = righterrors.squeeze()
    # {{{ standard trig functions
    def __getattribute__(self,arg):
        fundict = {'exp':exp,
                'sin':sin,
                'cos':cos,
                'tan':tan,
                'sinh':sinh,
                'cosh':cosh,
                'tanh':tanh,
                'log':log,
                'log10':log10,
                }
        if arg in list(fundict.keys()):
            argf = fundict[arg]
            def retfun():
                retval = self.copy()
                retval.data = argf(retval.data)
                return retval
            return retfun
        else:
            return super().__getattribute__(arg)
    @property
    def C(self):
        """shortcut for copy

        btw, what we are doing is analogous to a ruby function with
        functioname!() modify result, and we can use the "out" keyword in
        numpy.
        
        ..todo::
            (new idea)
            This should just set a flag that says "Do not allow this data to be substituted in place,"
            so that if something goes to edit the data in place,
            it instead first makes a copy.

            also here, see `Definition of shallow and deep copy <https://docs.python.org/2/library/copy.html>`_

            (older idea)
            We should offer "N", which generates something like a copy,
            but which is sets the equivalent of "nopop".
            For example, currently, you need to do something like
            ``d.C.argmax('t2')``,
            which is very inefficient, since it copies the whole array.
            So, instead, we should do
            ``d.N.argmax('t2')``, which tells argmax and all other
            functions not to overwrite "self" but to return a new object.
            This would cause things like "run_nopop" to become obsolete.
        """
        return self.copy()
    @C.setter
    def C(self):
        raise ValueError("You can't set the C property -- it's used to generate a copy")
    @property
    def angle(self):
        "Return the angle component of the data"
        retval = self.copy(data=False)
        retval.data = angle(self.data)
        return retval
    @angle.setter
    def angle(self):
        raise ValueError("Can't independently set the angle component yet")
    @property
    def imag(self):
        "Return the imag component of the data"
        retval = self.copy(data=False)
        retval.data = self.data.imag
        return retval
    @imag.setter
    def imag(self):
        raise ValueError("Can't independently set the imag component yet")
    @property
    def real(self):
        "Return the real component of the data"
        retval = self.copy(data=False)
        retval.data = self.data.real
        return retval
    @real.setter
    def real(self):
        raise ValueError("Can't independently set the real component yet")
    # }}}
    def copy(self,data=True):
        r'''Return a full copy of this instance.
        
        Because methods typically change the data in place, you might want to
        use this frequently.

        Parameters
        ----------
        data : boolean
            Default to True.
            False doesn't copy the data -- this is for internal use,
            *e.g.* when you want to copy all the metadata and perform a
            calculation on the data.

            The code for this also provides the definitive list of the
            nddata metadata.
        '''
        if data:
            return deepcopy(self)
        else:
            retval =  nddata(0) # empty
            # {{{ data info
            retval.dimlabels = list(self.dimlabels)
            retval.data = None
            retval.data_error = None
            if hasattr(self,'data_units'):
                retval.data_units = deepcopy(self.data_units)
            if hasattr(self,'data_covariance'):
                retval.data_covariance = deepcopy(self.data_covariance)
            # }}}
            # {{{ axes
            retval.axis_coords = deepcopy(self.axis_coords)
            retval.axis_coords_error = deepcopy(self.axis_coords_error)
            retval.axis_coords_units = deepcopy(self.axis_coords_units)
            # }}}
            retval.other_info = deepcopy(self.other_info)
            return retval
    def set_to(self,otherinst):
        r'''Set data inside the current instance to that of the other instance.

        Goes through the list of attributes specified in copy,
        and assigns them to the element of the current instance.

        This is to be used:

        *   for constructing classes that inherit nddata with additional methods.
        *   for overwriting the current data with the result of a slicing operation
        '''
        self.data = otherinst.data
        self.dimlabels = otherinst.dimlabels
        self.data_error = otherinst.data_error
        if hasattr(otherinst,'data_units'):
            self.data_units = otherinst.data_units
        if hasattr(otherinst,'data_covariance'):
            self.data_covariance = otherinst.data_covariance
        self.axis_coords = otherinst.axis_coords
        self.axis_coords_error = otherinst.axis_coords_error
        self.axis_coords_units = otherinst.axis_coords_units
        self.other_info = otherinst.other_info
        return self
    def like(self,value):
        r'''provide "zeros_like" and "ones_like" functionality

        Parameters
        ==========
        value: float
            1 is "ones_like" 0 is "zeros_like", etc.
        '''
        retval = self.copy(data=False)
        retval.data = empty_like(self.data)
        retval.data[:] = value
        return retval
    def __getitem__(self,args):
        if isinstance(args, type(emptyfunction)):
            #{{{ just a lambda function operates on the data
            thisfunc = args
            newdata = self.copy()
            mask = thisfunc(newdata.data)
            newdata.data = newdata.data[mask]
            if len(newdata.dimlabels) == 1:
                x = newdata.getaxis(newdata.dimlabels[0])
                newdata.setaxis(newdata.dimlabels[0],x[mask])
            else:
                raise ValueError("I don't know how to do this for multidimensional data yet!")
            return newdata
            #}}}
        elif isinstance(args, nddata):
            #{{{ try the nddata mask
            A = args
            if isinstance(A,nddata) and A.data.dtype is dtype("bool"):
                thisshape = ndshape(A)
                nonsingleton = []
                for thisdim in A.dimlabels:
                    if thisshape[thisdim] != 1:
                        nonsingleton.append(thisdim)
                if len(nonsingleton) != 1:
                    raise ValueError("To index with an nddata, you must have only one dimension")
                else:
                    self.setaxis(nonsingleton[0],self.getaxis(nonsingleton[0])[A.data.flatten()])
                _,B = self.aligndata(A)
                A = B.data # now the next part will handle this
                if A.dtype is not dtype('bool'):
                    raise ValueError("I don't know what to do with an ndarray subscript that has dtype "+repr(A.dtype))
                if A.shape != self.data.shape:
                    temp = array(A.shape) == 1
                    if all( array(A.shape)[temp] == array(self.data.shape)[temp]):
                        pass
                    else:
                        raise ValueError("The shape of your logical mask "+repr(A.shape)+" and the shape of your data "+repr(self.data.shape)+" are not compatible (matching or singleton) -- I really don't think that you want to do this!")
                self.data = self.data[A]
                return self
            else:
                errmsg = "you passed a single argument of type "+repr(type(A))
                if isinstance(A, nddata):
                    errmsg += " with dtype "+repr(A.data.dtype)
                errmsg += " -- I don't know what to do with this"
                raise ValueError(errmsg)
            #}}}
        else:
            slicedict,axesdict,errordict,unitsdict = self._parse_slices(args)
            if not isinstance(args, slice) and isinstance(args[1], list) and isinstance(args[0], str) and len(args) == 2:
                return concat([self[args[0],x] for x in args[1]],args[0])
            indexlist = tuple(self.fld(slicedict))
            newlabels = [x for x in self.dimlabels if not isscalar(slicedict[x])] # generate the new list of labels, in order, for all dimensions that are not indexed by a scalar
        #{{{ properly index the data error
        if self.data_error is not None:
            try:
                newerror = self.data_error[indexlist]
            except:
                raise ValueError('Problem trying to index data_error'+repr(self.data_error)+' with',repr(indexlist))
        else:
            newerror = None
        #}}}
        if len(self.axis_coords)>0:
            if errordict is not None:
                axis_coords_error = [errordict[x] for x in newlabels]
            else:
                axis_coords_error = None
            if unitsdict is not None:
                axis_coords_units = [unitsdict[x] for x in newlabels]
            else:
                axis_coords_units = None
            try:
                sliced_data = self.data[indexlist]
            except Exception as e:
                raise ValueError(strm("the slice values that you've passed",
                    "don't seem to match the size of the data",
                    "the shape of the data is",self.data.shape,
                    "and the index list (the slice indeces passed to the",
                    "underlying numpy data) I generate from this command is",
                    indexlist,
                    "likely, one of the slice indeces is out of bounds for the size of the data"))
            try:
                retval =  nddata(sliced_data,
                        sliced_data.shape,
                        newlabels,
                        axis_coords = [axesdict[x] for x in newlabels],
                        axis_coords_error = axis_coords_error,
                        data_error = newerror,
                        other_info = self.other_info)
            except Exception as e:
                raise ValueError(strm("likely some problem recasting the data when"
                    "trying to initialize a new nddata: shape of"
                    "self.data",self.data.shape,"indexlist",indexlist))
            retval.axis_coords_units = axis_coords_units
            retval.data_units = self.data_units
            return retval
        else:
            retval = nddata(self.data[indexlist],
                    self.data[indexlist].shape,
                    newlabels,
                    other_info = self.other_info)
            retval.axis_coords_units = self.axis_coords_units
            retval.data_units = self.data_units
            return retval
    def _possibly_one_axis(self,*args):
        if len(args) == 1:
            return args[0]
        if len(args) > 1:
            raise ValueError('you can\'t pass more than one argument!!')
        if len(args) == 0:
            if len(self.dimlabels) == 1:
                axes = self.dimlabels
            elif len(self.dimlabels) == 0:
                raise ValueError("You're trying to do something to data with no dimensions")
            else:
                raise ValueError("If you have more than one dimension, you need to tell me which one!!")
        return axes
    def _parse_slices(self,args):
        """This controls nddata slicing:
            it previously took
            \'axisname\',value
            pairs where value was an index or a lambda function.
            Now, it also takes
            \'axisname\':value
            and
            \'axisname\':(value1,value2)
            pairs, where the values give either a single value or an inclusive range on the axis, respectively"""
        logger.debug(strm("about to start parsing slices for data with axis_coords of length",len(self.axis_coords),"and dimlabels",self.dimlabels,"for ndshape of",ndshape(self)))
        #print "DEBUG getitem called with",args
        errordict = None # in case it's not set
        if self.axis_coords_units is not None:
            unitsdict = self.mkd(self.axis_coords_units)
        axesdict = None # in case it's not set
        if isinstance(args, slice):
            args = [args]
        else:
            args = list(args)
        #{{{ to make things easier, convert "slice" arguments to "axis,slice" pairs
        j=0
        trueslice = [] # this lets me distinguish from 'axisname',slice
        while j < len(args):
            if isinstance(args[j], slice):
                this_dim_name = args[j].start
                args.insert(j,this_dim_name)
                trueslice.append(this_dim_name)
                j+=1
            j+=2 # even only
        #}}}
        for j in range(0,len(args),2):
            if isinstance(args[j], str_):
                args[j] = str(args[j]) # on upgrading + using on windows, this became necessary, for some reason I don't understand
        if type(args) in [float,int32,int,double]:
            raise ValueError(strm('You tried to pass just a nddata[',type(args),']'))
        if isinstance(args[0], str):
            #{{{ create a slicedict and errordict to store the slices
            slicedict = dict(list(zip(list(self.dimlabels),[slice(None,None,None)]*len(self.dimlabels)))) #initialize to all none
            if len(self.axis_coords)>0:
                logger.debug(strm("trying to make dictionaries from axis coords of len",len(self.axis_coords),"and axis_coords_error of len",len(self.axis_coords_error),"when dimlabels has len",len(self.dimlabels)))
                axesdict = self.mkd(self.axis_coords)
                if len(self.axis_coords_error)>0:
                    errordict = self.mkd(self.axis_coords_error)
            else:
                logger.debug(strm("length of axis_coords not greater than 0"))
            for x,y in zip(args[0::2],args[1::2]):
                slicedict[x] = y
            #}}}
            #{{{ map the slices onto the axis coordinates and errors
            #print "DEBUG slicedict is",slicedict
            testf = lambda x: x+1
            if len(self.axis_coords)>0:
                for x,y in slicedict.items():
                    #print "DEBUG, type of slice",x,"is",type(y)
                    if isscalar(y):
                        if axesdict[x] is not None:
                            axesdict.pop(x) # pop the axes for all scalar dimensions
                    elif isinstance(y, type(testf)):
                        mask = y(axesdict[x])
                        slicedict[x] = mask
                        if axesdict[x] is not None:
                            axesdict[x] = axesdict[x][mask]
                    else:
                        if isinstance(y, slice) and x in trueslice:
                            #print "DEBUG, I found",y,"to be of type slice"
                            if y.step is not None:
                                raise ValueError("setting the slice step is not currently supported")
                            else:
                                if isinstance(y.stop, tuple): #then I passed a single index
                                    temp = diff(axesdict[x]) 
                                    if not all(temp*sign(temp[0])>0):
                                        raise ValueError(strm("you can only use the range format on data where the axis is in consecutively increasing or decreasing order, and the differences that I see are",temp*sign(temp[0])))
                                    del temp
                                    if len(y.stop) > 2:
                                        raise ValueError("range with more than two values not currently supported")
                                    elif len(y.stop) == 1:
                                        temp_low = y.stop[0]
                                        temp_high = inf
                                        temp_high_value = inf
                                    else:
                                        temp_low = y.stop[0]
                                        temp_high = y.stop[1]
                                        temp_high_value = y.stop[1]
                                        if temp_low is None:
                                            temp_low = -inf
                                        if temp_high is None:
                                            temp_high = inf
                                        if temp_low > temp_high:
                                            temp_low,temp_high = temp_high,temp_low
                                    #print "DEBUG: slice values",temp_low,'to',temp_high
                                    if temp_low == inf:
                                        temp_low = axesdict[x].argmax()
                                    elif temp_low == -inf:
                                        temp_low = axesdict[x].argmin()
                                    else:
                                        temp_low = abs(axesdict[x] - temp_low).argmin()
                                    if temp_high == inf:
                                        temp_high = axesdict[x].argmax()
                                    elif temp_high == -inf:
                                        temp_high = axesdict[x].argmin()
                                    else:
                                        temp_high = abs(axesdict[x] - temp_high).argmin()
                                    if temp_high + 1 < len(axesdict[x]):
                                        #print "DEBUG: I test against value",axesdict[x][temp_high + 1]
                                        if axesdict[x][temp_high + 1] <= temp_high_value:
                                            temp_high += 1
                                    #print "DEBUG: evaluate to indices",temp_low,'to',temp_high,'out of',len(axesdict[x])
                                    if temp_high-temp_low == 0:
                                        raise ValueError('The indices '+repr(y)+' on axis '+x+' slices to nothing!  The limits of '+x+' are '+repr(axesdict[x].min())+':'+repr(axesdict[x].max()))
                                    slicedict[x] = slice(temp_low,temp_high,None)
                                    y = slicedict[x]
                                else: #then I passed a single index
                                    temp = abs(axesdict[x] - y.stop).argmin()
                                    #slicedict[x] = slice(temp,temp+1,None)
                                    slicedict[x] = temp
                                    y = slicedict[x]
                        if axesdict[x] == []:
                            axesdict[x] = None
                        if axesdict[x] is not None:
                            try:
                                axesdict[x] = axesdict[x][y]
                            except Exception as e:
                                raise ValueError("axesdict is "+repr(axesdict)+"and I want to set "+repr(x)+" subscript to its "+repr(y)+" value"+explain_error(e))
                if errordict is not None and errordict != array(None):
                    for x,y in slicedict.items():
                        if errordict[x] is not None:
                            if isscalar(y):
                                errordict.pop(x)
                            elif isinstance(y, type(emptyfunction)):
                                mask = y(axesdict[x])
                                errordict[x] = errordict[x][mask]
                            else:
                                try:
                                    errordict[x] = errordict[x][y] # default
                                except:
                                    raise IndexError(strm('Trying to index',
                                            errordict,'-->',x,'=',errordict[x],'with',y,
                                            'error started as',self.axis_coords_error))
            if unitsdict is not None and unitsdict != array(None):
                for x,y in slicedict.items():
                    if unitsdict[x] is not None:
                        if isscalar(y):
                            unitsdict.pop(x)
            return slicedict,axesdict,errordict,unitsdict
            #}}}
        else:
            raise ValueError(strm('label your freaking dimensions! (type of args[0] is ',
                type(args[0]),'and it should be str!)'))
    #}}}
    #{{{ hdf5 write
    def hdf5_write(self, h5path, directory='.'):
        r"""Write the nddata to an HDF5 file.

        `h5path` is the name of the file followed by the node path where
        you want to put it -- it does **not** include the directory where
        the file lives.
        The directory can be passed to the `directory` argument.
        
        Parameters
        ----------
        h5path : str
            The name of the file followed by the node path where
            you want to put it -- it does **not** include the directory where
            the file lives.
            (Because HDF5 files contain an internal directory-like group
            structure.)
        directory : str
            the directory where the HDF5 file lives.
        """
        for thisax in self.dimlabels:
            if self.getaxis(thisax) is None or len(self.getaxis(thisax)) == 0:
                raise ValueError(strm("The axis",thisax,"appears not to have a label!  I refuse to save data to HDF5 if you do not label all your axes!!"))
        #{{{ add the final node based on the name stored in the nddata structure
        if h5path[-1] != '/': h5path += '/' # make sure it ends in a slash first
        try:
            thisname = self.get_prop('name')
        except:
            raise ValueError(strm("You're trying to save an nddata object which",
                    "does not yet have a name, and you can't do this! Run",
                    "yourobject.name('setname')"))
        if isinstance(thisname, str):
            h5path += thisname
        else:
            raise ValueError(strm("problem trying to store HDF5 file; you need to",
                "set the ``name'' property of the nddata object to a string",
                "first!"))
        h5file,bottomnode = h5nodebypath(h5path, directory=directory) # open the file and move to the right node
        try:
            #print 'DEBUG 1: bottomnode is',bottomnode
            #}}}
            #{{{ print out the attributes of the data
            myattrs = normal_attrs(self)
            #{{{ separate them into data and axes
            mydataattrs = list(filter((lambda x: x[0:4] == 'data'),myattrs))
            myotherattrs = list(filter((lambda x: x[0:4] != 'data'),myattrs))
            myotherattrs = [x for x in myotherattrs if x not in ['C','sin','cos','exp','log10']]
            myaxisattrs = list(filter((lambda x: x[0:4] == 'axis'),myotherattrs))
            myotherattrs = list(filter((lambda x: x[0:4] != 'axis'),myotherattrs))
            logger.debug(strm(lsafe('data attributes:',list(zip(mydataattrs,[type(self.__getattribute__(x)) for x in mydataattrs]))),'\n\n'))
            logger.debug(strm(lsafe('axis attributes:',list(zip(myaxisattrs,[type(self.__getattribute__(x)) for x in myaxisattrs]))),'\n\n'))
            logger.debug(strm(lsafe('other attributes:',list(zip(myotherattrs,[type(self.__getattribute__(x)) for x in myotherattrs]))),'\n\n'))
            #}}}
            #}}}
            #{{{ write the data table
            if 'data' in mydataattrs:
                if 'data_error' in mydataattrs and self.get_error() is not None and len(self.get_error()) > 0:
                    thistable = rec.fromarrays([self.data,self.get_error()],names='data,error')
                    mydataattrs.remove('data_error')
                else:
                    thistable = rec.fromarrays([self.data],names='data')
                mydataattrs.remove('data')
                datatable = h5table(bottomnode,'data',thistable)
                #print 'DEBUG 2: bottomnode is',bottomnode
                #print 'DEBUG 2: datatable is',datatable
                logger.debug(strm("Writing remaining axis attributes\n\n"))
                if len(mydataattrs) > 0:
                    h5attachattributes(datatable,mydataattrs,self)
            else:
                raise ValueError("I can't find the data object when trying to save the HDF5 file!!")
            #}}}
            #{{{ write the axes tables
            if 'axis_coords' in myaxisattrs:
                if len(self.axis_coords) > 0:
                    #{{{ create an 'axes' node
                    axesnode = h5child(bottomnode, # current node
                            'axes', # the child
                            create = True)
                    #}}}
                    for j,axisname in enumerate(self.dimlabels): # make a table for each different dimension
                        myaxisattrsforthisdim = dict([(x,self.__getattribute__(x)[j])
                            for x in list(myaxisattrs) if len(self.__getattribute__(x)) > 0]) # collect the attributes for this dimension and their values
                        logger.debug(strm(lsafe('for axis',axisname,'myaxisattrsforthisdim=',myaxisattrsforthisdim)))
                        if 'axis_coords' in list(myaxisattrsforthisdim.keys()) and myaxisattrsforthisdim['axis_coords'] is not None:
                            if 'axis_coords_error' in list(myaxisattrsforthisdim.keys()) and myaxisattrsforthisdim['axis_coords_error'] is not None and len(myaxisattrsforthisdim['axis_coords_error']) > 0: # this is needed to avoid all errors, though I guess I could use try/except
                                thistable = rec.fromarrays([myaxisattrsforthisdim['axis_coords'],myaxisattrsforthisdim['axis_coords_error']],names='data,error')
                                myaxisattrsforthisdim.pop('axis_coords_error')
                            else:
                                thistable = rec.fromarrays([myaxisattrsforthisdim['axis_coords']],names='data')
                            myaxisattrsforthisdim.pop('axis_coords')
                        datatable = h5table(axesnode,axisname,thistable)
                        #print 'DEBUG 3: axesnode is',axesnode
                        logger.debug(strm("Writing remaining axis attributes for",axisname,"\n\n"))
                        if len(myaxisattrsforthisdim) > 0:
                            h5attachattributes(datatable,list(myaxisattrsforthisdim.keys()),list(myaxisattrsforthisdim.values()))
            #}}}
            #{{{ Check the remaining attributes.
            logger.debug(strm(lsafe('other attributes:',list(zip(myotherattrs,[type(self.__getattribute__(x)) for x in myotherattrs]))),'\n\n'))
            logger.debug(strm("Writing remaining other attributes\n\n"))
            if len(myotherattrs) > 0:
                #print 'DEBUG 4: bottomnode is',bottomnode
                test = repr(bottomnode) # somehow, this prevents it from claiming that the bottomnode is None --> some type of bug?
                h5attachattributes(bottomnode,
                    [j for j in myotherattrs if not self._contains_symbolic(j)],
                    self)
                warnlist = [j for j in myotherattrs if (not self._contains_symbolic(j)) and isinstance(self.__getattribute__(j), dict)]
                #{{{ to avoid pickling, test that none of the attributes I'm trying to write are dictionaries or lists
                if len(warnlist) > 0:
                    print("WARNING!!, attributes",warnlist,"are dictionaries!")
                warnlist = [j for j in myotherattrs if (not self._contains_symbolic(j)) and isinstance(self.__getattribute__(j), list)]
                if len(warnlist) > 0:
                    print("WARNING!!, attributes",warnlist,"are lists!")
                #}}}
                logger.info(strm(lsafe('other attributes:',list(zip(myotherattrs,[type(self.__getattribute__(x)) for x in myotherattrs]))),'\n\n'))
            #}}}
        finally:
            h5file.close()
    #}}}
class testclass:
    def __getitem__(self,*args,**kwargs):
        print("you called __getitem__ with args",args,"and kwargs",kwargs)
        return
    def __getattribute__(self,*args,**kwargs):
        print("you called __getattribute__ with args",args,"and kwargs",kwargs)
        return
class nddata_hdf5 (nddata):
    def __repr__(self):
        if hasattr(self,'_node_children'):
            return repr(self.datanode)
        else:
            return nddata.__repr__(self)
        atexit.register(self._cleanup)
    def _cleanup(self):
        if hasattr(self,'_node_children'):
            self.h5file.close()
            del self.h5file
            del self.datanode
        return
    def _init_datanode(self,datanode,**kwargs):
        datadict = h5loaddict(datanode)
        #{{{ load the data, and pop it from datadict
        try:
            datarecordarray = datadict['data']['data'] # the table is called data, and the data of the table is called data
            mydata = datarecordarray['data']
        except:
            raise ValueError("I can't find the nddata.data")
        try:
            kwargs.update({'data_error':datarecordarray['error']})
        except:
            logger.debug(strm("No error found\n\n"))
        datadict.pop('data')
        #}}}
        #{{{ be sure to load the dimlabels
        mydimlabels = [j.decode('utf-8') for j in datadict['dimlabels']]
        if len(mydimlabels) == 1:
            if len(mydimlabels[0]) == 1:
                mydimlabels = list([mydimlabels[0][0]]) # for some reason, think I need to do this for length 1
        #}}}
        #{{{ load the axes and pop them from datadict
        datadict.pop('dimlabels')
        if 'axes' in list(datadict.keys()):
            myaxiscoords = [None]*len(mydimlabels)
            myaxiscoordserror = [None]*len(mydimlabels)
            logger.info(strm("about to read out the various axes:",list(datadict['axes'].keys())))
            for axisname in list(datadict['axes'].keys()):
                try:
                    axisnumber = mydimlabels.index(axisname)
                except AttributeError as e:
                    raise AttributeError(strm('mydimlabels is not in the right format!\nit looks like this:\n',
                        mydimlabels,type(mydimlabels))+explain_error(e))
                except ValueError as e:
                    raise ValueError(strm('mydimlabels is not in the right format!\nit looks like this:\n',
                        mydimlabels,type(mydimlabels))+explain_error(e))
                recordarrayofaxis = datadict['axes'][axisname]['data']
                myaxiscoords[axisnumber] = recordarrayofaxis['data']
                if 'error' in recordarrayofaxis.dtype.names:
                    myaxiscoordserror[axisnumber] = recordarrayofaxis['error']
                datadict['axes'][axisname].pop('data')
                for k in list(datadict['axes'][axisname].keys()):
                    logger.debug(strm("Warning, attribute",k,"of axis table",axisname,"remains, but the code to load this is not yet supported"))
                datadict['axes'].pop(axisname)
            kwargs.update({"axis_coords":myaxiscoords})
            kwargs.update({"axis_coords_error":myaxiscoordserror})
        elif len(mydimlabels)>1:
            raise ValueError("The current version uses the axis labels to"
                    "figure out the shape of the data\nBecause you stored"
                    "unlabeled data, I can\'t figure out the shape of the"
                    "data!!")
            # the reshaping this refers to is done below
        #}}}
        logger.info(strm("about to initialize data with shape",mydata.shape,"labels",mydimlabels,"and kwargs",kwargs))
        nddata.__init__(self,
                mydata,
                mydata.shape,
                mydimlabels,
                **kwargs)
        #{{{ reshape multidimensional data to match the axes
        if len(mydimlabels)>1:
            det_shape = []
            for thisdimlabel in mydimlabels:
                try:
                    temp = self.getaxis(thisdimlabel)
                except:
                    temp = -1 # no axis is given
                if isinstance(temp, ndarray):
                    temp = len(temp)
                det_shape.append(temp)
            try:
                self.data = self.data.reshape(tuple([len(self.getaxis(x)) for x in mydimlabels]))
            except:
                raise RuntimeError(strm("The data is of shape", self.data.shape,
                    "and I try to reshape it into", tuple([len(self.getaxis(x))
                        for x in mydimlabels]), "corresponding to the dimensions",mydimlabels,"--> this fails!"))
        #}}}
        for remainingattribute in list(datadict.keys()):
            self.__setattr__(remainingattribute,datadict[remainingattribute])
        self.h5file.close()
        del self.h5file
        del self.datanode
        return
    def __init__(self,pathstring,directory='.'):
        self.pathstring = pathstring
        #try:
        self.h5file,self.datanode = h5nodebypath(pathstring,
                check_only=True, directory=directory)
        #except BaseException  as e:
        #    raise IndexError("I can't find the node "+pathstring+explain_error(e))
        print("about to call _init_datanode")
        self._init_datanode(self.datanode)
        atexit.register(self._cleanup)
#}}}

class ndshape (ndshape_base):
    r'''The ndshape class, including the allocation method''' 
    def alloc(self,dtype='complex128',labels = False,format = 0):
        r'''Use the shape object to allocate an empty nddata object.

        Parameters
        ----------
        labels : 
            Needs documentation
        format : 0, 1, or None
            What goes in the allocated array.
            `None` uses numpy empty.
        '''
        try:
            if format == 0:
                try:
                    emptyar = zeros(tuple(self.shape),dtype=dtype)
                except TypeError:
                    raise TypeError("You passed a type of "+repr(dtype)+", which was likely not understood (you also passed a shape of "+repr(tuple(self.shape))+")")
            elif format == 1:
                emptyar = ones(tuple(self.shape),dtype=dtype)
            elif format is None:
                emptyar = empty(tuple(self.shape),dtype=dtype)
            else:
                emptyar = format*ones(tuple(self.shape),dtype=dtype)
        except TypeError as e:
            raise TypeError(strm('Wrong type for self.shape',list(map(type,self.shape)),'this probably means that you swapped the size and name arguments -- ',self.shape,'should be numbers, not names'))
        retval = nddata(emptyar,self.shape,self.dimlabels)
        if labels:
            retval.labels(self.dimlabels,[double(r_[0:x]) for x in self.shape])
        return retval

#{{{subplot_dim
class subplot_dim():
    def __init__(self,firstdim,seconddim):
        self.num = r_[firstdim,seconddim,0]
    def set(self,args,x='',g=True,y='',t='',a=''):
        if isinstance(args, int):
            number = args
            ax = subplot(*tuple(self.num+r_[0,0,number]))
            xlabel(x)
            ylabel(y)
            title(t)
            grid(g)
        elif (isinstance(args, tuple)) and (len(args) is 3):
            # the second value passed is 
            whichsmall = args[2]
            break_into = args[1]
            number = args[0]
            mydims = self.num*r_[1,break_into,1]+r_[
                    0,0,break_into*(number-1)+whichsmall]
            try:
                ax = subplot(*tuple(mydims))
            except:
                print('failed trying subplots: ', mydims)
                raise
            xlabel(x)
            ylabel(y)
            title(t)
            grid(g)
        else:
            print("problem, need to pass either 1 or 3 arguments to set")
            print('type of args: ',type(args))
        return ax
#}}}
def fa(input,dtype='complex128'):# make a fortran array
    return array(input,order='F',dtype=dtype) # will need transpose reverses the dimensions, since the bracketing still works in C order (inner is last index), but F tells it to store it appropriately in memory
def ndgrid(*input):
    thissize = list([1])
    thissize = thissize * len(input)
    output = list()
    for j in range(0,len(input)):
        tempsize = copy(thissize)
        tempsize[j] = input[j].size
        output.append(input[j].reshape(tempsize))
    return output
def pinvr(C,alpha):
    U,S,V = svd(C,full_matrices=0)
    #print 'U S V shapes:'
    #print U.shape
    #print S.shape
    #print V.shape
    if any(~isfinite(U)):
        raise ValueError('pinvr error, U is not finite')
    if any(~isfinite(V)):
        raise ValueError('pinvr error, V is not finite')
    if any(~isfinite(S)):
        raise ValueError('pinvr error, S is not finite')
    S = diag(S / (S**2 + alpha**2))
    if any(~isfinite(S)):
        raise ValueError('pinvr error, problem with S/(S^2+alpha^2) --> set your regularization higher')
    return dot(conj(transpose(V)),
            dot(S,conj(transpose(U))))
def sech(x):
    return 1./cosh(x)
def spectrogram(waveform,f_start,f_stop,npoints_fdom=40,tdom_div=2):
    #npoints_tdom = int(round(double(waveform.len)/double(npoints_fdom)))*npoints_tdom_mult
    npoints_tdom = waveform.len/tdom_div # this seems to be more legible than above 
    resolution = diff(waveform.x[0:2])

    sigma = abs(f_start-f_stop)/double(npoints_fdom)
    #print "sigma = %f resolution = %f"%(sigma,resolution)
    if sigma<4*resolution:
        sigma = 4*resolution

    waveform.def_filter(sigma,npoints_tdom)# define the filter and number of points for the spectrogram windowing (define the filter such that the points are spaced sigma apart)

    # go through and apply the filter for some range of points

    f_axis = linspace(f_start,f_stop,npoints_fdom)

    specgram = zeros((npoints_fdom,npoints_tdom),dtype="complex128")

    for j in range(0,npoints_fdom):

        t_axis, specgram[j,:] = waveform.do_filter(f_axis[j])
        #plot(t_axis,abs(specgram[j,:])) # leave this in for testing what it does in the fdom
    #image(specgram,y=f_axis/1e6,x=t_axis*1e6) # now do an imagehsv (see if we can make imagerybw) plot of the resulting spectrogram
    imshow(abs(specgram),extent=(t_axis[0]*1e6,t_axis[-1]*1e6,f_axis[-1]/1e6,f_axis[0]/1e6)) # now do an imagehsv (see if we can make imagerybw) plot of the resulting spectrogram
    return gca()
image = this_plotting.image.image
def colormap(points,colors,n=256):
    r = interp(linspace(0,1,n),points,colors[:,0].flatten())
    g = interp(linspace(0,1,n),points,colors[:,1].flatten())
    b = interp(linspace(0,1,n),points,colors[:,2].flatten())
    return reshape(r_[r,g,b],(3,n)).T
def myfilter(x,center = 250e3,sigma = 100e3):
    x = (x-center)**2
    x /= sigma**2
    return exp(-x)
#}}}

#{{{ fitdata
class fitdata(nddata):
<<<<<<< HEAD
    r''' Inherits from an nddata and enables curve fitting through use of a sympy expression.
    '''
=======
    """
    If you haven't dont his before,
    create a jupyter notebook (not checked in, just for your own playing around) with:
    ```
    import sympy as s
    s.init_printing()
    ```
    you can then use `s.symbols(` to create symbols/variables that allow you to build the mathematical expression for your fitting function
    """
>>>>>>> 99f74413
    def __init__(self,*args,**kwargs):
        #{{{ manual kwargs
        fit_axis = None
        if 'fit_axis' in list(kwargs.keys()):
            fit_axis = kwargs.pop('fit_axis')
        #}}}
        if isinstance(args[0],nddata):
<<<<<<< HEAD
=======
            #print "DEBUG trying to transfer",args[0].axis_coords_error
>>>>>>> 99f74413
            myattrs = normal_attrs(args[0])
            for j in range(0,len(myattrs)):
                self.__setattr__(myattrs[j],args[0].__getattribute__(myattrs[j]))
            #nddata.__init__(self,
            #        args[0].data,
            #        args[0].data.shape,
            #        args[0].dimlabels,
            #        axis_coords = args[0].axis_coords,
            #        data_error = args[0].data_error,
            #        axis_coords_error = args[0].axis_coords_error,
            #        axis_coords_units = args[0].axis_coords_units,
            #        data_units = args[0].data_units,
            #        other_info = args[0].other_info,
            #        **kwargs)
        else:
            #self.__base_init(*args,**kwargs)
            nddata.__init__(self,*args,**kwargs)
        if fit_axis is None:
            if len(self.dimlabels) == 1:
                fit_axis = self.dimlabels[0]
            else:
                raise IndexError("I can't figure out the fit axis!")
        self.fit_axis = fit_axis
        #{{{ in the class, only store the forced values and indices they are set to
        self.set_to = None
        self.set_indices = None
        self.active_indices = None
        #}}}
        return
    @property
    def function_string(self):
        retval = sympy.latex(self.symbolic_expr).replace('$','')
        return r'$f(%s)='%(sympy.latex(self.fit_axis)) + retval + r'$'
    @function_string.setter
    def function_string(self):
        raise ValueError("You cannot set the string directly -- change the functional_form property instead!")
    @property
    def functional_form(self):
        print("Getting symbolic function")
        return self.symbolic_expr
    @functional_form.setter
    def functional_form(self,sym_expr):
        r''' The functional form, given as a sympy expression, to which you would like to fit the data.
        '''
        assert issympy(sym_expr), "for now, the functional form must be a sympy expression!"
        self.symbolic_expr = sym_expr
        #{{{ adapted from fromaxis, trying to adapt the variable
        symbols_in_expr = self.symbolic_expr.atoms(sympy.Symbol)
        #logger.debug(strm('identified this as a sympy expression (',self.symbolic_expr,') with symbols',symbols_in_expr))
        print('identified this as a sympy expression (',self.symbolic_expr,') with symbols',symbols_in_expr)
        symbols_in_expr = set(map(str,symbols_in_expr))
        # the next are the parameters
        self.fit_axis = set(self.dimlabels) & symbols_in_expr
        if len(self.fit_axis) == 0:
            raise ValueError("I can't find any variables that might correspond to a dimension you want to fit along."
                    "The variables are", symbols_in_expr,
                    "and the dimensions are", self.dimlabels)
        elif len(self.fit_axis) > 1:
            raise ValueError("currently only 1D fitting is supported, though this should be easy"
                    "to change -- I see potential fit axes %s"%str(self.fit_axis))
        # the next line gives the parameters
        self.symbolic_vars = symbols_in_expr-self.fit_axis
        #}}}
        self.fit_axis = list(self.fit_axis)[0]
        # redefine as real to avoid weird piecewise derivatives
        self.fit_axis_sym = sympy.var(self.fit_axis,real=True) 
        self.symbolic_vars = list(self.symbolic_vars)
        self.symbolic_vars.sort() # so I get consistent behavior
        self.symbolic_vars = [sympy.var(j,real=True) for j in self.symbolic_vars]
        self.symbol_list = [str(j) for j in self.symbolic_vars]
        args = self.symbolic_vars + [self.fit_axis]
        self.fitfunc_multiarg = sympy.lambdify(tuple(args), self.symbolic_expr, modules=mat2array)
        def raw_fn(p,x):
            assert len(p)==len(self.symbolic_vars), "length of parameter passed to fitfunc_raw doesn't match number of symbolic parameters"
            return self.fitfunc_multiarg(
                    *tuple([p[j] for j in range(len(self.symbolic_vars))] + [x]))
        self.fitfunc_raw = raw_fn
        # leave the gradient for later
    def copy(self): # for some reason, if I don't override this with the same thing, it doesn't override
        namelist = []
        vallist = []
        for j in dir(self):
            if self._contains_symbolic(j):
                namelist.append(j)
                vallist.append(self.__getattribute__(j))
                self.__delattr__(j)
        new = deepcopy(self)
        for j in range(0,len(namelist)):
            new.__setattr__(namelist[j],vallist[j])
        for j in range(0,len(namelist)):
            self.__setattr__(namelist[j],vallist[j])
        return new
    def gen_indices(self,this_set,set_to):
        r'''pass this this_set and this_set\_to parameters, and it will return:
        indices,values,mask
        indices --> gives the indices that are forced
        values --> the values they are forced to
        mask --> p[mask] are actually active in the fit'''
        if not isinstance(this_set, list):
            this_set = [this_set]
        if not isinstance(set_to, list):
            set_to = [set_to]
        if len(this_set) != len(set_to):
            raise ValueError(strm('length of this_set=', this_set,
                'and set_to', set_to, 'are not the same!'))
        set_indices = list(map(self.symbol_list.index,this_set)) # calculate indices once for efficiency
        active_mask = ones(len(self.symbol_list),dtype = bool)
        active_mask[set_indices] = False # generate the mask of indices that are actively fit
        return set_indices,set_to,active_mask
    def remove_inactive_p(self,p):
        return p[self.active_mask]
    def add_inactive_p(self,p):
        if self.set_indices is not None:
            #{{{ uncollapse the function
            temp = p.copy()
            p = zeros(len(self.symbol_list))
            p[self.active_mask] = temp
            #}}}
            p[self.set_indices] = self.set_to # then just set the forced values to their given values
        return p
    def fitfunc(self,p,x):
        r"this wraps fitfunc_raw (which gives the actual form of the fit function) to take care of forced variables"
        p = self.add_inactive_p(p)
        return self.fitfunc_raw(p,x)
    def errfunc(self,p,x,y,sigma):
        '''just the error function'''
        fit = self.fitfunc(p,x)
        #normalization = sum(1.0/sigma)
        #print 'DEBUG: y=',y,'\nfit=',fit,'\nsigma=',sigma,'\n\n'
        sigma[sigma == 0.0] = 1
        try:
            retval = (y-fit)/sigma #* normalization
            #print 'DEBUG: retval=',retval,'\n\n'
        except ValueError as e:
            raise ValueError(strm('your error (',shape(sigma),
                    ') probably doesn\'t match y (',
                    shape(y),') and fit (',shape(fit),')')
                    + explain_error(e))
        return retval
    def pinv(self,*args,**kwargs):
        retval = self.linear(*args,**kwargs)
        y = retval.data
        yerr = retval.get_error()
        x_axis = retval.dimlabels[0]
        x = retval.getaxis(x_axis)
        nopowerindex = argmax(x)
        mask = logical_not(r_[0:len(x)] == nopowerindex)
        y = y[mask]
        yerr = yerr[mask]
        x = x[mask]
        L = c_[x.reshape((-1,1)),ones((len(x),1))]
        retval = dot(pinv(L,rcond = 1e-17),y)
        logger.debug(r'\label{fig:pinv_figure_text}y=',y,'yerr=',yerr,'%s='%x_axis,x,'L=',L)
        logger.debug('\n\n')
        logger.debug('recalc y = ',dot(L,retval))
        logger.debug('recalc E = ',1.0-1.0/dot(L,retval))
        logger.debug('actual E = ',self.data)
        return retval
    def linear(self,*args,**kwargs):
        r'''return the linear-form function, either smoothly along the fit function, or on the raw data, depending on whether or not the taxis argument is given
        can take optional arguments and pass them on to eval'''
        #print "DEBUG called linear"
        if len(args) == 1:
            taxis = self._taxis(args[0]) # handle integer as well
            return self.linfunc(taxis,self.eval(taxis,**kwargs).data) # if we pass an argument, return the function across the entire time axis passed
        else:
            return self.linfunc(self.getaxis(self.fit_axis),self.data,yerr = self.get_error(),xerr = self.get_error(self.fit_axis)) # otherwise, return the raw data
    def output(self,*name):
        r'''give the fit value of a particular symbol, or a dictionary of all values.

        Parameters
        ----------
        name: str (optional)
            name of the symbol.
            If no name is passed, then output returns a dictionary of the
            resulting values.
        Returns
        -------
        retval: dict or float
            Either a dictionary of all the values, or the value itself.
        '''
        if not hasattr(self,'fit_coeff') or self.fit_coeff is None:
            return None
        p = self.fit_coeff.copy()
        if self.set_indices is not None:
            #{{{ uncollapse the function
            temp = p.copy()
            p = zeros(len(self.symbol_list))
            p[self.active_mask] = temp
            #}}}
            p[self.set_indices] = self.set_to # then just set the forced values to their given values
            #print "DEBUG trying to uncollapse in fitfunc w/ ",self.symbol_list,"; from",temp,"to",p
        # this should also be generic
        if len(name) == 1:
            try:
                return p[self.symbol_list.index(name[0])]
            except:
                raise ValueError(strm("While running output: couldn't find",
                    name,"in",self.symbol_list))
        elif len(name) == 0:
            return {self.symbol_list[j]:p[j] for j in range(len(p))}
        else:
            raise ValueError(strm("You can't pass",len(name),"arguments to .output()"))
    def _pn(self,name):
        return self.symbol_list.index(name)
    def _active_symbols(self):
        if not hasattr(self,'active_symbols'):
            if self.set_indices is not None:
                self.active_symbols = [x for x in self.symbol_list if self.active_mask[self._pn(x)]]
            else:
                self.active_symbols = list(self.symbol_list)
        return self.active_symbols
    def _pn_active(self,name):
        return self._active_symbols().index(name)
    def covar(self,*names):
        r'''give the covariance for the different symbols'''
        if len(names) == 1:
            names = [names[0],names[0]]
        if self.covariance is not None:
            return self.covariance[self._pn_active(names[0]),
                    self._pn_active(names[1])].copy()
        else:
            return None
    def covarmat(self,*names):
        if (len(names) == 1) and (names[0] is 'recarray'):
            if hasattr(self,'active_mask'):
                active_symbols = [x for x in self.symbol_list if self.active_mask[self._pn(x)]]
            else:
                active_symbols = list(self.symbol_list)
            if len(active_symbols) != self.covariance.shape[0]:
                raise ValueError(strm('length of active symbols',active_symbols,
                    'doesnt match covariance matrix size(',
                    self.covariance.shape[0],')!'))
            recnames = ['labels'] + active_symbols
            recdata = []
            for j in range(0,self.covariance.shape[0]): 
                thisdata = [active_symbols[j]] + list(double(self.covariance[j,:].copy())) # the first index is the row
                recdata.append(make_rec(thisdata,recnames))
            return r_[tuple(recdata)]
        if len(names) > 0:
            indices = list(map(self._pn_active,names)) # slice out only these rows and columns
            return self.covariance[r_[indices],:][:,r_[indices]].copy()
        else:
            try:
                return self.covariance.copy()
            except:
                return zeros([len(self.fit_coeff)]*2,dtype = 'double')
    def latex(self):
        r'''show the latex string for the function, with all the symbols substituted by their values'''
        # this should actually be generic to fitdata
        p = self.fit_coeff
        retval = self.function_string
        printfargs = []
        allsymb = []
        locations = []
        # {{{ I replace the symbols manually
        #     Note that I came back and tried to use sympy to do this,
        #     but then realize that sympy will automatically simplify,
        #     e.g. numbers in the denominator, so it ends up changing the
        #     way the function looks.  Though this is a pain, it's
        #     better.
        for j in range(0,len(self.symbol_list)):
            symbol = sympy.latex(self.symbolic_vars[j]).replace('$','')
            logger.debug(strm('DEBUG: replacing symbol "',symbol,'"'))
            location = retval.find(symbol)
            while location != -1:
                if retval[location-1] == '-':
                    newstring = retval[:location-1]+dp(-1*p[j])+retval[location+len(symbol):] # replace the symbol in the written function with the appropriate number
                else:
                    newstring = retval[:location]+dp(p[j])+retval[location+len(symbol):] # replace the symbol in the written function with the appropriate number
                logger.debug(strm(r"trying to replace",
                    retval[location:location+len(symbol)]))
                retval = newstring
                locations += [location]
                allsymb += [symbol]
                location = retval.find(symbol)
        # }}}
        logger.debug(strm(r"trying to generate",self.function_string,
            '\n',retval,'\n',[allsymb[x] for x in argsort(locations)],
            '\n',printfargs))
        return retval
    def settoguess(self):
        'a debugging function, to easily plot the initial guess'
        self.fit_coeff = real(self.guess())
        return self
    def _taxis(self,taxis):
        r'You can enter None, to get the fit along the same range as the data, an integer to give the number of points, or a range of data, which will return with 300 points'
        if taxis is None:
            taxis = self.getaxis(self.fit_axis).copy()
        elif isinstance(taxis, int):
            taxis = linspace(self.getaxis(self.fit_axis).min(),
                    self.getaxis(self.fit_axis).max(),
                    taxis)
        elif not isscalar(taxis) and len(taxis) == 2:
            taxis = linspace(taxis[0],taxis[1],300)
        return taxis
    def eval(self,taxis,set_what = None,set_to = None):
        r'''after we have fit, evaluate the fit function along the axis taxis
        set_what and set_to allow you to forcibly set_what a specific symbol to a
        specific value --> however, this does not affect the class, but only
        the return value'''
        if isinstance(set_what, dict):
            set_to = list(set_what.values())
            set_what = list(set_what.keys())
        taxis = self._taxis(taxis)
        if hasattr(self,'fit_coeff') and self.fit_coeff is not None:
            p = self.fit_coeff.copy()
        else:
            p = array([NaN]*len(self.symbol_list))
        #{{{ LOCALLY apply any forced values
<<<<<<< HEAD
        if set_what != None:
            if self.set_indices != None:
                raise ValueError("you're trying to set_what indices in an eval"
=======
        if set is not None:
            if self.set_indices is not None:
                raise ValueError("you're trying to set indices in an eval"
>>>>>>> 99f74413
                        " function for a function that was fit constrained; this"
                        " is not currently supported")
            set_indices,set_to,active_mask = self.gen_indices(set_what,set_to)
            p[set_indices] = set_to
        #}}}
        #{{{ make a new, blank array with the fit axis expanded to fit taxis
        newdata = ndshape(self)
        newdata[self.fit_axis] = size(taxis)
        newdata = newdata.alloc()
        newdata.set_plot_color(self.get_plot_color())
        #}}}
        #{{{ keep all axis labels the same, except the expanded one
        newdata.axis_coords = list(newdata.axis_coords)
        newdata.labels([self.fit_axis],list([taxis]))
        #}}}
        newdata.data[:] = self.fitfunc(p,taxis).flatten()
        return newdata
    def makereal(self):
        self.data = real(self.data)
        return
    def rename(self,previous,new):
        if previous == self.fit_axis:
            self.fit_axis = new
        nddata.rename(self,previous,new)
        return self
    def fit(self,set_what = None, set_to = None, force_analytical = False, silent = False):
        r'''actually run the fit'''
        if not silent: print("\n")
        if not silent: print(r'\resizebox*{!}{3in}{\begin{minipage}{\linewidth}')
        if isinstance(set_what, dict):
            set_to = list(set_what.values())
            set_what = list(set_what.keys())
        x = self.getaxis(self.fit_axis)
        if iscomplex(self.data.flatten()[0]):
            if not silent: print((lsafen('Warning, taking only real part of fitting data!')))
        y = real(self.data)
        sigma = self.get_error()
        if sigma is None:
            if not silent: print('{\\bf Warning:} You have no error associated with your plot, and I want to flag this for now\n\n')
            warnings.warn('You have no error associated with your plot, and I want to flag this for now',Warning)
            sigma = ones(shape(y))
<<<<<<< HEAD
        p_ini = [1.0,1.0,1.0] # hard-coded for debug
        #p_ini = real(array(self.guess())) # need the numpy format to allow boolean mask
        if set_what != None:
            self.set_indices,self.set_to,self.active_mask = self.gen_indices(set_what,set_to)
=======
        p_ini = real(array(self.guess())) # need the numpy format to allow boolean mask
        if set is not None:
            self.set_indices,self.set_to,self.active_mask = self.gen_indices(set,set_to)
>>>>>>> 99f74413
            p_ini = self.remove_inactive_p(p_ini)
        leastsq_args = (self.errfunc, p_ini)
        leastsq_kwargs = {'args':(x,y,sigma),
                    'full_output':True}# 'maxfev':1000*(len(p_ini)+1)}
        if hasattr(self,'has_grad') and self.has_grad == True:
            leastsq_kwargs.update({'Dfun':self.parameter_gradient})
        if 'Dfun' in list(leastsq_kwargs.keys()):
            if not silent: print("yes, Dfun passed with arg",leastsq_kwargs['Dfun'])
        p_out,cov,infodict,mesg,success = leastsq(*leastsq_args,**leastsq_kwargs)
        #try:
        #   p_out,cov,infodict,mesg,success = leastsq(*leastsq_args,**leastsq_kwargs)
        ##{{{ just give various explicit errors
        #except TypeError as err:
        #    if not isinstance(x, ndarray) and not isinstance(y, ndarray):
        #        raise TypeError(strm('leastsq failed because the two arrays',
        #            "aren\'t of the right",
        #            'type','type(x):',type(x),'type(y):',type(y)))
        #    else:
        #        if any(shape(x) != shape(y)):
        #            raise RuntimeError(strm('leastsq failed because the two arrays do'
        #                    "not match in size size",
        #                    'shape(x):',shape(x),
        #                    'shape(y):',shape(y)))
        #    raise TypeError(strm('leastsq failed because of a type error!',
        #        'type(x):',showtype(x),'type(y):',showtype(y),
        #        'type(sigma)',showtype(sigma),'shape(x):',shape(x),
        #        'shape(y):',shape(y),'shape(sigma)',shape(sigma),
        #        'p_ini',type(p_ini),p_ini))
        #except ValueError as err:
        #    raise ValueError(strm('leastsq failed with "',err,
        #        '", maybe there is something wrong with the input:',
        #        self))
        #except Exception as e:
        #    raise ValueError('leastsq failed; I don\'t know why'+explain_error(e))
        ##}}}
        if success not in [1,2,3,4]:
            #{{{ up maximum number of evals
            if mesg.find('maxfev'):
                leastsq_kwargs.update({ 'maxfev':50000 })
                p_out,cov,infodict,mesg,success = leastsq(*leastsq_args,**leastsq_kwargs)
                if success != 1:
                    if mesg.find('two consecutive iterates'):
                        if not silent: print(r'{\Large\color{red}{\bf Warning data is not fit!!! output shown for debug purposes only!}}','\n\n')
                        if not silent: print(r'{\color{red}{\bf Original message:}',lsafe(mesg),'}','\n\n')
                        infodict_keys = list(infodict.keys())
                        infodict_vals = list(infodict.values())
                        if 'nfev' in infodict_keys:
                            infodict_keys[infodict_keys.index('nfev')] = 'nfev, number of function calls'
                        if 'fvec' in infodict_keys:
                            infodict_keys[infodict_keys.index('fvec')] = 'fvec, the function evaluated at the output'
                        if 'fjac' in infodict_keys:
                            infodict_keys[infodict_keys.index('fjac')] = 'fjac, A permutation of the R matrix of a QR factorization of the final approximate Jacobian matrix, stored column wise. Together with ipvt, the covariance of the estimate can be approximated.'
                        if 'ipvt' in infodict_keys:
                            infodict_keys[infodict_keys.index('ipvt')] = 'ipvt, an integer array of length N which defines a permutation matrix, p, such that fjac*p = q*r, where r is upper triangular with diagonal elements of nonincreasing magnitude.  Column j of p is column ipvt(j) of the identity matrix'
                        if 'qtf' in infodict_keys:
                            infodict_keys[infodict_keys.index('qtf')] = 'qtf, the vector (transpose(q)*fvec)'
                        for k,v in zip(infodict_keys,infodict_vals):
                            if not silent: print(r'{\color{red}{\bf %s:}%s}'%(k,v),'\n\n')
                        #self.fit_coeff = None
                        #self.settoguess()
                        #return
                    else:
                        raise RuntimeError(strm('leastsq finished with an error message:',mesg))
                    #}}}
            else:
                raise RuntimeError(strm('leastsq finished with an error message:',mesg))
        else:
            if not silent: print(r'{\color{blue}')
            if not silent: print(lsafen("Fit finished successfully with a code of %d and a message ``%s''"%(success,mesg)))
            if not silent: print(r'}')
            if not silent: print("\n")
        self.fit_coeff = p_out # note that this is stored in HIDDEN form
        dof = len(x) - len(p_out)
        if hasattr(self,'symbolic_x') and force_analytical:
            self.covariance = self.analytical_covariance()
        else:
            if force_analytical: raise RuntimeError(strm("I can't take the analytical",
                "covariance!  This is problematic."))
            if cov is None:
                if not silent: print(r'{\color{red}'+lsafen('cov is none! why?!, x=',x,'y=',y,'sigma=',sigma,'p_out=',p_out,'success=',success,'output:',p_out,cov,infodict,mesg,success),'}\n')
            self.covariance = cov
        if self.covariance is not None:
            try:
                self.covariance *= sum(infodict["fvec"]**2)/dof # scale by chi_v "RMS of residuals"
            except TypeError as e:
                raise TypeError(strm("type(self.covariance)",type(self.covariance),
                    "type(infodict[fvec])",type(infodict["fvec"]),
                    "type(dof)",type(dof)))
        #print lsafen("DEBUG: at end of fit covariance is shape",shape(self.covariance),"fit coeff shape",shape(self.fit_coeff))
        if not silent: print(r'\end{minipage}}')
        return
    def bootstrap(self,points,swap_out = exp(-1.0),seedval = 10347,minbounds = {},maxbounds = {}):
        print(r'\begin{verbatim}')
        seed(seedval)
        fitparameters = list(self.symbol_list)
        recordlist = array([tuple([0]*len(fitparameters))]*points,
                {'names':tuple(fitparameters),'formats':tuple(['double']*len(fitparameters))}) # make an instance of the recordlist
        for runno in range(0,points):
            success = False # because sometimes this doesn't work
            while success is False:
                thiscopy = self.copy()
                #{{{ discard datapoints
                origsizecheck = double(size(thiscopy.data))
                mask = thiscopy.random_mask(thiscopy.fit_axis,threshold = swap_out)
                thiscopy.data = thiscopy.data[mask]
                derr = thiscopy.get_error()
                x = thiscopy.getaxis(thiscopy.fit_axis)
                x = x[mask] # note that x is probably no longer a pointer
                derr = derr[mask]
                #print 'DEBUG: size of data after cut',double(size(thiscopy.data))/origsizecheck,' (expected ',1.-swap_out,')'
                #}}}
                #{{{ now extend
                number_to_replace = origsizecheck - thiscopy.data.size
                #print 'DEBUG: number_to_replace',number_to_replace
                random_indices = int32((rand(number_to_replace)*(thiscopy.data.size-1.0)).round())
                thiscopy.data = r_[thiscopy.data,thiscopy.data.copy()[random_indices]]
                thiscopy.labels([thiscopy.fit_axis],[r_[x,x.copy()[random_indices]]])
                thiscopy.set_error(r_[derr,derr.copy()[random_indices]])
                #print 'DEBUG: size of data after extension',double(size(thiscopy.data))/origsizecheck
                #}}}
                try:
                    thiscopy.fit()
                    success = True
                    if len(minbounds) > 0:
                        for k,v in minbounds.items():
                            if thiscopy.output(k) < v:
                                success = False
                    if len(maxbounds) > 0:
                        for k,v in maxbounds.items():
                            if thiscopy.output(k) > v:
                                success = False
                except:
                    #print 'WARNING, didn\'t fit'
                    success = False
                # here, use the internal routines, in case there are constraints, etc
                if success is True:
                    for name in thiscopy.symbol_list: # loop over all fit coeff
                        recordlist[runno][name] = thiscopy.output(name)
        print(r'\end{verbatim}')
        return recordlist # collect into a single recordlist array
#}}}
def sqrt(arg):
    if isinstance(arg,nddata):
        return arg**0.5
    elif isinstance(arg,sympy.symbol.Symbol):
        return sympy.sqrt(arg)
    else:
        return np_sqrt(arg)

# {{{ determine the figure style, and load the appropriate modules
if _figure_mode_setting == 'latex':
    from .fornotebook import *
    figlist_var = figlistl
elif _figure_mode_setting == 'standard':
    def obsn(*x): #because this is used in fornotebook, and I want it defined
        print(''.join(x),'\n')
    def obs(*x): #because this is used in fornotebook, and I want it defined
        print(''.join(map(repr,x)))
    def lrecordarray(*x,**kwargs):
        return repr(x) # if I'm not using tex, it's easier to not use the formatting
    def lsafe(*string,**kwargs):
        "replacement for normal lsafe -- no escaping"
        if len(string) > 1:
            lsafewkargs = lambda x: lsafe(x,**kwargs)
            return ' '.join(list(map(lsafewkargs,string)))
        else:
            string = string[0]
        #{{{ kwargs
        spaces = False
        if 'spaces' in list(kwargs.keys()):
            spaces = kwargs.pop('spaces')
        if 'wrap' in list(kwargs.keys()):
            wrap = kwargs.pop('wrap')
        else:
            wrap = None
        #}}}
        if not isinstance(string, str):
            string = repr(string)
        if wrap is True:
            wrap = 60
        if wrap is not None:
            string = '\n'.join(textwrap.wrap(string,wrap))
        return string
    figlist_var = figlist
else:
    raise ValueError("I don't understand the figures mode "+_figure_mode_setting)
# }}}<|MERGE_RESOLUTION|>--- conflicted
+++ resolved
@@ -6871,11 +6871,8 @@
 
 #{{{ fitdata
 class fitdata(nddata):
-<<<<<<< HEAD
     r''' Inherits from an nddata and enables curve fitting through use of a sympy expression.
-    '''
-=======
-    """
+
     If you haven't dont his before,
     create a jupyter notebook (not checked in, just for your own playing around) with:
     ```
@@ -6884,7 +6881,6 @@
     ```
     you can then use `s.symbols(` to create symbols/variables that allow you to build the mathematical expression for your fitting function
     """
->>>>>>> 99f74413
     def __init__(self,*args,**kwargs):
         #{{{ manual kwargs
         fit_axis = None
@@ -6892,10 +6888,6 @@
             fit_axis = kwargs.pop('fit_axis')
         #}}}
         if isinstance(args[0],nddata):
-<<<<<<< HEAD
-=======
-            #print "DEBUG trying to transfer",args[0].axis_coords_error
->>>>>>> 99f74413
             myattrs = normal_attrs(args[0])
             for j in range(0,len(myattrs)):
                 self.__setattr__(myattrs[j],args[0].__getattribute__(myattrs[j]))
@@ -7206,15 +7198,9 @@
         else:
             p = array([NaN]*len(self.symbol_list))
         #{{{ LOCALLY apply any forced values
-<<<<<<< HEAD
-        if set_what != None:
-            if self.set_indices != None:
-                raise ValueError("you're trying to set_what indices in an eval"
-=======
         if set is not None:
             if self.set_indices is not None:
                 raise ValueError("you're trying to set indices in an eval"
->>>>>>> 99f74413
                         " function for a function that was fit constrained; this"
                         " is not currently supported")
             set_indices,set_to,active_mask = self.gen_indices(set_what,set_to)
@@ -7256,16 +7242,10 @@
             if not silent: print('{\\bf Warning:} You have no error associated with your plot, and I want to flag this for now\n\n')
             warnings.warn('You have no error associated with your plot, and I want to flag this for now',Warning)
             sigma = ones(shape(y))
-<<<<<<< HEAD
         p_ini = [1.0,1.0,1.0] # hard-coded for debug
         #p_ini = real(array(self.guess())) # need the numpy format to allow boolean mask
-        if set_what != None:
+        if set_what is not None:
             self.set_indices,self.set_to,self.active_mask = self.gen_indices(set_what,set_to)
-=======
-        p_ini = real(array(self.guess())) # need the numpy format to allow boolean mask
-        if set is not None:
-            self.set_indices,self.set_to,self.active_mask = self.gen_indices(set,set_to)
->>>>>>> 99f74413
             p_ini = self.remove_inactive_p(p_ini)
         leastsq_args = (self.errfunc, p_ini)
         leastsq_kwargs = {'args':(x,y,sigma),
