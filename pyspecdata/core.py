--- conflicted
+++ resolved
@@ -176,17 +176,10 @@
         index_values = []
         label_values = []
         start_indices = r_[start_indices,len(mystructarray)] # I add this so I can do the next step
-<<<<<<< HEAD
-        logger.info(strm('recursion depth is',recursion_depth,'and I am analyzing',list_of_text_fields[0],': ', end=' '))
-        logger.info(strm('I found these unique values:',unique_values,'at these start indices:',start_indices[:-1]))
-        for k in range(0,len(start_indices)-1):
-            logger.info(strm('recursion depth is',recursion_depth,'and I am analyzing',list_of_text_fields[0],': ', end=' '))
-=======
         logger.info(strm('recursion depth is',recursion_depth,'and I am analyzing',list_of_text_fields[0],': '))
         logger.info(strm('I found these unique values:',unique_values,'at these start indices:',start_indices[:-1]))
         for k in range(0,len(start_indices)-1):
             logger.info(strm('recursion depth is',recursion_depth,'and I am analyzing',list_of_text_fields[0],': '))
->>>>>>> 3da8435c
             logger.info(strm('trying to extract unique value',unique_values[k],'using the range',start_indices[k],start_indices[k+1]))
             logger.info(strm('which has this data'))
             indiv_struct_array = mystructarray[start_indices[k]:start_indices[k+1]]
@@ -196,17 +189,10 @@
             label_values.append([str(unique_values[k])+','+j for j in these_labels])
         #{{{ scale the result of each call down to the equal size (regardless of number of elements), shift by the position in this array, and return
         logger.info(strm('recursion depth is',recursion_depth,'and I just COMPLETED THE LOOP, which gives a list of index values like this',index_values))
-<<<<<<< HEAD
         max_indices = max(array(list(map(len,index_values)),dtype='double'))# the maximum width of the array inside
         index_values = [x+(max_indices-len(x))/2.0 for x in index_values]# if the bar is less than max indices, shift it over, so it's still in the center
         logger.info(strm('recursion depth is',recursion_depth,'and I centered each set like this',index_values))
         index_values = [x/max_indices*(1-spacing)+(1-spacing)/2 for x in index_values]# scale down, so the width from left edge of bar to right edge of largest bar runs 0--> 1
-=======
-        max_indices = max(array(map(len,index_values),dtype='double'))# the maximum width of the array inside
-        index_values = map(lambda x: x+(max_indices-len(x))/2.0,index_values)# if the bar is less than max indices, shift it over, so it's still in the center
-        logger.info(strm('recursion depth is',recursion_depth,'and I centered each set like this',index_values))
-        index_values = map(lambda x: x/max_indices*(1-spacing)+(1-spacing)/2,index_values)# scale down, so the width from left edge of bar to right edge of largest bar runs 0--> 1
->>>>>>> 3da8435c
         logger.info(strm('recursion depth is',recursion_depth,'and I scaled down so each runs zero to one*(1-spacing) (centered) like this',index_values))
         # this adds an index value, and also collapses down to a single dimension list
         retval_indices = [x+num for num,val in enumerate(index_values) for x in val]
@@ -216,11 +202,7 @@
         return retval_indices,retval_labels
         #}}}
     else:
-<<<<<<< HEAD
-        logger.info(strm('recursion depth is',recursion_depth, end=' '))
-=======
-        logger.info(strm('recursion depth is',recursion_depth,))
->>>>>>> 3da8435c
+        logger.info(strm('recursion depth is',recursion_depth))
         N = len(mystructarray)
         logger.info(strm('hit innermost (no text labels left) and passing up a list of indices that looks like this:',r_[0:N]))
         return r_[0:N],['']*N
@@ -239,12 +221,7 @@
     list_of_text_fields = [str(j[0]) for j in mystructarray.dtype.descr if j[1][0:2] == '|S']
     mystructarray = sorted(mystructarray[list_of_text_fields + [x[0]
         for x in mystructarray.dtype.descr
-<<<<<<< HEAD
         if x[0] not in list_of_text_fields]])
-=======
-        if x[0] not in list_of_text_fields]]
-    mystructarray.sort()
->>>>>>> 3da8435c
     logger.info(strm('test --> now, it has this form:',lsafen(mystructarray)))
     #}}}
     error_fields = [str(j) for j in mystructarray.dtype.names if j[-6:] == '_ERROR']
@@ -256,11 +233,7 @@
         list_of_text_fields.append(othersort)
     logger.info(strm('list of text fields is',lsafen(list_of_text_fields)))
     indices,labels = make_bar_graph_indices(mystructarray,list_of_text_fields,verbose = verbose,spacing = spacing)
-<<<<<<< HEAD
     temp = list(zip(indices,labels))
-=======
-    temp = zip(indices,labels)
->>>>>>> 3da8435c
     logger.info(strm('(indices,labels) (len %d):'%len(temp),lsafen(temp)))
     logger.info(strm('I get these labels (len %d):'%len(labels),labels,'for the data (len %d)'%len(mystructarray),lsafen(mystructarray)))
     indices = array(indices)
@@ -719,17 +692,10 @@
     elif isinstance(array_to_conv, list):
         #{{{ deal with lists
         logger.info(strm("(from unmake ndarray verbose):", name_forprint,"is a list"))
-<<<<<<< HEAD
         typeofall = list(map(type,array_to_conv))
         if all([x is string_ for x in typeofall]):
             logger.info(strm("(from unmake ndarray verbose):", name_forprint,"=",typeofall,"are all numpy strings"))
             retval = list(map(str,array_to_conv))
-=======
-        typeofall = map(type,array_to_conv)
-        if all(map(lambda x: x is string_,typeofall)):
-            logger.info(strm("(from unmake ndarray verbose):", name_forprint,"=",typeofall,"are all numpy strings"))
-            retval = map(str,array_to_conv)
->>>>>>> 3da8435c
         else:
             logger.info(strm("(from unmake ndarray verbose):", name_forprint,"=",typeofall,"are not all numpy string"))
             retval = array_to_conv
@@ -890,15 +856,9 @@
     #}}}
     for k,v in retval.items():#{{{ search for record arrays that represent normal lists
         retval[k]  = unmake_ndarray(v,name_forprint = k,verbose = verbose)
-<<<<<<< HEAD
     if isinstance(thisnode, tables.table.Table):#{{{ load any table data
         logger.info(strm("It's a table\n\n"))
         if 'data' in list(retval.keys()):
-=======
-    if type(thisnode) is tables.table.Table:#{{{ load any table data
-        logger.info(strm("It's a table\n\n"))
-        if 'data' in retval.keys():
->>>>>>> 3da8435c
             raise AttributeError('There\'s an attribute called data --> this should not happen!')
         retval.update({'data':thisnode.read()})
     elif isinstance(thisnode, tables.group.Group):
@@ -1082,17 +1042,6 @@
     #if check_only: mode = 'r'
     logger.info(strm('so I look for the file',h5path[0],'in directory',directory))
     try:
-<<<<<<< HEAD
-=======
-        if h5path[0] in listdir(directory):
-            logger.info(strm('DEBUG: file exists\n\n'))
-        else:
-            if check_only: raise AttributeError("You're checking for a node in a file (%s) that does not exist"%h5path[0])
-            logger.info(strm('DEBUG: file does not exist\n\n'))
-        mode = 'a'
-        #if check_only: mode = 'r'
-        logger.info(strm('so I look for the file',h5path[0],'in directory',directory))
->>>>>>> 3da8435c
         h5file = tables.open_file(os.path.join(directory,h5path[0]),mode = mode,title = 'test file')
     except IOError as e:
         raise IOError('I think the HDF5 file has not been created yet, and there is a bug pytables that makes it freak out, but you can just run again.'+explain_error(e))
@@ -1206,11 +1155,7 @@
     tablenode = firsttuple[0]
     tableindices = firsttuple[1]
     logger.info(strm('h5join tableindices looks like this:',tableindices))
-<<<<<<< HEAD
     if not isinstance(tableindices, list):
-=======
-    if type(tableindices) is not list:
->>>>>>> 3da8435c
         tableindices = [tableindices]
     logger.info(strm('h5join tableindices looks like this:',tableindices))
     mystructarray = secondtuple[0].copy()
@@ -1743,11 +1688,7 @@
         print("Boo, not a new style name! (initialize)")
     verbose = False
     logger.info(strm(lsafe('DEBUG: initialize figlist')))
-<<<<<<< HEAD
     if first_figure is None:
-=======
-    if first_figure == None:
->>>>>>> 3da8435c
         logger.info(strm(lsafen('empty')))
         return []
     else:
@@ -3843,11 +3784,7 @@
         #{{{ if zero dimensional, fake a singleton dimension and recurse
         #{{{ unless both are zero dimensional, in which case, just leave alone
         logger.info(strm("starting aligndata"))
-<<<<<<< HEAD
         if isscalar(arg) or isinstance(arg, ndarray):
-=======
-        if isscalar(arg) or type(arg) == ndarray:
->>>>>>> 3da8435c
             arg = nddata(arg)
             index_dims = [j for j in r_[0:len(arg.dimlabels)]
                      if arg.dimlabels[j]=='INDEX']
@@ -5103,11 +5040,7 @@
             idx = np.r_[idx, mask.size-1] # Edit
         idx.shape = (-1,2) # idx is 2x2 array of start,stop
         logger.info(strm('(contiguous) DEBUG idx is',idx))
-<<<<<<< HEAD
         logger.info(strm("(contiguous) diffs for blocks",diff(idx,axis=1)))
-=======
-        logger.info(strm("(contiguous) diffs for blocks",diff(idx,axis=1),))
->>>>>>> 3da8435c
         block_order = diff(idx, axis=1).flatten().argsort()[::-1]
         logger.info(strm("(contiguous) in descending order, the blocks are therefore",idx[block_order,:]))
         #if verbose: print "yielding",idx[diff(idx,axis=1).argmax(),:],self.getaxis(axis)[idx[diff(idx,axis=1).argmax(),:]]
@@ -5376,13 +5309,8 @@
                     'that you passed and function',func,'that you passed') +
                     explain_error(e))
             func = lambdified_func
-<<<<<<< HEAD
             axisnames = list(map(str,symbols_in_func))
         elif not hasattr(func,'__call__'):
-=======
-            axisnames = map(str,symbols_in_func)
-        elif not hasattr(func,'func_code'):
->>>>>>> 3da8435c
             raise ValueError("I can't interpret the second argument as a function! It is type "+str(type(func)))
         # I can't do the following for sympy, because the argument count is always zero
         if not issympy(args[0]) and func.__code__.co_argcount != len(axisnames):
@@ -6553,7 +6481,6 @@
             #{{{ print out the attributes of the data
             myattrs = normal_attrs(self)
             #{{{ separate them into data and axes
-<<<<<<< HEAD
             mydataattrs = list(filter((lambda x: x[0:4] == 'data'),myattrs))
             myotherattrs = list(filter((lambda x: x[0:4] != 'data'),myattrs))
             myotherattrs = [x for x in myotherattrs if x not in ['C','sin','cos','exp','log10']]
@@ -6562,16 +6489,6 @@
             logger.info(strm(lsafe('data attributes:',list(zip(mydataattrs,[type(self.__getattribute__(x)) for x in mydataattrs]))),'\n\n'))
             logger.info(strm(lsafe('axis attributes:',list(zip(myaxisattrs,[type(self.__getattribute__(x)) for x in myaxisattrs]))),'\n\n'))
             logger.info(strm(lsafe('other attributes:',list(zip(myotherattrs,[type(self.__getattribute__(x)) for x in myotherattrs]))),'\n\n'))
-=======
-            mydataattrs = filter((lambda x: x[0:4] == 'data'),myattrs)
-            myotherattrs = filter((lambda x: x[0:4] != 'data'),myattrs)
-            myotherattrs = filter(lambda x: x not in ['C','sin','cos','exp','log10'],myotherattrs)
-            myaxisattrs = filter((lambda x: x[0:4] == 'axis'),myotherattrs)
-            myotherattrs = filter((lambda x: x[0:4] != 'axis'),myotherattrs)
-            logger.info(strm(lsafe('data attributes:',zip(mydataattrs,map(lambda x: type(self.__getattribute__(x)),mydataattrs))),'\n\n'))
-            logger.info(strm(lsafe('axis attributes:',zip(myaxisattrs,map(lambda x: type(self.__getattribute__(x)),myaxisattrs))),'\n\n'))
-            logger.info(strm(lsafe('other attributes:',zip(myotherattrs,map(lambda x: type(self.__getattribute__(x)),myotherattrs))),'\n\n'))
->>>>>>> 3da8435c
             #}}}
             #}}}
             #{{{ write the data table
@@ -6604,13 +6521,8 @@
                         myaxisattrsforthisdim = dict([(x,self.__getattribute__(x)[j])
                             for x in list(myaxisattrs) if len(self.__getattribute__(x)) > 0]) # collect the attributes for this dimension and their values
                         logger.info(strm(lsafe('for axis',axisname,'myaxisattrsforthisdim=',myaxisattrsforthisdim)))
-<<<<<<< HEAD
                         if 'axis_coords' in list(myaxisattrsforthisdim.keys()) and myaxisattrsforthisdim['axis_coords'] is not None:
                             if 'axis_coords_error' in list(myaxisattrsforthisdim.keys()) and myaxisattrsforthisdim['axis_coords_error'] is not None and len(myaxisattrsforthisdim['axis_coords_error']) > 0: # this is needed to avoid all errors, though I guess I could use try/except
-=======
-                        if 'axis_coords' in myaxisattrsforthisdim.keys() and myaxisattrsforthisdim['axis_coords'] is not None:
-                            if 'axis_coords_error' in myaxisattrsforthisdim.keys() and myaxisattrsforthisdim['axis_coords_error'] is not None and len(myaxisattrsforthisdim['axis_coords_error']) > 0: # this is needed to avoid all errors, though I guess I could use try/except
->>>>>>> 3da8435c
                                 thistable = rec.fromarrays([myaxisattrsforthisdim['axis_coords'],myaxisattrsforthisdim['axis_coords_error']],names='data,error')
                                 myaxisattrsforthisdim.pop('axis_coords_error')
                             else:
@@ -6623,11 +6535,7 @@
                             h5attachattributes(datatable,list(myaxisattrsforthisdim.keys()),list(myaxisattrsforthisdim.values()))
             #}}}
             #{{{ Check the remaining attributes.
-<<<<<<< HEAD
             logger.info(strm(lsafe('other attributes:',list(zip(myotherattrs,[type(self.__getattribute__(x)) for x in myotherattrs]))),'\n\n'))
-=======
-            logger.info(strm(lsafe('other attributes:',zip(myotherattrs,map(lambda x: type(self.__getattribute__(x)),myotherattrs))),'\n\n'))
->>>>>>> 3da8435c
             logger.info(strm("Writing remaining other attributes\n\n"))
             if len(myotherattrs) > 0:
                 #print 'DEBUG 4: bottomnode is',bottomnode
@@ -6643,11 +6551,7 @@
                 if len(warnlist) > 0:
                     print("WARNING!!, attributes",warnlist,"are lists!")
                 #}}}
-<<<<<<< HEAD
                 logger.info(strm(lsafe('other attributes:',list(zip(myotherattrs,[type(self.__getattribute__(x)) for x in myotherattrs]))),'\n\n'))
-=======
-                logger.info(strm(lsafe('other attributes:',zip(myotherattrs,map(lambda x: type(self.__getattribute__(x)),myotherattrs))),'\n\n'))
->>>>>>> 3da8435c
             #}}}
         finally:
             h5file.close()
