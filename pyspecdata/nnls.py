--- conflicted
+++ resolved
@@ -95,46 +95,19 @@
             index = zeros((n,), dtype=int)
             # choose the correct subroutine based on the dimension
             if len(b.shape) == 1:
-<<<<<<< HEAD
                 logger.debug("about to execute a regularized fit using the compiled nnls_regularized routine")
-                x, rnorm, mode = _nnls.nnls_regularized(A, b, w, zz, index, maxiter, l)
-            if len(b.shape) == 2:
-                logger.debug("about to execute a regularized fit in a loop using the nnls_regularized_loop routine")
-                x, rnorm, mode = _nnls.nnls_regularized_loop(A, redim_C_to_F(b), w, zz, index, maxiter, l)
-                x = redim_F_to_C(x)
-    else:
-            logger.debug("about to run a parallelized loop over different values of l")
-            nCPU = cpu_count() 
-            #print("I found",nCPU,"CPU's")
-            p = mpd.Pool(nCPU)
-            if len(b.shape) == 1:
-                def nnls_func(l):
-                    w = zeros((n,), dtype=double)
-                    zz = zeros((m+n,), dtype=double)
-                    index = zeros((n,), dtype=int)
-                    return _nnls.nnls_regularized(A, b, w, zz, index, maxiter, l)
-            if len(b.shape) == 2:
-                def nnls_func(l):
-                    w = zeros((n,), dtype=double)
-                    zz = zeros((m+n,), dtype=double)
-                    index = zeros((n,), dtype=int)
-                    x, rnorm, mode = _nnls.nnls_regularized_loop(A, redim_C_to_F(b), w, zz, index, maxiter, l)
-                    return redim_F_to_C(x), rnorm, mode
-            retval = p.map(nnls_func,l)
-            x,rnorm,mode = list(map(np.array,list(zip(*retval))))
-    if (isscalar(mode) and mode != 1):
-=======
                 x, rnorm, mode = _nnls.nnls_regularized(
                     A, b, w, zz, index, maxiter, l
                 )
             if len(b.shape) == 2:
+                logger.debug("about to execute a regularized fit in a loop using the nnls_regularized_loop routine")
                 x, rnorm, mode = _nnls.nnls_regularized_loop(
                     A, redim_C_to_F(b), w, zz, index, maxiter, l
                 )
                 x = redim_F_to_C(x)
     else:
+        logger.debug("about to run a parallelized loop over different values of l")
         nCPU = cpu_count()
-        # print("I found",nCPU,"CPU's")
         p = mpd.Pool(nCPU)
         if len(b.shape) == 1:
 
@@ -158,7 +131,6 @@
         retval = p.map(nnls_func, l)
         x, rnorm, mode = list(map(np.array, list(zip(*retval))))
     if isscalar(mode) and mode != 1:
->>>>>>> 46d76c32
         # need something for the multiple lambda
         raise RuntimeError("too many iterations")
     return x, rnorm