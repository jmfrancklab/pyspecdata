--- conflicted
+++ resolved
@@ -1,10 +1,6 @@
 from ..core import *
 from ..general_functions import strm
-<<<<<<< HEAD
-from numpy import fromstring, genfromtxt, frombuffer, array
-=======
 import numpy as np
->>>>>>> ea82a41f
 import re
 from io import StringIO
 logger = logging.getLogger('pyspecdata.load_files.bruker_esr')
