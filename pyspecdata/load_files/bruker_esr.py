--- conflicted
+++ resolved
@@ -58,17 +58,11 @@
     if not os.path.exists(filename_spc):
         # because the spc isn't part of the original search, we
         # need to log the fact that it's missing manually
-<<<<<<< HEAD
-        err = log_fname('missing_data_files',
-                os.path.split(filename_spc)[-1],
-                filename_spc.split(os.path.sep)[-3:-1],
-=======
         if exp_type is None:
             raise ValueError("I could probably find "
             "your file remotely, but you called with "
             "exp_type None!")
         rclone_search(
->>>>>>> 242d8cd8
                 os.path.split(filename_spc)[0],
                 exp_type,
                 os.path.split(filename_spc)[-1])
