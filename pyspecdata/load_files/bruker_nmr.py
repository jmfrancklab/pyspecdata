--- conflicted
+++ resolved
@@ -186,14 +186,10 @@
             load_title(file_reference,*subpath))
     data.set_prop('acq',
             v)
-<<<<<<< HEAD
-    if isinstance(file_reference, tuple):
-=======
     with open_subpath(file_reference, *(subpath+('pulseprogram',)),mode='r',encoding='utf-8') as fp:
         ppg = fp.read()
         data.set_prop('pulprog',ppg)
     if type(file_reference) is tuple:
->>>>>>> df018a91
         data.set_prop('filename',
                 file_reference[1])
     else:
