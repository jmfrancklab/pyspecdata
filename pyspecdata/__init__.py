from .general_functions import (
    CustomError,
    autostringconvert,
    balance_clims,
    box_muller,
    check_ascending_axis,
    complex_str,
    copy_maybe_none,
    det_unit_prefactor,
    dp,
    emptytest,
    fa,
    fname_makenice,
    init_logging,
    inside_sphinx,
    level_str_to_int,
    lsafe,
    lsafen,
    myfilter,
    ndgrid,
    pinvr,
    process_kwargs,
    redim_C_to_F,
    redim_F_to_C,
    reformat_exp,
    render_matrix,
    sech,
    strm,
    whereblocks,
)
from .plot_funcs.DCCT_function import DCCT
from .plot_funcs.image import image
from .core import *
from .load_files import *
from .figlist import *
from .nnls import *
from .lmfitdata import lmfitdata
from .generate_fake_data import fake_data
from .dict_utils import make_ndarray, unmake_ndarray
<<<<<<< HEAD
from .load_files.zenodo import zenodo_upload, create_deposition, zenodo_download
=======
from .load_files.zenodo import zenodo_upload
>>>>>>> b029e593
from .datadir import getDATADIR, log_fname, proc_data_target_dir
from .mpl_utils import (
    plot_label_points,
    figlistret,
    figlistini_old,
)

# import numpy

# so essentially, __all__ is the namespace that is passed with an import *
# __all__ = ['prop',
#        'nddata',
#        'figlist_var',
#        'plot',
#        'OLDplot',
#        'nddata_hdf5']
# __all__.extend(numpy.__all__)
__all__ = [x for x in dir() if x[0] != "_"]<|MERGE_RESOLUTION|>--- conflicted
+++ resolved
@@ -37,11 +37,7 @@
 from .lmfitdata import lmfitdata
 from .generate_fake_data import fake_data
 from .dict_utils import make_ndarray, unmake_ndarray
-<<<<<<< HEAD
-from .load_files.zenodo import zenodo_upload, create_deposition, zenodo_download
-=======
-from .load_files.zenodo import zenodo_upload
->>>>>>> b029e593
+from .load_files.zenodo import zenodo_upload, create_deposition
 from .datadir import getDATADIR, log_fname, proc_data_target_dir
 from .mpl_utils import (
     plot_label_points,
