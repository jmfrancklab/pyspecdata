--- conflicted
+++ resolved
@@ -2,10 +2,7 @@
 visualize the complex-valued data, as well as the formalization of the 
 coherence transfer dimensions using domain coloring plotting. 
 """
-<<<<<<< HEAD
-=======
-
->>>>>>> 3d9d9e89
+
 from numpy import r_, nan
 import numpy as np
 from .core import ndshape, nddata
@@ -84,12 +81,7 @@
                     adjusts padding on right hand side of DCCT plot
     shareaxis:      boolean
                     subplots scale together, but currently, this means there
-<<<<<<< HEAD
                     must be tick labels on both top and bottom
-=======
-                    must be tick
-                    labels on both top and bottom
->>>>>>> 3d9d9e89
     cmap:           str
                     string for color mapping if specified
     pass_frq_slice: boolean
@@ -210,7 +202,6 @@
             ax_list.append(
                 plt.axes([LHS_labels + LHS_pad, b, width, axes_height])
             )  # lbwh
-<<<<<<< HEAD
     dx = LHS_labels + LHS_pad  # Fig coord
     axis_to_figure = ax_list[0].transAxes + fig.transFigure.inverted()
     _, dy = axis_to_figure.transform(r_[0, 0])
@@ -220,8 +211,6 @@
     total_trans = blended_transform_factory(
         total_scale_transform, fig.transFigure
     )
-=======
->>>>>>> 3d9d9e89
     # {{{ adjust tick settings -- AFTER extents are set
     # {{{ bottom subplot
     ax_list[0].xaxis.set_major_locator(majorLocator())
@@ -252,13 +241,8 @@
         inner_dim = str(inner_dim)
         if inner_dim == "ph2":
             logging.debug("Inner dimension is phase cycling dimension")
-<<<<<<< HEAD
             ax_list[j].yaxis.set_major_formatter("ph2")
             ax_list[j].yaxis.set_major_locator(plt.MaxNLocator(integer=True))
-=======
-            ax_list[j].yaxis.set_major_formatter(ph2)
-            ax_list[j].yaxis.set_major_locator(mticker.MaxNLocator(integer=True))
->>>>>>> 3d9d9e89
         else:
             ax_list[j].yaxis.set_minor_locator(minorLocator())
             ax_list[j].yaxis.set_ticks_position("both")
@@ -286,7 +270,6 @@
         allow_for_ticks=allow_for_ticks_default,
     ):
         label_spacing = this_label_num * label_spacing_multiplier
-<<<<<<< HEAD
         # {{ transform from axes coords to figure coords for respective axes
         ax1_to_figure = ax1.transAxes + fig.transFigure.inverted()
         ax2_to_figure = ax2.transAxes + fig.transFigure.inverted()
@@ -297,16 +280,6 @@
         )
         x2, y2 = ax2_to_figure.transform(
             r_[0 - allow_for_ticks - label_spacing, 0.05]
-=======
-        x1, y1 = fig.transFigure.inverted().transform(
-            r_[x1 - label_spacing, y1]
-        )
-        x_text, _ = fig.transFigure.inverted().transform(
-            r_[x_text - label_spacing, 0]
-        )
-        x2, y2 = fig.transFigure.inverted().transform(
-            r_[x2 - label_spacing, y2]
->>>>>>> 3d9d9e89
         )
         lineA = lines.Line2D(
             [x1, x2],
@@ -358,17 +331,8 @@
                 # same as above, but determine text
                 # position based on tick labels
                 label = my_data.unitify_axis(my_data.dimlabels[-2])
-<<<<<<< HEAD
-                # from here
-                # https://stackoverflow.com/questions/44012436/python-matplotlib
-                # -get-position-of-xtick-labels
-=======
-                x_axorigindisp, y_axorigindisp = ax1.transAxes.transform(
-                    r_[0, 0]
-                )
                 # from here https://stackoverflow.com/questions/44012436/pytho\
                 #n-matplotlib-get-position-of-xtick-labels
->>>>>>> 3d9d9e89
                 # then searching for BBox docs
                 logging.debug(
                     strm(
