--- conflicted
+++ resolved
@@ -17,35 +17,6 @@
     t2, td, vd, ph1, ph2 = s.symbols("t2 td vd ph1 ph2")
     echo_time = 5e-3
     data = fake_data(
-<<<<<<< HEAD
-        21*(1 - 2*s.exp(-vd / 0.2))*s.exp(+1j*2*s.pi*100*(t2) - abs(t2)*50*s.pi),
-        OrderedDict([
-            ("vd" , nddata(r_[0:1:40j], "vd")),
-            ("ph1" , nddata(r_[0,2] / 4.0, "ph1")),
-            ("ph2" , nddata(r_[0:4] / 4.0, "ph2")),
-            ("t2" , nddata(r_[0:0.2:256j]-echo_time, "t2"))]),
-            {"ph1": 0, "ph2": 1},
-            scale=20.)
-    data.reorder(['ph1','ph2','vd','t2'])
-    DCCT(data,fl.next('DCCT - time domain'),
-            total_spacing = 0.15,
-            label_spacing_multiplier = 55,
-            LHS_pad = 0.05,
-            )
-    data.ft('t2')
-    DCCT(data,fl.next('DCCT - frequency domain'),
-            total_spacing = 0.15,
-            label_spacing_multiplier = 55,
-            LHS_pad = 0.05,
-            max_coh_jump = {'ph1':1,'ph2':2}
-            )
-    data.ift(['ph1','ph2'])
-    DCCT(data,fl.next('phase cycling domain'),
-            total_spacing = 0.15,
-            label_spacing_multiplier = 55,
-            LHS_pad = 0.05,
-            max_coh_jump = {'ph1':1,'ph2':2}
-=======
             # Give the functional form of the fake data.
             # This is an inversion recovery with
             # T₁ of 0.2 
@@ -67,7 +38,24 @@
                     ]
                 ),
             {"ph1": 0, "ph2": 1},
->>>>>>> d1993e63
+            scale=20.)
+    data.reorder(['ph1','ph2','vd','t2'])
+    DCCT(data,fl.next('DCCT - time domain'),
+            total_spacing = 0.15,
+            label_spacing_multiplier = 55,
+            LHS_pad = 0.05,
+            )
+    data.ft('t2')
+    DCCT(data,fl.next('DCCT - frequency domain'),
+            total_spacing = 0.15,
+            label_spacing_multiplier = 55,
+            LHS_pad = 0.05,
+            )
+    data.ift(['ph1','ph2'])
+    DCCT(data,fl.next('phase cycling domain'),
+            total_spacing = 0.15,
+            label_spacing_multiplier = 55,
+            LHS_pad = 0.05,
             )
     # reorder into a format more suitable for plotting
     data.reorder(["ph1", "ph2", "vd", "t2"])
